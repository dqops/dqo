--- conflicted
+++ resolved
@@ -67,7 +67,6 @@
       - non_negative_count: 'check_reference/validity/non_negative_count/non_negative_count.md'
       - numerical_type_percent: 'check_reference/validity/numerical_type_percent/numerical_type_percent.md'
   - Examples:
-<<<<<<< HEAD
     - Running examples: 'examples/running_examples.md'
     - Timeliness:
       - current_delay: 'examples/timeliness/current_delay/current_delay.md'
@@ -87,52 +86,7 @@
       - not_null_count: 'examples/validity/not_null_count/not_null_count.md'
       - non_negative_count: 'examples/validity/non_negative_count/non_negative_count.md'
       - numerical_type_percent: 'examples/validity/numerical_type_percent/numerical_type_percent.md'
-  - Sensor reference:
-    - What is a sensor: 'sensor_reference/what_is_a_sensor.md'
-    - Timeliness:
-      #ToDo: jinja sample
-      - Average delay: 'sensor_reference/timeliness/average_delay/average_delay.md'
-      #ToDo: jinja sample
-      - Current delay: 'sensor_reference/timeliness/current_delay/current_delay.md'
-      #ToDo: jinja sample
-      - Column datetime difference percent: 'sensor_reference/timeliness/column_datetime_difference_percent/column_datetime_difference_percent.md'
-    - Uniqueness:
-      #ToDo: jinja sample
-      - Distinct count: 'sensor_reference/uniqueness/distinct_count/distinct_count.md'
-      #ToDo: jinja sample
-      - Distinct count percent: 'sensor_reference/uniqueness/distinct_count_percent/distinct_count_percent.md'
-    - Validity:
-      - Date type percent: 'sensor_reference/validity/date_type_percent/date_type_percent.md'
-      - Regex match percent: 'sensor_reference/validity/regex_match_percent/regex_match_percent.md'
-      - Values in set percent: 'sensor_reference/validity/values_in_set_percent/values_in_set_percent.md'
-      - Non negative percent: 'sensor_reference/validity/non_negative_percent/non_negative_percent.md'
-      - Value in range numerical percent: 'sensor_reference/validity/value_in_range_numerical_percent/value_in_range_numerical_percent.md'
-      - Value in range date percent: 'sensor_reference/validity/value_in_range_date_percent/value_in_range_date_percent.md'
-      - String length in range percent: 'sensor_reference/validity/string_length_in_range_percent/string_length_in_range_percent.md'
-      - Not null count: 'sensor_reference/validity/not_null_count/not_null_count.md'
-      - Non negative count: 'sensor_reference/validity/non_negative_count/non_negative_count.md'
-      - Numerical type percent: 'sensor_reference/validity/numerical_type_percent/numerical_type_percent.md'
-=======
-      - Running examples: 'examples/running_examples.md'
-      - Timeliness:
-          - current_delay: 'examples/timeliness/current_delay/current_delay.md'
-          - average_delay: 'examples/timeliness/average_delay/average_delay.md'
-          - column_datetime_difference_percent: 'examples/timeliness/column_datetime_difference_percent/column_datetime_difference_percent.md'
-      - Uniqueness:
-          - distinct_count: 'examples/uniqueness/distinct_count/distinct_count.md'
-          - distinct_count_percent: 'examples/uniqueness/distinct_count_percent/distinct_count_percent.md'
-      - Validity:
-          - date_type_percent: 'examples/validity/date_type_percent/date_type_percent.md'
-          - values_in_set_percent: 'examples/validity/values_in_set_percent/values_in_set_percent.md'
-          - value_in_range_date_percent: 'examples/validity/value_in_range_date_percent/value_in_range_date_percent.md'
-          - value_in_range_numerical_percent: 'examples/validity/value_in_range_numerical_percent/value_in_range_numerical_percent.md'
-          - string_length_in_range_percent: 'examples/validity/string_length_in_range_percent/string_length_in_range_percent.md'
-          - regex_match_percent: 'examples/validity/regex_match_percent/regex_match_percent.md'
-          - non_negative_percent: 'examples/validity/non_negative_percent/non_negative_percent.md'
-          - not_null_count: 'examples/validity/not_null_count/not_null_count.md'
-          - non_negative_count: 'examples/validity/non_negative_count/non_negative_count.md'
-          - numerical_type_percent: 'examples/validity/numerical_type_percent/numerical_type_percent.md'
-########## INCLUDE SENSOR REFERENCE - DO NOT MODIFY MANUALLY
+  ########## INCLUDE SENSOR REFERENCE - DO NOT MODIFY MANUALLY
   - Sensor reference:
     - column:
       - bool:
@@ -251,7 +205,6 @@
         - Not null count: 'sensor_reference/validity/not_null_count/not_null_count.md'
         - Non negative count: 'sensor_reference/validity/non_negative_count/non_negative_count.md'
         - Numerical type percent: 'sensor_reference/validity/numerical_type_percent/numerical_type_percent.md'
->>>>>>> 59252a06
   - Rule reference:
     - What are rules: 'rule_reference/what_are_rules.md'
     - How to configure a rule: 'rule_reference/how_to_configure_rules.md'

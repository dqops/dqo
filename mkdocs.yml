--- conflicted
+++ resolved
@@ -325,19 +325,11 @@
 ########## END INCLUDE YAML REFERENCE
 ########## INCLUDE PARQUET FILES REFERENCE - DO NOT MODIFY MANUALLY
     - ParquetFiles:
-<<<<<<< HEAD
       - CheckResultsTable: 'reference/parquetfiles/CheckResultsTable.md'
       - SensorReadoutsTable: 'reference/parquetfiles/SensorReadoutsTable.md'
       - StatisticsResultsTable: 'reference/parquetfiles/StatisticsResultsTable.md'
+      - IncidentsTable: 'reference/parquetfiles/IncidentsTable.md'
       - ErrorsTable: 'reference/parquetfiles/ErrorsTable.md'
-      - IncidentsTable: 'reference/parquetfiles/IncidentsTable.md'
-=======
-      - StatisticsResultsTable: 'reference/parquetfiles/StatisticsResultsTable.md'
-      - IncidentsTable: 'reference/parquetfiles/IncidentsTable.md'
-      - SensorReadoutsTable: 'reference/parquetfiles/SensorReadoutsTable.md'
-      - CheckResultsTable: 'reference/parquetfiles/CheckResultsTable.md'
-      - ErrorsTable: 'reference/parquetfiles/ErrorsTable.md'
->>>>>>> 1df6b68a
 ########## END INCLUDE PARQUET FILES REFERENCE
 
 # Visual settings

--- conflicted
+++ resolved
@@ -325,16 +325,9 @@
 ########## END INCLUDE YAML REFERENCE
 ########## INCLUDE PARQUET FILES REFERENCE - DO NOT MODIFY MANUALLY
     - ParquetFiles:
-<<<<<<< HEAD
-      - SensorReadoutsTable: 'reference/parquetfiles/SensorReadoutsTable.md'
-      - IncidentsTable: 'reference/parquetfiles/IncidentsTable.md'
-      - StatisticsResultsTable: 'reference/parquetfiles/StatisticsResultsTable.md'
-=======
-      - CheckResultsTable: 'reference/parquetfiles/CheckResultsTable.md'
       - SensorReadoutsTable: 'reference/parquetfiles/SensorReadoutsTable.md'
       - StatisticsResultsTable: 'reference/parquetfiles/StatisticsResultsTable.md'
       - IncidentsTable: 'reference/parquetfiles/IncidentsTable.md'
->>>>>>> be2d3770
       - ErrorsTable: 'reference/parquetfiles/ErrorsTable.md'
       - CheckResultsTable: 'reference/parquetfiles/CheckResultsTable.md'
 ########## END INCLUDE PARQUET FILES REFERENCE

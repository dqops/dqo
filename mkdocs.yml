--- conflicted
+++ resolved
@@ -315,15 +315,8 @@
 ########## END INCLUDE YAML REFERENCE
 ########## INCLUDE PARQUET FILES REFERENCE - DO NOT MODIFY MANUALLY
     - ParquetFiles:
-<<<<<<< HEAD
-      - CheckResultsTable: 'reference/parquetfiles/CheckResultsTable.md'
       - IncidentsTable: 'reference/parquetfiles/IncidentsTable.md'
       - ErrorsTable: 'reference/parquetfiles/ErrorsTable.md'
-      - SensorReadoutsTable: 'reference/parquetfiles/SensorReadoutsTable.md'
-=======
-      - ErrorsTable: 'reference/parquetfiles/ErrorsTable.md'
-      - IncidentsTable: 'reference/parquetfiles/IncidentsTable.md'
->>>>>>> 6ad83ce4
       - StatisticsResultsTable: 'reference/parquetfiles/StatisticsResultsTable.md'
       - SensorReadoutsTable: 'reference/parquetfiles/SensorReadoutsTable.md'
       - CheckResultsTable: 'reference/parquetfiles/CheckResultsTable.md'

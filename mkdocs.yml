site_name: Documentation
site_url: https://dqo.ai/docs/
repo_url: https://github.com/dqoai/dqo
edit_uri: edit/main/docs/

# Docs navigation
nav:
  - What is DQO?: 'index.md'
  - Getting started:
    - 'getting-started/index.md'
    - Installation: 'getting-started/installation/installation.md'
    - Connect to a data source: 'getting-started/adding-data-source-connection/adding-data-source-connection.md'
    - Run data quality checks: 'getting-started/run-data-quality-checks/run-data-quality-checks.md'
    - Review results on the dashboards: 'getting-started/review-results-on-dashboards/review-results-on-dashboards.md'
  - DQO concepts:
    - 'dqo-concepts/index.md'
    - Checks:
      - 'dqo-concepts/checks/index.md'
      - Advanced profiling: 'dqo-concepts/checks/advanced-profiling/advanced-profiling.md'
      - Recurring checks: 'dqo-concepts/checks/recurring-checks/recurring-checks.md'
      - Partition checks: 'dqo-concepts/checks/partition-checks/partition-checks.md'
    - Sensors: 'dqo-concepts/sensors/sensors.md'
    - Rules: 'dqo-concepts/rules/rules.md'
    - Data quality KPIs: 'dqo-concepts/data-quality-kpis/data-quality-kpis.md'
    - Dashboards: 'dqo-concepts/data-quality-dashboards/data-quality-dashboards.md'
    - Data quality dimensions: 'dqo-concepts/data-quality-dimensions/data-quality-dimensions.md'
    - Data stream segmentation: 'dqo-concepts/data-stream-segmentation/data-stream-segmentation.md'
    - Data storage: 'dqo-concepts/data-storage/data-storage.md'
    - Working with YAML files: 'dqo-concepts/working-with-yaml-files/working-with-yaml-files.md'
    - Working with CLI: 'dqo-concepts/working-with-cli/working-with-cli.md'
  - Use cases:
    - "examples/index.md"
    - Percentage of false values: 'examples/bool-false-percent.md'
    - Integrity check between columns in different tables: 'examples/integrity-foreign-key-match-percent.md'
<<<<<<< HEAD
    - nulls-not-nulls-count: 'examples/nulls-not-nulls-count.md'
    - numeric-valid-latitude-percent: 'examples/numeric-valid-latitude-percent.md'
    - numeric-values-in-range-integers-percent: 'examples/numeric-values-in-range-integers-percent.md'
    - pii-valid-usa-zipcode-percent: 'examples/pii-valid-usa-zipcode-percent.md'
    - string-match-date-regex-percent: 'examples/string-match-date-regex-percent.md'
    - string-max-length: 'examples/string-max-length.md'
    - uniqueness-duplicate-percent: 'examples/uniqueness-duplicate-percent.md'
    - Running checks with a scheduler: '/examples/running-checks-with-a-scheduler.md'
=======
    - Not nulls count: 'examples/nulls-not-nulls-count.md'
    - Valid latitude percent: 'examples/numeric-valid-latitude-percent.md'
    - Values in range integers percent: 'examples/numeric-values-in-range-integers-percent.md'
    - Valid USA zipcode percent: 'examples/pii-valid-usa-zipcode-percent.md'
    - String match date regex percent: 'examples/string-match-date-regex-percent.md'
    - String max length: 'examples/string-max-length.md'
    - Duplicate percent: 'examples/uniqueness-duplicate-percent.md'
    - Valid email percent: 'examples/valid-email-percent.md'
>>>>>>> fd6deb9d
  - Working with DQO:
    - Installation:
      - Install DQO from Git: 'working-with-dqo/install-dqo-from-git/install-dqo-from-git.md'
    - Adding connections:
      - 'working-with-dqo/adding-data-source-connection/index.md'
      - BigQuery: 'working-with-dqo/adding-data-source-connection/bigquery.md'
      - Snowflake: 'working-with-dqo/adding-data-source-connection/snowflake.md'
      - Redshift: 'working-with-dqo/adding-data-source-connection/redshift.md'
      - PostgreSQL: 'working-with-dqo/adding-data-source-connection/postgresql.md'
      - SQL Server: 'working-with-dqo/adding-data-source-connection/sql-server.md'
    - Schedules:
      - 'working-with-dqo/schedules/index.md'
      - Configuring the schedules by modifying the YAML files: 'working-with-dqo/schedules/configuring_schedules_by_modifying_yaml_file.md'
      - Time zone configuration: 'working-with-dqo/schedules/timezone_configuration.md'
      - Cron formatting: 'working-with-dqo/schedules/cron_formatting.md'
########## INCLUDE CLI COMMANDS - DO NOT MODIFY MANUALLY
  - Command-line interface:
    - dqo: 'command-line-interface/dqo.md'
    - cls: 'command-line-interface/cls.md'
    - connection: 'command-line-interface/connection.md'
    - table: 'command-line-interface/table.md'
    - check: 'command-line-interface/check.md'
    - column: 'command-line-interface/column.md'
    - settings: 'command-line-interface/settings.md'
    - cloud: 'command-line-interface/cloud.md'
    - sensor: 'command-line-interface/sensor.md'
    - scheduler: 'command-line-interface/scheduler.md'
    - data: 'command-line-interface/data.md'
    - run: 'command-line-interface/run.md'
    - rule: 'command-line-interface/rule.md'
########## END INCLUDE CLI COMMANDS
########## INCLUDE CHECK REFERENCE - DO NOT MODIFY MANUALLY
  - Checks:
    - table:
      - accuracy:
        - row count match percent: 'checks/table/accuracy/row-count-match-percent.md'
      - availability:
        - table availability: 'checks/table/availability/table-availability.md'
      - sql:
        - sql condition passed percent on table: 'checks/table/sql/sql-condition-passed-percent-on-table.md'
        - sql condition failed count on table: 'checks/table/sql/sql-condition-failed-count-on-table.md'
        - sql aggregate expr table: 'checks/table/sql/sql-aggregate-expr-table.md'
      - standard:
        - row count: 'checks/table/standard/row-count.md'
      - timeliness:
        - days since most recent event: 'checks/table/timeliness/days-since-most-recent-event.md'
        - data ingestion delay: 'checks/table/timeliness/data-ingestion-delay.md'
        - days since most recent ingestion: 'checks/table/timeliness/days-since-most-recent-ingestion.md'
        - daily partition reload lag: 'checks/table/timeliness/daily-partition-reload-lag.md'
    - column:
      - accuracy:
        - total sum match percent: 'checks/column/accuracy/total-sum-match-percent.md'
        - min match percent: 'checks/column/accuracy/min-match-percent.md'
        - max match percent: 'checks/column/accuracy/max-match-percent.md'
        - average match percent: 'checks/column/accuracy/average-match-percent.md'
        - not null count match percent: 'checks/column/accuracy/not-null-count-match-percent.md'
      - bool:
        - true percent: 'checks/column/bool/true-percent.md'
        - false percent: 'checks/column/bool/false-percent.md'
      - consistency:
        - date match format percent: 'checks/column/consistency/date-match-format-percent.md'
      - datetime:
        - date values in future percent: 'checks/column/datetime/date-values-in-future-percent.md'
        - datetime value in range date percent: 'checks/column/datetime/datetime-value-in-range-date-percent.md'
      - integrity:
        - foreign key not match count: 'checks/column/integrity/foreign-key-not-match-count.md'
        - foreign key match percent: 'checks/column/integrity/foreign-key-match-percent.md'
      - nulls:
        - nulls count: 'checks/column/nulls/nulls-count.md'
        - nulls percent: 'checks/column/nulls/nulls-percent.md'
        - not nulls count: 'checks/column/nulls/not-nulls-count.md'
        - not nulls percent: 'checks/column/nulls/not-nulls-percent.md'
      - numeric:
        - negative count: 'checks/column/numeric/negative-count.md'
        - negative percent: 'checks/column/numeric/negative-percent.md'
        - non negative count: 'checks/column/numeric/non-negative-count.md'
        - non negative percent: 'checks/column/numeric/non-negative-percent.md'
        - numbers in set count: 'checks/column/numeric/numbers-in-set-count.md'
        - numbers in set percent: 'checks/column/numeric/numbers-in-set-percent.md'
        - values in range numeric percent: 'checks/column/numeric/values-in-range-numeric-percent.md'
        - values in range integers percent: 'checks/column/numeric/values-in-range-integers-percent.md'
        - value below min value count: 'checks/column/numeric/value-below-min-value-count.md'
        - value below min value percent: 'checks/column/numeric/value-below-min-value-percent.md'
        - value above max value count: 'checks/column/numeric/value-above-max-value-count.md'
        - value above max value percent: 'checks/column/numeric/value-above-max-value-percent.md'
        - max in range: 'checks/column/numeric/max-in-range.md'
        - min in range: 'checks/column/numeric/min-in-range.md'
        - mean in range: 'checks/column/numeric/mean-in-range.md'
        - percentile in range: 'checks/column/numeric/percentile-in-range.md'
        - sample stddev in range: 'checks/column/numeric/sample-stddev-in-range.md'
        - population stddev in range: 'checks/column/numeric/population-stddev-in-range.md'
        - sample variance in range: 'checks/column/numeric/sample-variance-in-range.md'
        - population variance in range: 'checks/column/numeric/population-variance-in-range.md'
        - sum in range: 'checks/column/numeric/sum-in-range.md'
        - invalid latitude count: 'checks/column/numeric/invalid-latitude-count.md'
        - valid latitude percent: 'checks/column/numeric/valid-latitude-percent.md'
        - invalid longitude count: 'checks/column/numeric/invalid-longitude-count.md'
        - valid longitude percent: 'checks/column/numeric/valid-longitude-percent.md'
      - pii:
        - valid usa phone percent: 'checks/column/pii/valid-usa-phone-percent.md'
        - contains usa phone percent: 'checks/column/pii/contains-usa-phone-percent.md'
        - valid usa zipcode percent: 'checks/column/pii/valid-usa-zipcode-percent.md'
        - contains usa zipcode percent: 'checks/column/pii/contains-usa-zipcode-percent.md'
        - valid email percent: 'checks/column/pii/valid-email-percent.md'
        - contains email percent: 'checks/column/pii/contains-email-percent.md'
        - valid ip4 address percent: 'checks/column/pii/valid-ip4-address-percent.md'
        - contains ip4 percent: 'checks/column/pii/contains-ip4-percent.md'
        - valid ip6 address percent: 'checks/column/pii/valid-ip6-address-percent.md'
        - contains ip6 percent: 'checks/column/pii/contains-ip6-percent.md'
      - sql:
        - sql condition passed percent on column: 'checks/column/sql/sql-condition-passed-percent-on-column.md'
        - sql condition failed count on column: 'checks/column/sql/sql-condition-failed-count-on-column.md'
        - sql aggregate expr column: 'checks/column/sql/sql-aggregate-expr-column.md'
      - strings:
        - string max length: 'checks/column/strings/string-max-length.md'
        - string min length: 'checks/column/strings/string-min-length.md'
        - string mean length: 'checks/column/strings/string-mean-length.md'
        - string length below min length count: 'checks/column/strings/string-length-below-min-length-count.md'
        - string length below min length percent: 'checks/column/strings/string-length-below-min-length-percent.md'
        - string length above max length count: 'checks/column/strings/string-length-above-max-length-count.md'
        - string length above max length percent: 'checks/column/strings/string-length-above-max-length-percent.md'
        - string length in range percent: 'checks/column/strings/string-length-in-range-percent.md'
        - string empty count: 'checks/column/strings/string-empty-count.md'
        - string empty percent: 'checks/column/strings/string-empty-percent.md'
        - string whitespace count: 'checks/column/strings/string-whitespace-count.md'
        - string whitespace percent: 'checks/column/strings/string-whitespace-percent.md'
        - string surrounded by whitespace count: 'checks/column/strings/string-surrounded-by-whitespace-count.md'
        - string surrounded by whitespace percent: 'checks/column/strings/string-surrounded-by-whitespace-percent.md'
        - string null placeholder count: 'checks/column/strings/string-null-placeholder-count.md'
        - string null placeholder percent: 'checks/column/strings/string-null-placeholder-percent.md'
        - string boolean placeholder percent: 'checks/column/strings/string-boolean-placeholder-percent.md'
        - string parsable to integer percent: 'checks/column/strings/string-parsable-to-integer-percent.md'
        - string parsable to float percent: 'checks/column/strings/string-parsable-to-float-percent.md'
        - string in set count: 'checks/column/strings/string-in-set-count.md'
        - string in set percent: 'checks/column/strings/string-in-set-percent.md'
        - string valid dates percent: 'checks/column/strings/string-valid-dates-percent.md'
        - string valid country code percent: 'checks/column/strings/string-valid-country-code-percent.md'
        - string valid currency code percent: 'checks/column/strings/string-valid-currency-code-percent.md'
        - string invalid email count: 'checks/column/strings/string-invalid-email-count.md'
        - string invalid uuid count: 'checks/column/strings/string-invalid-uuid-count.md'
        - string valid uuid percent: 'checks/column/strings/string-valid-uuid-percent.md'
        - string invalid ip4 address count: 'checks/column/strings/string-invalid-ip4-address-count.md'
        - string invalid ip6 address count: 'checks/column/strings/string-invalid-ip6-address-count.md'
        - string not match regex count: 'checks/column/strings/string-not-match-regex-count.md'
        - string match regex percent: 'checks/column/strings/string-match-regex-percent.md'
        - string not match date regex count: 'checks/column/strings/string-not-match-date-regex-count.md'
        - string match date regex percent: 'checks/column/strings/string-match-date-regex-percent.md'
        - string match name regex percent: 'checks/column/strings/string-match-name-regex-percent.md'
        - string most popular values: 'checks/column/strings/string-most-popular-values.md'
        - string datatype changed: 'checks/column/strings/string-datatype-changed.md'
      - uniqueness:
        - unique count: 'checks/column/uniqueness/unique-count.md'
        - unique percent: 'checks/column/uniqueness/unique-percent.md'
        - duplicate count: 'checks/column/uniqueness/duplicate-count.md'
        - duplicate percent: 'checks/column/uniqueness/duplicate-percent.md'
    - index: 'checks/index.md'
########## END INCLUDE CHECK REFERENCE
  - Reference:
########## INCLUDE SENSOR REFERENCE - DO NOT MODIFY MANUALLY
    - Sensors:
      - table:
        - accuracy table sensors: 'reference/sensors/table/accuracy-table-sensors.md'
        - availability table sensors: 'reference/sensors/table/availability-table-sensors.md'
        - sql table sensors: 'reference/sensors/table/sql-table-sensors.md'
        - standard table sensors: 'reference/sensors/table/standard-table-sensors.md'
        - timeliness table sensors: 'reference/sensors/table/timeliness-table-sensors.md'
      - column:
        - accuracy column sensors: 'reference/sensors/column/accuracy-column-sensors.md'
        - bool column sensors: 'reference/sensors/column/bool-column-sensors.md'
        - consistency column sensors: 'reference/sensors/column/consistency-column-sensors.md'
        - datetime column sensors: 'reference/sensors/column/datetime-column-sensors.md'
        - integrity column sensors: 'reference/sensors/column/integrity-column-sensors.md'
        - nulls column sensors: 'reference/sensors/column/nulls-column-sensors.md'
        - numeric column sensors: 'reference/sensors/column/numeric-column-sensors.md'
        - pii column sensors: 'reference/sensors/column/pii-column-sensors.md'
        - range column sensors: 'reference/sensors/column/range-column-sensors.md'
        - sql column sensors: 'reference/sensors/column/sql-column-sensors.md'
        - strings column sensors: 'reference/sensors/column/strings-column-sensors.md'
        - uniqueness column sensors: 'reference/sensors/column/uniqueness-column-sensors.md'
########## END INCLUDE SENSOR REFERENCE
########## INCLUDE RULE REFERENCE - DO NOT MODIFY MANUALLY
    - Rules:
      - averages: 'reference/rules/averages.md'
      - comparison: 'reference/rules/comparison.md'
      - stdev: 'reference/rules/stdev.md'
########## END INCLUDE RULE REFERENCE
########## INCLUDE YAML REFERENCE - DO NOT MODIFY MANUALLY
    - Yaml:
      - ConnectionYaml: 'reference/yaml/ConnectionYaml.md'
      - DashboardYaml: 'reference/yaml/DashboardYaml.md'
      - ProviderSensorYaml: 'reference/yaml/ProviderSensorYaml.md'
      - RuleDefinitionYaml: 'reference/yaml/RuleDefinitionYaml.md'
      - SensorDefinitionYaml: 'reference/yaml/SensorDefinitionYaml.md'
      - SettingsYaml: 'reference/yaml/SettingsYaml.md'
      - TableYaml: 'reference/yaml/TableYaml.md'
      - IncidentNotificationMessage: 'reference/yaml/IncidentNotificationMessage.md'
########## END INCLUDE YAML REFERENCE

# Visual settings
theme:
  name: material
  features:
    - navigation.indexes
    - content.tabs.link
    - content.code.copy
    - content.code.annotate
    - content.action.edit
  logo: assets/logo.svg
  favicon: images/favicon.ico
  icon:
    repo: fontawesome/brands/github

  palette:
    - media: "(prefers-color-scheme: light)"
      scheme: default
      primary: white
      accent: teal
      toggle:
        icon: material/weather-night
        name: Switch to dark mode
    - media: "(prefers-color-scheme: dark)"
      scheme: slate
      primary: white
      accent: teal
      toggle:
        icon: material/weather-sunny
        name: Switch to light mode
  font: false

# Markdown extensions
markdown_extensions:
  - pymdownx.snippets
  - pymdownx.superfences
  - pymdownx.tabbed:
      alternate_style: true
  - pymdownx.highlight:
      anchor_linenums: true
  - pymdownx.inlinehilite
  - admonition
  - pymdownx.details
  - attr_list
  - md_in_html
  - pymdownx.superfences:
      custom_fences:
        - name: mermaid
          class: mermaid
          format: !!python/name:pymdownx.superfences.fence_code_format
  - pymdownx.emoji:
      emoji_index: !!python/name:materialx.emoji.twemoji
      emoji_generator: !!python/name:materialx.emoji.to_svg
extra:
  analytics:
    provider: google
    property: G-NEE8HWT90Y
  consent:
    title: Cookie consent
    description: >-
      We use cookies to recognize repeat visits and user preferences, as well
      as to measure the effectiveness of our documentation and whether users
      find what they are looking for. With your consent, you help us improve our documentation.

# TODO Tags
# TODO Footer<|MERGE_RESOLUTION|>--- conflicted
+++ resolved
@@ -29,19 +29,9 @@
     - Working with YAML files: 'dqo-concepts/working-with-yaml-files/working-with-yaml-files.md'
     - Working with CLI: 'dqo-concepts/working-with-cli/working-with-cli.md'
   - Use cases:
-    - "examples/index.md"
+    - 'examples/index.md'
     - Percentage of false values: 'examples/bool-false-percent.md'
     - Integrity check between columns in different tables: 'examples/integrity-foreign-key-match-percent.md'
-<<<<<<< HEAD
-    - nulls-not-nulls-count: 'examples/nulls-not-nulls-count.md'
-    - numeric-valid-latitude-percent: 'examples/numeric-valid-latitude-percent.md'
-    - numeric-values-in-range-integers-percent: 'examples/numeric-values-in-range-integers-percent.md'
-    - pii-valid-usa-zipcode-percent: 'examples/pii-valid-usa-zipcode-percent.md'
-    - string-match-date-regex-percent: 'examples/string-match-date-regex-percent.md'
-    - string-max-length: 'examples/string-max-length.md'
-    - uniqueness-duplicate-percent: 'examples/uniqueness-duplicate-percent.md'
-    - Running checks with a scheduler: '/examples/running-checks-with-a-scheduler.md'
-=======
     - Not nulls count: 'examples/nulls-not-nulls-count.md'
     - Valid latitude percent: 'examples/numeric-valid-latitude-percent.md'
     - Values in range integers percent: 'examples/numeric-values-in-range-integers-percent.md'
@@ -50,7 +40,7 @@
     - String max length: 'examples/string-max-length.md'
     - Duplicate percent: 'examples/uniqueness-duplicate-percent.md'
     - Valid email percent: 'examples/valid-email-percent.md'
->>>>>>> fd6deb9d
+    - Running checks with a scheduler: '/examples/running-checks-with-a-scheduler.md'
   - Working with DQO:
     - Installation:
       - Install DQO from Git: 'working-with-dqo/install-dqo-from-git/install-dqo-from-git.md'

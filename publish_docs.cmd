--- conflicted
+++ resolved
@@ -1,9 +1,4 @@
-<<<<<<< HEAD
 @echo off
 python3 -m pip install --upgrade --user -r ./requirements.txt
 python3 -m mkdocs build
-=======
-python -m pip install --user -r ./requirements.txt
-python -m mkdocs build
-gsutil -m rsync -j html,txt,xml,png,js,css,json,svg,gif -r site gs://docs-dqo-ai/docs/
->>>>>>> f9fb0f31
+gsutil -m rsync -j html,txt,xml,png,js,css,json,svg,gif -r site gs://docs-dqo-ai/docs/
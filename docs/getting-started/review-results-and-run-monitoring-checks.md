# Review initial results and run monitoring checks
This guide will show you how to run the first data quality check, and how to review the first results and data quality issues in DQOps. 

## Overview

After [adding your first connection, and initiating automatic monitoring](add-data-source-connection.md),
we describe how to review the initial results from the basic statistics and profiling checks, as well as how to run monitoring checks. 

<<<<<<< HEAD
Once new tables are imported, DQOps automatically activates the following profiling and monitoring checks.
All checks are scheduled to run daily at 12:00 a.m. For more [general information about checks, see the DQOps concepts](../dqo-concepts/definition-of-data-quality-checks/index.md) section.

=======
Once new tables are imported, DQOps automatically activates default profiling and monitoring checks which are scheduled to run daily at 12:00 a.m.
>>>>>>> d1d06404

## Review basic statistics results

Basic statistics provides you with summary information about your tables and columns. This information is
valuable in deciding which data quality checks and threshold levels should be set to monitor data quality.

In the previous step we have collected basic statistics for imported tables and column using the Advisor. 

To review the results: 

<<<<<<< HEAD
1. Go to the **Profiling** section. Select the "austin_crime" table on the tree view on the left. The results are displayed under **Basic Statistics** tab. 
=======
1. Go to the **Profiling** section. Select the "crime" table on the tree view on the left. The results are displayed under **Basic data statistics** tab. 
>>>>>>> d1d06404

    You can filter the columns by simply clicking on the sorting icon next to any column header.

    For detailed description of each column go to the [Basics statistics section](../working-with-dqo/collecting-basic-data-statistics.md). // todo screen

    ![Basic statistics results for austin crimes](https://dqops.com/docs/images/getting-started/austin-crimes-statistics2.png)

2. To view detailed statistics, click on the name of the column or navigate to the single column on the tree view. // todo screen
 
    ![Basic statistics results for austin crimes - details](https://dqops.com/docs/images/getting-started/austin-crimes-address-column-statistics3.png)


## Review profiling checks results

// todo: add the table preview from the "table quality status" in profiling tab, then add description

[**Profiling checks**](../dqo-concepts/definition-of-data-quality-checks/data-profiling-checks.md) enable you to run more advanced data analyses than
[**Basic data statistics**](../working-with-dqo/collecting-basic-data-statistics.md). Profiling checks are also useful for
exploring and experimenting with various types of checks and determining the most suitable ones for regular data quality monitoring.

In the previous step we have run profiling checks for imported tables and column using the Advisor. Now, let's review the results.

### Review Profiling Table quality status

**Table quality status** allows you to quickly evaluate the data quality status of your table. To navigate to the Table quality status,
click on **Profiling** section, the "crime" table on the tree view, and **Table quality status** tab.

![Profiling Table quality status](https://dqops.com/docs/images/getting-started/profiling-table-quality-status1.png)

This tab provides you with an overview of the current data quality status of your table, including the number of 
executed checks, and detailed results per table and columns grouped by check categories.

At the bottom of the screen, you will find a table that displays the check results per category, and per 
table and columns.

The colored boxes indicates the current or the highest severity status: green for a valid result, yellow for a warning,
orange for an error, and red for a fatal error. By clicking on the arrow next to the colored box, you can view a list 
of checks that contribute to the result.

You can group the results by data quality dimension using the radio button and filter the results by time frame 
and severity status.


### Navigate to the Profiling checks editor

<<<<<<< HEAD
To navigate to the Profiling checks editor, click on **Profiling** section, the "austin_crime" table on the tree view, and **Profiling checks** tab. // todo screen
=======
To navigate to the Profiling checks editor, click on **Profiling** section, the "crime" table on the tree view, and **Profiling checks** tab.
>>>>>>> d1d06404

![Profiling checks list](https://dqops.com/docs/images/getting-started/profiling-checks-list2.png)

Here you can view the list of all table profiling checks. Notice that the toggle button next to the name of the 
default checks activated upon importing new tables have a light green color. If the check has
been activated manually, the toggle button will have a darker green color.

The icons located before the name of each check allow you to: activate and deactivate it, configure settings, run a check,
review results, and get more information about it.

For activated checks, notice a square next to the name indicating the results of the check runs initiated by the Advisor:

- green for a valid result
- yellow for a warning
- orange for an error
- red for a fatal error
- black for execution error

### Review the profiling checks results

To review the profiling checks results, click the **Results** icon to view more details of the results. // todo screen

![Checking results](https://dqops.com/docs/images/getting-started/checking-results2.png)

A table will appear with more details about the run check. The check displayed Valid results with the actual value 116 675. 

You can also review the results of other table checks on the list, as well as review the list of the column-level checks. 
Just select the column of interest from the tree view on the left. 

On the list of checks you can activate other checks, change their thresholds and run them.

Note that some activated checks, for example column-level profile_nulls_count and profile_null_percent, do not have thresholds levels set.
For those check a [sensor](../dqo-concepts/definition-of-data-quality-sensors.md) will be executed, and you can view its result on Results details, **Sensor readouts** tab.
Based on the results, you can set the threshold for these checks.

### Default data profiling checks
<<<<<<< HEAD
DQOps activates the following [default data quality checks](../dqo-concepts/data-observability.md) to
perform [initial data profiling](../dqo-concepts/definition-of-data-quality-checks/data-profiling-checks.md#initial-data-quality-kpi-score).
=======
To perform [initial data profiling](../dqo-concepts/definition-of-data-quality-checks/data-profiling-checks.md#initial-data-quality-kpi-score),
DQOps activates the following [default data quality checks](../dqo-concepts/data-observability.md) 
>>>>>>> d1d06404

| Target | Check name                                                             | Description                                                                                       |
|--------|------------------------------------------------------------------------|---------------------------------------------------------------------------------------------------|
| table  | [profile row count](../checks/table/volume/row-count.md)               | Captures the row count of the table and identifies empty tables.                                  |
| table  | [profile data freshness](../checks/table/timeliness/data-freshness.md) | Measures data freshness of the table.                                                             |
| table  | [profile column count](../checks/table/schema/column-count.md)         | Retrieves the metadata of the monitored table from the data source and captures the column count. |
| column | [profile nulls count](../checks/column/nulls/nulls-count.md)           | Counts null values in every column and detects incomplete columns that contain null values.       |
| column | [profile nulls percent](../checks/column/nulls/nulls-percent.md)       | Measures the percentage of null values in every column.                                           |
| column | [profile not nulls count](../checks/column/nulls/not-nulls-count.md)   | Counts not null values in every column and detects empty columns that contain only null values.   |
<<<<<<< HEAD


=======
    
>>>>>>> d1d06404

## Run monitoring checks

[**Monitoring checks**](../dqo-concepts/definition-of-data-quality-checks/data-observability-monitoring-checks.md) are standard checks that provide the data observability by monitoring the data quality of a
table or column. These checks create a single data quality result for the entire table or column. There are two categories
of monitoring checks: daily checks and monthly checks. When run multiple times per day, the **daily checks** store only
the most recent result for each day. **Monthly checks** store the most recent results for each month the data quality
checks were run.

Now let's run monitoring checks.

<<<<<<< HEAD
1. Go to the **Monitoring Checks** section, and select the "austin_crime" table from the tree view and **Daily** tab. 
=======
1. Go to the **Monitoring Checks** section, and select the "crime" table from the tree view and **Daily** tab.
>>>>>>> d1d06404

    ![Monitoring checks section](https://dqops.com/docs/images/getting-started/monitoring-checks-section2.png)

2. Click the **Run check** icon next to daily_row_count check. This check verifies that the number of rows in the table
    does not exceed the minimum accepted count set as the threshold level which is 1 in this case.
   
    You can read more about [issue severity levels in DQOps concepts section](../dqo-concepts/definition-of-data-quality-checks/index.md#issue-severity-levels).

    ![Running check](https://dqops.com/docs/images/getting-started/run-daily-row-count-check2.png)
    
    A green square should appear next to the name of the checks indicating that the result of the run check is valid.
    You can view the details by placing the mouse cursor on the green square or view more detail results by clicking the
    **Results** icon

    You can run checks for your entire connection, schema, table, or column from the tree view on the left-hand side of
    the screen. To do so, click on the three-dot icon and select the Run check option. Check more information how to 
    [Run checks from a tree view](../working-with-dqo/run-data-quality-checks.md#Run-checks-from-a-tree-view)

    You can activate and run other monitoring checks and adjust their thresholds.

### Default daily monitoring checks
DQOps activates the following [daily monitoring checks](../dqo-concepts/definition-of-data-quality-checks/data-observability-monitoring-checks.md)
on every table and column to apply [data observability](../dqo-concepts/data-observability.md) of the data source.

| Target | Check name                                                                                                | Description                                                                                                                                                                                                                                |
|--------|-----------------------------------------------------------------------------------------------------------|--------------------------------------------------------------------------------------------------------------------------------------------------------------------------------------------------------------------------------------------|
| table  | [daily row count](../checks/table/volume/row-count.md)                                                    | Captures the row count of the table every day and identifies empty tables.                                                                                                                                                                 |
| table  | [daily row count anomaly](../checks/table/volume/row-count-anomaly.md)                                    | Detects day-to-day anomalies in the table volume. Raises a data quality issue when the increase or decrease in the row count is in the top 1% of most significant changes.                                                                 |
| table  | [daily row count change](../checks/table/volume/row-count-change.md)                                      | Detects significant day-to-day changes in the table volume. Raises a data quality issue when the increase or decrease in the row count is greater than 10%.                                                                                |
| table  | [daily data freshness](../checks/table/timeliness/data-freshness.md)                                      | Measures data freshness of the table. Raises a data quality issue when the data is outdated by 2 days.                                                                                                                                     |
| table  | [daily data staleness](../checks/table/timeliness/data-staleness.md)                                      | Measures data staleness (the time since the last data loading) of the table. Raises a data quality issue when the table was not updated for 2 or more days.                                                                                |
| table  | [daily table availability](../checks/table/availability/table-availability.md)                            | Verifies that a table exists, can be accessed, and queried without errors. Detects corrupted tables and expired credentials to data sources.                                                                                               |
| table  | [daily column count](../checks/table/schema/column-count.md)                                              | Retrieves the metadata of the monitored table from the data source and counts the number of columns.                                                                                                                                       |
| table  | [daily column count changed](../checks/table/schema/column-count-changed.md)                              | Detects whether the number of columns in a table has changed since the last time the check (checkpoint) was run.                                                                                                                           |
| table  | [daily column list changed](../checks/table/schema/column-list-changed.md)                                | Detects if the list of columns has changed since the last time the check was run.                                                                                                                                                          |
| table  | [daily column list or order changed](../checks/table/schema/column-list-or-order-changed.md)              | Detects whether the list of columns and the order of columns have changed since the last time the check was run.                                                                                                                           |
| table  | [daily column types changed](../checks/table/schema/column-types-changed.md)                              | Detects if the column names or column types have changed since the last time the check was run.                                                                                                                                            |
| column | [daily nulls count](../checks/column/nulls/nulls-count.md)                                                | Counts null values in every column without raising any data quality issues.                                                                                                                                                                |
| column | [daily nulls percent](../checks/column/nulls/nulls-percent.md)                                            | Measures the percentage of null values in every column without raising any data quality issues.                                                                                                                                            |
| column | [daily nulls percent anomaly](../checks/column/nulls/nulls-percent-anomaly.md)                            | Measures the percentage of null values in every column and detects anomalous changes in the percentage of null value. Raises a data quality issue for the top 1% biggest day-to-day changes.                                               |
| column | [daily not nulls percent](../checks/column/nulls/not-nulls-percent.md)                                    | Measures the percentage of null values in every column without raising any data quality issues.                                                                                                                                            |
| column | [daily nulls percent change](../checks/column/nulls/nulls-percent-change.md)                              | Detects significant day-to-day changes in the percentage of null values in every column. Raises a data quality issue when the increase or decrease in the percentage of null values is greater than 10%.                                   |
| column | [daily distinct count anomaly](../checks/column/uniqueness/distinct-count-anomaly.md)                     | Counts distinct values in every column and detects anomalous changes in the percentage of null value. Raises a data quality issue for the top 1% biggest day-to-day changes of the count of distinct values.                               |
| column | [daily detected datatype in text changed](../checks/column/datatype/detected-datatype-in-text-changed.md) | Scans all values in a text column and detects the data type of all values in a column. Raises a data quality issue when the type of texts changes. For example, when a column contained always numeric values, but a text value was found. |
| column | [daily sum anomaly](../checks/column/anomaly/sum-anomaly.md)                                              | Sums values in all numeric columns. Detects day-to-day anomalies in the sum of numeric values. Raises a data quality issue for the top 1% biggest day-to-day changes.                                                                      |
| column | [daily mean anomaly](../checks/column/anomaly/mean-anomaly.md)                                            | Calculates a mean (average) value in all numeric columns. Detects day-to-day anomalies of the mean of numeric values. Raises a data quality issue for the top 1% biggest day-to-day changes.                                               |
| column | [daily column exists](../checks/column/schema/column-exists.md)                                           | Reads the metadata of the monitored table and verifies that the column still exists in the data source.                                                                                                                                    |
| column | [daily column type changed](../checks/column/schema/column-type-changed.md)                               | Detects if the data type of the column has changed since the last time it was retrieved.                                                                                                                                                   |

<<<<<<< HEAD

=======
For more [general information about checks, see the DQOps concepts](../dqo-concepts/definition-of-data-quality-checks/index.md) section.
>>>>>>> d1d06404

## Next step

Now that you have reviewed the initial results from basic statistics and profiling checks and run monitoring checks, 
you can [review the results on the dashboards](review-results-on-dashboards.md).<|MERGE_RESOLUTION|>--- conflicted
+++ resolved
@@ -6,13 +6,7 @@
 After [adding your first connection, and initiating automatic monitoring](add-data-source-connection.md),
 we describe how to review the initial results from the basic statistics and profiling checks, as well as how to run monitoring checks. 
 
-<<<<<<< HEAD
-Once new tables are imported, DQOps automatically activates the following profiling and monitoring checks.
-All checks are scheduled to run daily at 12:00 a.m. For more [general information about checks, see the DQOps concepts](../dqo-concepts/definition-of-data-quality-checks/index.md) section.
-
-=======
 Once new tables are imported, DQOps automatically activates default profiling and monitoring checks which are scheduled to run daily at 12:00 a.m.
->>>>>>> d1d06404
 
 ## Review basic statistics results
 
@@ -23,11 +17,7 @@
 
 To review the results: 
 
-<<<<<<< HEAD
-1. Go to the **Profiling** section. Select the "austin_crime" table on the tree view on the left. The results are displayed under **Basic Statistics** tab. 
-=======
-1. Go to the **Profiling** section. Select the "crime" table on the tree view on the left. The results are displayed under **Basic data statistics** tab. 
->>>>>>> d1d06404
+1. Go to the **Profiling** section. Select the "austin_crime" table on the tree view on the left. The results are displayed under **Basic data statistics** tab. 
 
     You can filter the columns by simply clicking on the sorting icon next to any column header.
 
@@ -41,8 +31,6 @@
 
 
 ## Review profiling checks results
-
-// todo: add the table preview from the "table quality status" in profiling tab, then add description
 
 [**Profiling checks**](../dqo-concepts/definition-of-data-quality-checks/data-profiling-checks.md) enable you to run more advanced data analyses than
 [**Basic data statistics**](../working-with-dqo/collecting-basic-data-statistics.md). Profiling checks are also useful for
@@ -73,11 +61,7 @@
 
 ### Navigate to the Profiling checks editor
 
-<<<<<<< HEAD
 To navigate to the Profiling checks editor, click on **Profiling** section, the "austin_crime" table on the tree view, and **Profiling checks** tab. // todo screen
-=======
-To navigate to the Profiling checks editor, click on **Profiling** section, the "crime" table on the tree view, and **Profiling checks** tab.
->>>>>>> d1d06404
 
 ![Profiling checks list](https://dqops.com/docs/images/getting-started/profiling-checks-list2.png)
 
@@ -105,7 +89,7 @@
 A table will appear with more details about the run check. The check displayed Valid results with the actual value 116 675. 
 
 You can also review the results of other table checks on the list, as well as review the list of the column-level checks. 
-Just select the column of interest from the tree view on the left. 
+Just select the column of interest form the tree view on the left. 
 
 On the list of checks you can activate other checks, change their thresholds and run them.
 
@@ -114,13 +98,8 @@
 Based on the results, you can set the threshold for these checks.
 
 ### Default data profiling checks
-<<<<<<< HEAD
-DQOps activates the following [default data quality checks](../dqo-concepts/data-observability.md) to
-perform [initial data profiling](../dqo-concepts/definition-of-data-quality-checks/data-profiling-checks.md#initial-data-quality-kpi-score).
-=======
 To perform [initial data profiling](../dqo-concepts/definition-of-data-quality-checks/data-profiling-checks.md#initial-data-quality-kpi-score),
 DQOps activates the following [default data quality checks](../dqo-concepts/data-observability.md) 
->>>>>>> d1d06404
 
 | Target | Check name                                                             | Description                                                                                       |
 |--------|------------------------------------------------------------------------|---------------------------------------------------------------------------------------------------|
@@ -130,16 +109,11 @@
 | column | [profile nulls count](../checks/column/nulls/nulls-count.md)           | Counts null values in every column and detects incomplete columns that contain null values.       |
 | column | [profile nulls percent](../checks/column/nulls/nulls-percent.md)       | Measures the percentage of null values in every column.                                           |
 | column | [profile not nulls count](../checks/column/nulls/not-nulls-count.md)   | Counts not null values in every column and detects empty columns that contain only null values.   |
-<<<<<<< HEAD
-
-
-=======
     
->>>>>>> d1d06404
 
 ## Run monitoring checks
 
-[**Monitoring checks**](../dqo-concepts/definition-of-data-quality-checks/data-observability-monitoring-checks.md) are standard checks that provide the data observability by monitoring the data quality of a
+[**Monitoring checks**](../dqo-concepts/definition-of-data-quality-checks/data-observability-monitoring-checks.md) are standard checks that monitor the data quality of a
 table or column. These checks create a single data quality result for the entire table or column. There are two categories
 of monitoring checks: daily checks and monthly checks. When run multiple times per day, the **daily checks** store only
 the most recent result for each day. **Monthly checks** store the most recent results for each month the data quality
@@ -147,11 +121,7 @@
 
 Now let's run monitoring checks.
 
-<<<<<<< HEAD
 1. Go to the **Monitoring Checks** section, and select the "austin_crime" table from the tree view and **Daily** tab. 
-=======
-1. Go to the **Monitoring Checks** section, and select the "crime" table from the tree view and **Daily** tab.
->>>>>>> d1d06404
 
     ![Monitoring checks section](https://dqops.com/docs/images/getting-started/monitoring-checks-section2.png)
 
@@ -201,11 +171,7 @@
 | column | [daily column exists](../checks/column/schema/column-exists.md)                                           | Reads the metadata of the monitored table and verifies that the column still exists in the data source.                                                                                                                                    |
 | column | [daily column type changed](../checks/column/schema/column-type-changed.md)                               | Detects if the data type of the column has changed since the last time it was retrieved.                                                                                                                                                   |
 
-<<<<<<< HEAD
-
-=======
 For more [general information about checks, see the DQOps concepts](../dqo-concepts/definition-of-data-quality-checks/index.md) section.
->>>>>>> d1d06404
 
 ## Next step
 

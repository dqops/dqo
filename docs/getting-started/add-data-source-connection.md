# Add connection to a data source
This guide shows how to connect a data source to DQOps, import the metadata, and operate with the DQOps user interface.

## Overview

After [installation and starting DQOps](installation.md), we describe how to add a connection to a CSV file using the user interface.
We present the example file used in this **guide**.

For a full description of how to add a data source connection to other providers or add connection using the command-line shell,
see [Working with DQOps section](../data-sources/index.md).
You can find more information about [navigating the DQOps user interface here](../dqo-concepts/dqops-user-interface-overview.md). 

<<<<<<< HEAD
## CSV file
=======
!!! info "How to analyze other data sources"

    Instead of connecting to BigQuery, you can follow the manuals for connecting to other data sources and continue
    this getting started guide from the [import metadata using the user interface](#import-metadata-using-the-user-interface) step.

    Links to some supported data sources are shown below.

    [![CSV](https://dqops.com/docs/images/connections/csv-icon2.png){ class=glightbox-ignored-image }](../data-sources/csv.md)
    &nbsp; &nbsp; &nbsp; [![Parquet](https://dqops.com/docs/images/connections/parquet-icon2.png){ class=glightbox-ignored-image }](../data-sources/parquet.md)
    &nbsp; &nbsp; &nbsp; [![Athena](https://dqops.com/docs/images/connections/athena2.png){ class=glightbox-ignored-image }](../data-sources/athena.md)
    &nbsp; &nbsp; &nbsp; [![PostgreSQL](https://dqops.com/docs/images/connections/postgresql.png){ class=glightbox-ignored-image }](../data-sources/postgresql.md)

## Prerequisite credentials
>>>>>>> d1d06404

To add a connection to a CSV file data source to DQOps you need a CSV file.

We will use data from the Austin Crime file in CSV format. The file contains a sample of [BigQuery public dataset Austin Crime Data](https://console.cloud.google.com/marketplace/details/city-of-austin/austin-crime).
Instead of using it, you can also work on your CSV file.

The table below presents the fragment of the example CSV file content.

| unique_key | address                        | census_tract | clearance_date                 | clearance_status | council_district_code | description              | district | latitude | longitude | location | location_description | primary_type | timestamp                      | x_coordinate | y_coordinate | year | zipcode |
|------------|--------------------------------|--------------|--------------------------------|------------------|-----------------------|--------------------------|----------|----------|-----------|----------|----------------------|--------------|--------------------------------|--------------|--------------|------|---------|  
| 2015821204 | "1713 MULLEN DR Austin, TX"    |              | 2015-03-25 12:00:00.000000 UTC | Not cleared      |                       | THEFT                    | UK       |          |           |          | 1713 MULLEN DR       | Theft        | 2015-03-23 12:00:00.000000 UTC |              |              | 2015 |         |   
| 2015150483 | "Austin, TX"                   |              | 2015-01-27 12:00:00.000000 UTC | Not cleared      |                       | RAPE                     | B        |          |           |          | nan                  | Rape         | 2015-01-15 12:00:00.000000 UTC |              |              | 2015 |         | 
| 2015331540 | "5510 S IH 35 SVRD Austin, TX" |              | 2015-02-11 12:00:00.000000 UTC | Not cleared      |                       | BURGLARY OF VEHICLE      | UK       |          |           |          | 5510 S IH 35 SVRD    | Theft        | 2015-02-02 12:00:00.000000 UTC |              |              | 2015 |         | 
| 2015331238 | "7928 US HWY 71 W Austin, TX"  |              | 2015-02-12 12:00:00.000000 UTC | Not cleared      |                       | THEFT OF HEAVY EQUIPMENT | UK       |          |           |          | 7928 US HWY 71 W     | Theft        | 2015-02-02 12:00:00.000000 UTC |              |              | 2015 |         |
| ...        | ...                            | ...          | ...                            | ...              | ...                   | ...                      | ...      | ...      | ...       | ...      | ...                  | ...          | ...                            | ...          | ...          | ...  | ...     |


### Downloading the example file

To download the example CSV file, [open the github page](https://github.com/dqops/dqo/blob/develop/dqops/sampledata/below_above_value_test.csv).
//todo: another file -> austin crime sample

On the right side you can see the three dots button. When button is clicked the **download** becomes available on the expanded list.

// todo: add screen 

Download the file austin_crime.csv and open a download directory containing the file.

!!! info "Default downloads path"
    
    On Windows it would be c:\Users\[your_user_name]\Downloads. Use **File explorer** to ensure the place of the file. 

    On Mac it would be /Users/[your_user_name]/Downloads. Use **Finder** to ensure the place of the file.

To separate the downloaded file from other files we will not work with, create a new folder in the file directory.
Let's name it demo_files, then move the CSV file there.

Finally, the full file path to the CSV file would be similar to this:
C:\Users\MyUser\Downloads\demo_files\austin_crime.csv

Remember the absolute path to the file because you will use it when configuring the connection.

## Add CSV connection using the user interface

### **Navigate to the connection settings**

To navigate to the CSV connection settings:

1. Go to the **Data Sources** section and click **+ Add connection** button in the upper left corner.

    ![Adding connection](https://dqops.com/docs/images/working-with-dqo/adding-connections/adding-connection.png) 
   
2. Select **CSV** connection type. // todo: screen

    ![Selecting CSV connection type](https://dqops.com/docs/images/working-with-dqo/adding-connections/adding-connection-bigquery.png)

### **Fill in the connection settings**

After navigating to the CSV connection settings, you will need to fill in the connection details.

// todo: screen with the configuration 

![Adding connection settings](https://dqops.com/docs/images/working-with-dqo/adding-connections/connection-settings-bigquery.png)

Focus on the required fields only.

| CSV connection settings  | What to fill on this guide?                               | Description                                                                                                                                                                                                                               | 
|--------------------------|-----------------------------------------------------------|-------------------------------------------------------------------------------------------------------------------------------------------------------------------------------------------------------------------------------------------|
| Connection name          | Let's name it demo_connection                             | The name of the connection that will be created in DQOps. This will also be the name of the folder where the connection configuration files are stored. The name of the connection must be unique and consist of alphanumeric characters. |
| Parallel jobs limit      | Leave it empty.                                           | A limit on the number of jobs that can run simultaneously. Leave empty to disable the limit.                                                                                                                                              |
| Files location           | Do not change it, since you use the local file.           | You have the option to import files stored locally or remotely.                                                                                                                                                                           |
| Virtual schema name      | Leave it named "files"                                    | An alias for the parent directory with data. The virtual schema name is a key of the directories mapping.                                                                                                                                 |
| Path                     | Fill it with the absolute path to the folder "demo_files" | The path prefix to the parent directory with data. The path must be absolute. The virtual schema name is a value of the directories mapping.                                                                                              |
| JDBC connection property | Leave it empty.                                           | Optional setting. DQOps supports using the JDBC driver to access DuckDB.                                                                                                                                                                  |

After filling in the connection settings, click the **Test Connection** button to test the connection.
It will inform you if the path to the CSV file may be incorrect.

Click the **Save** connection button when the test is successful to add a new connection. 
Otherwise, you can check the details of what went wrong.

## **Import metadata using the user interface**

When you add a new connection, it will appear in the tree view on the left, and you will be redirected to the Import Metadata screen.
Now we can import schemas and tables.

1. Import the "files" schema by clicking on the **Import Tables**  // todo: screen

    ![Importing schemas](https://dqops.com/docs/images/getting-started/importing-schema-austin-crime.png)

2. There is only one table in the dataset. Import the table by clicking **Import all tables** buttons in the upper right corner.  // todo: screen

    ![Importing tables](https://dqops.com/docs/images/getting-started/importing-tables-austin-crime.png)


## Initiate automatic monitoring and review scheduling

Once new tables are imported, DQOps automatically activates [profiling and monitoring checks](../dqo-concepts/definition-of-data-quality-checks/index.md).
These checks include row count, table availability, and checks detecting schema changes. They are scheduled to run daily at 12:00 p.m.

Upon import, you will receive information at the top of the page, it is called an Advisor.
If you click on the orange bar, you can open the Advisor.
Within the Advisor, you can collect basic statistics, run profiling checks, or modify the schedule for newly imported tables.

### Run basic statistics and profiling checks with the Advisor

To Run basic statistics and profiling checks, click on the appropriate buttons on the advisor.

We will evaluate the results from basic statistics and profiling checks at the next step of the Getting started.  // todo: screen

![Running basic statistics and profiling checks](https://dqops.com/docs/images/getting-started/running-basics-statistics-and-profiling-checks.png)

### Review scheduling with the Advisor

To review scheduling for profiling and daily monitoring checks, click on the **Review scheduling** button.  // todo: screen

![Review scheduling](https://dqops.com/docs/images/getting-started/review-scheduling.png)

You will be linked to **Data Source** section, **Schedule** tab where you can review scheduling settings for the added connection.

The scheduling is enabled by default. You can turn it off by clicking the notification icon in the upper right corner and 
then clicking the **Job scheduler** toggle button.  // todo: screen
      
![Reviewing data source details](https://dqops.com/docs/images/getting-started/reviewing-data-source-section2.png)


## Explore the connection-level tabs in the Data sources section

There are several tabs to explore in the **Data sources** section that differs depending on the selection of the elements in the tree view on the left (connection, schema, table or column):
The following tabs are shown at the connection level:

- **Connection** - provide details about the connection parameters.
- **Schedule** - allows setting schedule for running checks. [Learn how to configure schedules](../working-with-dqo/configure-scheduling-of-data-quality-checks/index.md).
- **Comments** - allows adding comments to your connection.
- **Labels** - allows adding labels to your connection.
- **Schemas** - displays currently imported schemas and allows importing more schemas and tables.
- **Default grouping template** - allows setting up data grouping globally at the data source level. [Learn how to configure data grouping](../working-with-dqo/set-up-data-grouping-for-data-quality-checks.md).
- **Incidents and notifications** - allows configuring incidents and Webhooks for notifications. [Learn more about incidents](../working-with-dqo/managing-data-quality-incidents-with-dqops.md) that let you keep track of the issues that arise during data quality monitoring. [Learn how to configure notifications](../integrations/webhooks/index.md) whenever a new incident is created or modified.

## Explore the table-level tabs in the Data sources section

At the table level in the **Data sources** section, there are the following tabs:

- **Table** - provide details about the table and allows you to add filter, priority or stage name (for example, "Ingestion").
- **Schedule** - allows setting schedule for running checks. [Learn how to configure schedules](../working-with-dqo/configure-scheduling-of-data-quality-checks/index.md).
- **Comments** - allows adding comments to your tables.
- **Labels** - allows adding labels to your tables.
- **Data groupings** - allows setting up data grouping at the table level. [Learn how to configure data grouping](../working-with-dqo/set-up-data-grouping-for-data-quality-checks.md).
- **Date and time columns** - allows [configuring event and ingestion timestamp columns for timeliness checks](../working-with-dqo/run-data-quality-checks.md#configure-event-and-ingestion-timestamp-columns-for-timeliness-checks), as well as [date or datetime column for partition checks](../working-with-dqo/run-data-quality-checks.md#configure-date-or-datetime-column-for-partition-checks).
- **Incident configuration** - allows configuring incidents. [Learn more about incidents](../working-with-dqo/managing-data-quality-incidents-with-dqops.md) that let you keep track of the issues that arise during data quality monitoring.

You can check the details of the imported table by expanding the tree view on the left and selecting the "crime" table.

![Reviewing table details](https://dqops.com/docs/images/getting-started/reviewing-table-details.png)

## Next step

Now that you have connected a data source and initiated automatic monitoring,
it is time to [review the results and run additional checks](review-results-and-run-monitoring-checks.md).<|MERGE_RESOLUTION|>--- conflicted
+++ resolved
@@ -10,9 +10,6 @@
 see [Working with DQOps section](../data-sources/index.md).
 You can find more information about [navigating the DQOps user interface here](../dqo-concepts/dqops-user-interface-overview.md). 
 
-<<<<<<< HEAD
-## CSV file
-=======
 !!! info "How to analyze other data sources"
 
     Instead of connecting to BigQuery, you can follow the manuals for connecting to other data sources and continue
@@ -25,8 +22,7 @@
     &nbsp; &nbsp; &nbsp; [![Athena](https://dqops.com/docs/images/connections/athena2.png){ class=glightbox-ignored-image }](../data-sources/athena.md)
     &nbsp; &nbsp; &nbsp; [![PostgreSQL](https://dqops.com/docs/images/connections/postgresql.png){ class=glightbox-ignored-image }](../data-sources/postgresql.md)
 
-## Prerequisite credentials
->>>>>>> d1d06404
+## CSV file
 
 To add a connection to a CSV file data source to DQOps you need a CSV file.
 

# Review results on dashboards

In the [previous step](../review-results-and-run-monitoring-checks/review-results-and-run-monitoring-checks.md) we reviewed
the initial results from the basic statistics and profiling checks, as well as run one monitoring check. Now let's review
the results on the data quality dashboards. 

In DQOps, you can choose from a variety of built-in dashboard groups. You can read more about the [data quality dashboards in the Concept section](../../dqo-concepts/data-quality-dashboards/data-quality-dashboards.md).

## Prerequisite

To be able to display results on data quality dashboards you need to synchronize locally stored results with your DQOps Cloud account.  
To synchronize all the data just click on the **Synchronize** button in the upper right corner of the navigation bar.

## Review the total number of issues raised by the profiling and monitoring checks

To see how many issues have been raised by profiling checks, you can use the **Count summary** dashboard located in the **Profiling** group.
To access it, go to the **Data Quality Dashboard** section and select the **Count summary** dashboard from the tree view on the left.

Once you are on the **Count summary** dashboard, you will be able to review a summary of executed tests (checks) and their results,
categorized by type of check. You can filter the data on the dashboard by simply clicking on the filters on top part of the dashboard,
as well as clicking on the name of the connection, schema, data group etc.

![Total issue details dashboard](https://dqops.com/docs/images/getting-started/profiling-count-summary-dashboard.png)

In our example, we ran 38 profiling checks (2 table checks and 2 checks for each of the 18 columns) and none of them failed.
In the **Results per check** table you can see the results broken down by check name


To review the issues raised by the monitoring checks, simply select the **Count summary** dashboard in the **Monitoring** group.

![Total issue details dashboard](https://dqops.com/docs/images/getting-started/monitoring-count-summary-dashboard.png)

Here we can see the correct result from one daily_row_count check that we executed previously.

## Review the data quality KPIs

Data quality KPIs are the calculated percentage of passed data quality checks.
Data quality KPIs dashboards show high-level data quality KPIs, aggregated on a macro scale that can be shared at a corporate level.
To read more about [data quality KPIs, check DQO concept section](../../dqo-concepts/data-quality-kpis/data-quality-kpis.md).

Data quality KPIs dashboards review key data metrics per connection, [data quality dimensions](../../dqo-concepts/data-quality-dimensions/data-quality-dimensions.md),
[check category](../../../dqo-concepts/checks/#categories-of-checks) and [data grouping](../../dqo-concepts/data-grouping/data-grouping.md).

To review the summary KPIs of all run checks use the **KPIs scorecard - summary** dashboards.

Go to the **Data Quality Dashboards** section and select the **Profiling** group.
Next click on **Data quality KPIs** dashboards group and **KPIs scorecard - summary** dashboard.

![KPIs scorecard dashboard](https://dqops.com/docs/images/getting-started/profiling-kpis-scorecard-dashboard.png)
    
The calculated percentage of passed data quality checks (KPI) in our example is 100%. On other dashboards in KPIs category,
you can also review KPIs results broken down by table, data quality dimension or check category. 

You have completed our quick tutorial, and now you know how to add connections, run basic statistics and data quality checks, as well as view results.

## Next steps

<<<<<<< HEAD
- We have provided a variety of use cases which use openly available datasets [Google Cloud](https://cloud.google.com/datasets) to help you in using DQO effectively. You can find the [full list of use cases here](../../examples/index.md). 
- DQO allows you to keep track of the issues that arise during data quality monitoring and send alert notifications directly to Slack. Learn more about [incidents](../../working-with-dqo/incidents-and-notifications/incidents.md) and [notifications](../../integrations/webhooks/index.md).
=======
- We have provided a variety of use cases which use openly available datasets [Google Cloud](https://cloud.google.com/datasets) to help you in using DQOps effectively. You can find the [full list of use cases here](../../examples/index.md). 
- DQO allows you to keep track of the issues that arise during data quality monitoring and send alert notifications directly to Slack. Learn more about [incidents](../../working-with-dqo/incidents-and-notifications/incidents.md) and [notifications](../../working-with-dqo/incidents-and-notifications/notifications.md).
>>>>>>> b9d675a7
- The data in the table often comes from different data sources and vendors or is loaded by different data pipelines. Learn how [data grouping in DQO](../../working-with-dqo/set-up-data-grouping/set-up-data-grouping.md) can help you to calculate separate data quality KPI scores for different groups of rows.<|MERGE_RESOLUTION|>--- conflicted
+++ resolved
@@ -55,11 +55,6 @@
 
 ## Next steps
 
-<<<<<<< HEAD
-- We have provided a variety of use cases which use openly available datasets [Google Cloud](https://cloud.google.com/datasets) to help you in using DQO effectively. You can find the [full list of use cases here](../../examples/index.md). 
-- DQO allows you to keep track of the issues that arise during data quality monitoring and send alert notifications directly to Slack. Learn more about [incidents](../../working-with-dqo/incidents-and-notifications/incidents.md) and [notifications](../../integrations/webhooks/index.md).
-=======
 - We have provided a variety of use cases which use openly available datasets [Google Cloud](https://cloud.google.com/datasets) to help you in using DQOps effectively. You can find the [full list of use cases here](../../examples/index.md). 
-- DQO allows you to keep track of the issues that arise during data quality monitoring and send alert notifications directly to Slack. Learn more about [incidents](../../working-with-dqo/incidents-and-notifications/incidents.md) and [notifications](../../working-with-dqo/incidents-and-notifications/notifications.md).
->>>>>>> b9d675a7
-- The data in the table often comes from different data sources and vendors or is loaded by different data pipelines. Learn how [data grouping in DQO](../../working-with-dqo/set-up-data-grouping/set-up-data-grouping.md) can help you to calculate separate data quality KPI scores for different groups of rows.+- DQOps allows you to keep track of the issues that arise during data quality monitoring and send alert notifications directly to Slack. Learn more about [incidents](../../working-with-dqo/incidents-and-notifications/incidents.md) and Slack [notifications](../../integrations/slack/configuring-slack-notifications.md).
+- The data in the table often comes from different data sources and vendors or is loaded by different data pipelines. Learn how [data grouping in DQOps](../../working-with-dqo/set-up-data-grouping/set-up-data-grouping.md) can help you to calculate separate data quality KPI scores for different groups of rows.
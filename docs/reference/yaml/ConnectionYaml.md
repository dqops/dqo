
## ConnectionYaml  
**The structure of this object is described below**  
  
|&nbsp;Property&nbsp;name&nbsp;|&nbsp;Description&nbsp;&nbsp;&nbsp;&nbsp;&nbsp;&nbsp;&nbsp;&nbsp;&nbsp;&nbsp;&nbsp;&nbsp;&nbsp;&nbsp;&nbsp;&nbsp;&nbsp;&nbsp;&nbsp;&nbsp;&nbsp;|&nbsp;Data&nbsp;type&nbsp;|&nbsp;Enum&nbsp;values&nbsp;|&nbsp;Default&nbsp;value&nbsp;|&nbsp;Sample&nbsp;values&nbsp;|
|---------------|---------------------------------|-----------|-------------|---------------|---------------|
|api_version||string| | | |
|kind||enum|table<br/>dashboards<br/>source<br/>sensor<br/>check<br/>rule<br/>file_index<br/>settings<br/>provider_sensor<br/>| | |
|[spec](#connectionspec)||object| | | |

___  

## ConnectionSpec  
**The structure of this object is described below**  
  
|&nbsp;Property&nbsp;name&nbsp;|&nbsp;Description&nbsp;&nbsp;&nbsp;&nbsp;&nbsp;&nbsp;&nbsp;&nbsp;&nbsp;&nbsp;&nbsp;&nbsp;&nbsp;&nbsp;&nbsp;&nbsp;&nbsp;&nbsp;&nbsp;&nbsp;&nbsp;|&nbsp;Data&nbsp;type&nbsp;|&nbsp;Enum&nbsp;values&nbsp;|&nbsp;Default&nbsp;value&nbsp;|&nbsp;Sample&nbsp;values&nbsp;|
|---------------|---------------------------------|-----------|-------------|---------------|---------------|
|provider_type|Database provider type (required). Accepts: bigquery, snowflake.|enum|snowflake<br/>postgresql<br/>redshift<br/>sqlserver<br/>bigquery<br/>| | |
|[bigquery](#bigqueryparametersspec)|BigQuery connection parameters. Specify parameters in the bigquery section.|object| | | |
|[snowflake](#snowflakeparametersspec)|Snowflake connection parameters. Specify parameters in the snowflake section or set the url (which is the Snowflake JDBC url).|object| | | |
|[postgresql](#postgresqlparametersspec)|PostgreSQL connection parameters. Specify parameters in the postgresql section or set the url (which is the Snowflake JDBC url).|object| | | |
|[redshift](#redshiftparametersspec)|Redshift connection parameters. Specify parameters in the redshift section or set the url (which is the Redshift JDBC url).|object| | | |
|[sqlserver](#sqlserverparametersspec)|SQL Server connection parameters. Specify parameters in the sqlserver section or set the url (which is the SQL Server JDBC url).|object| | | |
|parallel_runs_limit|The concurrency limit for the maximum number of parallel executions of checks on this connection.|integer| | | |
|[default_data_stream_mapping](#datastreammappingspec)|Default data streams configuration for all tables. The configuration may be overridden on table, column and check level. Data streams are configured in two cases: (1) a static dimension is assigned to a table, when the data is partitioned at a table level (similar tables store the same information, but for different countries, etc.). (2) the data in the table should be analyzed with a GROUP BY condition, to analyze different datasets using separate time series, for example a table contains data from multiple countries and there is a &#x27;country&#x27; column used for partitioning.|object| | | |
|[schedules](#recurringschedulesspec)|Configuration of the job scheduler that runs data quality checks. The scheduler configuration is divided into types of checks that have different schedules.|object| | | |
|[notifications](#notificationsettingsspec)|Configuration of the notifications settings. Notifications are published when new data quality issues are detected.|object| | | |
|[comments](#commentslistspec)|Comments for change tracking. Please put comments in this collection because YAML comments may be removed when the YAML file is modified by the tool (serialization and deserialization will remove non tracked comments).|object| | | |
|[labels](#labelsetspec)|Custom labels that were assigned to the connection. Labels are used for searching for tables when filtered data quality checks are executed.|object| | | |

___  

## BigQueryParametersSpec  
**The structure of this object is described below**  
  
|&nbsp;Property&nbsp;name&nbsp;|&nbsp;Description&nbsp;&nbsp;&nbsp;&nbsp;&nbsp;&nbsp;&nbsp;&nbsp;&nbsp;&nbsp;&nbsp;&nbsp;&nbsp;&nbsp;&nbsp;&nbsp;&nbsp;&nbsp;&nbsp;&nbsp;&nbsp;|&nbsp;Data&nbsp;type&nbsp;|&nbsp;Enum&nbsp;values&nbsp;|&nbsp;Default&nbsp;value&nbsp;|&nbsp;Sample&nbsp;values&nbsp;|
|---------------|---------------------------------|-----------|-------------|---------------|---------------|
|source_project_id|Source GCP project ID. This is the project that has datasets that will be imported.|string| | | |
|billing_project_id|Billing GCP project ID. This is the project used as the default GCP project. The calling user must have a bigquery.jobs.create permission in this project.|string| | | |
|authentication_mode|Authentication mode to the Google Cloud.|enum|json_key_content<br/>json_key_path<br/>google_application_credentials<br/>| | |
|json_key_content|JSON key content. Use an environment variable that contains the content of the key as ${KEY_ENV} or a name of a secret in the GCP Secret Manager: ${sm://key-secret-name}. Requires the authentication-mode: json_key_content.|string| | | |
|json_key_path|A path to the JSON key file. Requires the authentication-mode: json_key_path.|string| | | |
|quota_project_id|Quota GCP project ID.|string| | | |

___  

## SnowflakeParametersSpec  
**The structure of this object is described below**  
  
|&nbsp;Property&nbsp;name&nbsp;|&nbsp;Description&nbsp;&nbsp;&nbsp;&nbsp;&nbsp;&nbsp;&nbsp;&nbsp;&nbsp;&nbsp;&nbsp;&nbsp;&nbsp;&nbsp;&nbsp;&nbsp;&nbsp;&nbsp;&nbsp;&nbsp;&nbsp;|&nbsp;Data&nbsp;type&nbsp;|&nbsp;Enum&nbsp;values&nbsp;|&nbsp;Default&nbsp;value&nbsp;|&nbsp;Sample&nbsp;values&nbsp;|
|---------------|---------------------------------|-----------|-------------|---------------|---------------|
|account|Snowflake account name, e.q. &lt;account&gt;, &lt;account&gt;-&lt;locator&gt;, &lt;account&gt;.&lt;region&gt; or &lt;account&gt;.&lt;region&gt;.&lt;platform&gt;.. Supports also a ${SNOWFLAKE_ACCOUNT} configuration with a custom environment variable.|string| | | |
|warehouse|Snowflake warehouse name. Supports also a ${SNOWFLAKE_WAREHOUSE} configuration with a custom environment variable.|string| | | |
<<<<<<< HEAD
|database|Snowflake database name. The value can be in the ${ENVIRONMENT_VARIABLE_NAME} format to use dynamic substitution.|string| | | |
|user|Snowflake user name. The value can be in the ${ENVIRONMENT_VARIABLE_NAME} format to use dynamic substitution.|string| | | |
|password|Snowflake database password. The value can be in the ${ENVIRONMENT_VARIABLE_NAME} format to use dynamic substitution.|string| | | |
=======
|database|Snowflake database name.  The value can be in the ${ENVIRONMENT_VARIABLE_NAME} format to use dynamic substitution.|string| | | |
|user|Snowflake user name.  The value can be in the ${ENVIRONMENT_VARIABLE_NAME} format to use dynamic substitution.|string| | | |
|password|Snowflake database password.  The value can be in the ${ENVIRONMENT_VARIABLE_NAME} format to use dynamic substitution.|string| | | |
>>>>>>> 69381093
|role|Snowflake role name. Supports also ${SNOWFLAKE_ROLE} configuration with a custom environment variable.|string| | | |

___  

## PostgresqlParametersSpec  
**The structure of this object is described below**  
  
|&nbsp;Property&nbsp;name&nbsp;|&nbsp;Description&nbsp;&nbsp;&nbsp;&nbsp;&nbsp;&nbsp;&nbsp;&nbsp;&nbsp;&nbsp;&nbsp;&nbsp;&nbsp;&nbsp;&nbsp;&nbsp;&nbsp;&nbsp;&nbsp;&nbsp;&nbsp;|&nbsp;Data&nbsp;type&nbsp;|&nbsp;Enum&nbsp;values&nbsp;|&nbsp;Default&nbsp;value&nbsp;|&nbsp;Sample&nbsp;values&nbsp;|
|---------------|---------------------------------|-----------|-------------|---------------|---------------|
|host|PostgreSQL host name. Supports also a ${POSTGRESQL_HOST} configuration with a custom environment variable.|string| | | |
|port|PostgreSQL port name. The default port is 5432. Supports also a ${POSTGRESQL_PORT} configuration with a custom environment variable.|string| | | |
|database|PostgreSQL database name. The value can be in the ${ENVIRONMENT_VARIABLE_NAME} format to use dynamic substitution.|string| | | |
|user|PostgreSQL user name. The value can be in the ${ENVIRONMENT_VARIABLE_NAME} format to use dynamic substitution.|string| | | |
|password|PostgreSQL database password. The value can be in the ${ENVIRONMENT_VARIABLE_NAME} format to use dynamic substitution.|string| | | |
|options|PostgreSQL connection &#x27;options&#x27; initialization parameter. For example setting this to -c statement_timeout&#x3D;5min would set the statement timeout parameter for this session to 5 minutes. Supports also a ${POSTGRESQL_OPTIONS} configuration with a custom environment variable.|string| | | |
|ssl|Connect to PostgreSQL using SSL. The default value is false.|boolean| | | |

___  

## RedshiftParametersSpec  
**The structure of this object is described below**  
  
|&nbsp;Property&nbsp;name&nbsp;|&nbsp;Description&nbsp;&nbsp;&nbsp;&nbsp;&nbsp;&nbsp;&nbsp;&nbsp;&nbsp;&nbsp;&nbsp;&nbsp;&nbsp;&nbsp;&nbsp;&nbsp;&nbsp;&nbsp;&nbsp;&nbsp;&nbsp;|&nbsp;Data&nbsp;type&nbsp;|&nbsp;Enum&nbsp;values&nbsp;|&nbsp;Default&nbsp;value&nbsp;|&nbsp;Sample&nbsp;values&nbsp;|
|---------------|---------------------------------|-----------|-------------|---------------|---------------|
|host|Redshift host name. Supports also a ${REDSHIFT_HOST} configuration with a custom environment variable.|string| | | |
|port|Redshift port name. The default port is 5432. Supports also a ${REDSHIFT_PORT} configuration with a custom environment variable.|string| | | |
<<<<<<< HEAD
|database|Redshift database name. The value can be in the ${ENVIRONMENT_VARIABLE_NAME} format to use dynamic substitution.|string| | | |
|user|Redshift user name. The value can be in the ${ENVIRONMENT_VARIABLE_NAME} format to use dynamic substitution.|string| | | |
|password|Redshift database password. The value can be in the ${ENVIRONMENT_VARIABLE_NAME} format to use dynamic substitution.|string| | | |
=======
|database|Redshift database name.  The value can be in the ${ENVIRONMENT_VARIABLE_NAME} format to use dynamic substitution.|string| | | |
|user|Redshift user name.  The value can be in the ${ENVIRONMENT_VARIABLE_NAME} format to use dynamic substitution.|string| | | |
|password|Redshift database password.  The value can be in the ${ENVIRONMENT_VARIABLE_NAME} format to use dynamic substitution.|string| | | |
>>>>>>> 69381093
|options|Redshift connection &#x27;options&#x27; initialization parameter. For example setting this to -c statement_timeout&#x3D;5min would set the statement timeout parameter for this session to 5 minutes. Supports also a ${REDSHIFT_OPTIONS} configuration with a custom environment variable.|string| | | |
|ssl|Connect to Redshift using SSL. The default value is false.|boolean| | | |

___  

## SqlServerParametersSpec  
**The structure of this object is described below**  
  
|&nbsp;Property&nbsp;name&nbsp;|&nbsp;Description&nbsp;&nbsp;&nbsp;&nbsp;&nbsp;&nbsp;&nbsp;&nbsp;&nbsp;&nbsp;&nbsp;&nbsp;&nbsp;&nbsp;&nbsp;&nbsp;&nbsp;&nbsp;&nbsp;&nbsp;&nbsp;|&nbsp;Data&nbsp;type&nbsp;|&nbsp;Enum&nbsp;values&nbsp;|&nbsp;Default&nbsp;value&nbsp;|&nbsp;Sample&nbsp;values&nbsp;|
|---------------|---------------------------------|-----------|-------------|---------------|---------------|
|host|SQL Server host name. Supports also a ${SQLSERVER_HOST} configuration with a custom environment variable.|string| | | |
|port|SQL Server port name. The default port is 1433. Supports also a ${SQLSERVER_PORT} configuration with a custom environment variable.|string| | | |
<<<<<<< HEAD
|database|SQL Server database name. The value can be in the ${ENVIRONMENT_VARIABLE_NAME} format to use dynamic substitution.|string| | | |
|user|SQL Server user name. The value can be in the ${ENVIRONMENT_VARIABLE_NAME} format to use dynamic substitution.|string| | | |
|password|SQL Server database password. The value can be in the ${ENVIRONMENT_VARIABLE_NAME} format to use dynamic substitution.|string| | | |
=======
|database|SQL Server database name. The value could be in the format ${ENVIRONMENT_VARIABLE_NAME} to use dynamic substitution.|string| | | |
|user|SQL Server user name. The value could be in the format ${ENVIRONMENT_VARIABLE_NAME} to use dynamic substitution.|string| | | |
|password|SQL Server database password. The value could be in the format ${ENVIRONMENT_VARIABLE_NAME} to use dynamic substitution.|string| | | |
>>>>>>> 69381093
|options|SQL Server connection &#x27;options&#x27; initialization parameter. For example setting this to -c statement_timeout&#x3D;5min would set the statement timeout parameter for this session to 5 minutes. Supports also a ${SQLSERVER_OPTIONS} configuration with a custom environment variable.|string| | | |
|ssl|Connecting to SQL Server with SSL disabled. The default value is false.|boolean| | | |

___  

## DataStreamMappingSpec  
**The structure of this object is described below**  
  
|&nbsp;Property&nbsp;name&nbsp;|&nbsp;Description&nbsp;&nbsp;&nbsp;&nbsp;&nbsp;&nbsp;&nbsp;&nbsp;&nbsp;&nbsp;&nbsp;&nbsp;&nbsp;&nbsp;&nbsp;&nbsp;&nbsp;&nbsp;&nbsp;&nbsp;&nbsp;|&nbsp;Data&nbsp;type&nbsp;|&nbsp;Enum&nbsp;values&nbsp;|&nbsp;Default&nbsp;value&nbsp;|&nbsp;Sample&nbsp;values&nbsp;|
|---------------|---------------------------------|-----------|-------------|---------------|---------------|
|[level1](#datastreamlevelspec)|Data stream level 1 configuration.|object| | | |
|[level2](#datastreamlevelspec)|Data stream level 2 configuration.|object| | | |
|[level3](#datastreamlevelspec)|Data stream level 3 configuration.|object| | | |
|[level4](#datastreamlevelspec)|Data stream level 4 configuration.|object| | | |
|[level5](#datastreamlevelspec)|Data stream level 5 configuration.|object| | | |
|[level6](#datastreamlevelspec)|Data stream level 6 configuration.|object| | | |
|[level7](#datastreamlevelspec)|Data stream level 7 configuration.|object| | | |
|[level8](#datastreamlevelspec)|Data stream level 8 configuration.|object| | | |
|[level9](#datastreamlevelspec)|Data stream level 9 configuration.|object| | | |

___  

## DataStreamLevelSpec  
**The structure of this object is described below**  
  
|&nbsp;Property&nbsp;name&nbsp;|&nbsp;Description&nbsp;&nbsp;&nbsp;&nbsp;&nbsp;&nbsp;&nbsp;&nbsp;&nbsp;&nbsp;&nbsp;&nbsp;&nbsp;&nbsp;&nbsp;&nbsp;&nbsp;&nbsp;&nbsp;&nbsp;&nbsp;|&nbsp;Data&nbsp;type&nbsp;|&nbsp;Enum&nbsp;values&nbsp;|&nbsp;Default&nbsp;value&nbsp;|&nbsp;Sample&nbsp;values&nbsp;|
|---------------|---------------------------------|-----------|-------------|---------------|---------------|
|source|The source of the data stream level value. The default stream level source is a tag. Assign a tag when there are multiple similar tables that store the same data for different areas (countries, etc.). This could be a country name if a table or partition stores information for that country.|enum|tag<br/>column_value<br/>| | |
|tag|Data stream tag. Assign a hardcoded (static) data stream level value (tag) when there are multiple similar tables that store the same data for different areas (countries, etc.). This could be a country name if a table or partition stores information for that country.|string| | | |
|column|Column name that contains a dynamic data stream level value (for dynamic data-driven data streams). Sensor queries will be extended with a GROUP BY {data stream level colum name}, sensors (and alerts) will be calculated for each unique value of the specified column. Also a separate time series will be tracked for each value.|column_name| | | |
|name|Data stream level name.|string| | | |

___  

## RecurringSchedulesSpec  
**The structure of this object is described below**  
  
|&nbsp;Property&nbsp;name&nbsp;|&nbsp;Description&nbsp;&nbsp;&nbsp;&nbsp;&nbsp;&nbsp;&nbsp;&nbsp;&nbsp;&nbsp;&nbsp;&nbsp;&nbsp;&nbsp;&nbsp;&nbsp;&nbsp;&nbsp;&nbsp;&nbsp;&nbsp;|&nbsp;Data&nbsp;type&nbsp;|&nbsp;Enum&nbsp;values&nbsp;|&nbsp;Default&nbsp;value&nbsp;|&nbsp;Sample&nbsp;values&nbsp;|
|---------------|---------------------------------|-----------|-------------|---------------|---------------|
|[profiling](#recurringschedulespec)|Schedule for running profiling data quality checks.|object| | | |
|[recurring_daily](#recurringschedulespec)|Schedule for running daily recurring checks.|object| | | |
|[recurring_monthly](#recurringschedulespec)|Schedule for running monthly recurring checks.|object| | | |
|[partitioned_daily](#recurringschedulespec)|Schedule for running daily partitioned checks.|object| | | |
|[partitioned_monthly](#recurringschedulespec)|Schedule for running monthly partitioned checks.|object| | | |

___  

## RecurringScheduleSpec  
**The structure of this object is described below**  
  
|&nbsp;Property&nbsp;name&nbsp;|&nbsp;Description&nbsp;&nbsp;&nbsp;&nbsp;&nbsp;&nbsp;&nbsp;&nbsp;&nbsp;&nbsp;&nbsp;&nbsp;&nbsp;&nbsp;&nbsp;&nbsp;&nbsp;&nbsp;&nbsp;&nbsp;&nbsp;|&nbsp;Data&nbsp;type&nbsp;|&nbsp;Enum&nbsp;values&nbsp;|&nbsp;Default&nbsp;value&nbsp;|&nbsp;Sample&nbsp;values&nbsp;|
|---------------|---------------------------------|-----------|-------------|---------------|---------------|
|cron_expression|Unix style cron expression that specifies when to execute scheduled operations like running data quality checks or synchronizing the configuration with the cloud.|string| | | |
|disabled|Disables the schedule. When the value of this &#x27;disable&#x27; field is false, the schedule is stored in the metadata but it is not activated to run data quality checks.|boolean| | | |

___  

## NotificationSettingsSpec  
**The structure of this object is described below**  
  
|&nbsp;Property&nbsp;name&nbsp;|&nbsp;Description&nbsp;&nbsp;&nbsp;&nbsp;&nbsp;&nbsp;&nbsp;&nbsp;&nbsp;&nbsp;&nbsp;&nbsp;&nbsp;&nbsp;&nbsp;&nbsp;&nbsp;&nbsp;&nbsp;&nbsp;&nbsp;|&nbsp;Data&nbsp;type&nbsp;|&nbsp;Enum&nbsp;values&nbsp;|&nbsp;Default&nbsp;value&nbsp;|&nbsp;Sample&nbsp;values&nbsp;|
|---------------|---------------------------------|-----------|-------------|---------------|---------------|
|webhook_url|Webhook URL where the notification messages are pushed using a HTTP POST request.|string| | | |
|hours_since_last_alert|Number of hours since the last alert. New data quality issues identified before that timestamp are not sent as notifications.|integer| | | |

___  

## CommentsListSpec  
**The structure of this object is described below**  
  
|&nbsp;Property&nbsp;name&nbsp;|&nbsp;Description&nbsp;&nbsp;&nbsp;&nbsp;&nbsp;&nbsp;&nbsp;&nbsp;&nbsp;&nbsp;&nbsp;&nbsp;&nbsp;&nbsp;&nbsp;&nbsp;&nbsp;&nbsp;&nbsp;&nbsp;&nbsp;|&nbsp;Data&nbsp;type&nbsp;|&nbsp;Enum&nbsp;values&nbsp;|&nbsp;Default&nbsp;value&nbsp;|&nbsp;Sample&nbsp;values&nbsp;|
|---------------|---------------------------------|-----------|-------------|---------------|---------------|
|mod_count||integer| | | |

___  

## LabelSetSpec  
**The structure of this object is described below**  
  
|&nbsp;Property&nbsp;name&nbsp;|&nbsp;Description&nbsp;&nbsp;&nbsp;&nbsp;&nbsp;&nbsp;&nbsp;&nbsp;&nbsp;&nbsp;&nbsp;&nbsp;&nbsp;&nbsp;&nbsp;&nbsp;&nbsp;&nbsp;&nbsp;&nbsp;&nbsp;|&nbsp;Data&nbsp;type&nbsp;|&nbsp;Enum&nbsp;values&nbsp;|&nbsp;Default&nbsp;value&nbsp;|&nbsp;Sample&nbsp;values&nbsp;|
|---------------|---------------------------------|-----------|-------------|---------------|---------------|

___  
<|MERGE_RESOLUTION|>--- conflicted
+++ resolved
@@ -51,15 +51,9 @@
 |---------------|---------------------------------|-----------|-------------|---------------|---------------|
 |account|Snowflake account name, e.q. &lt;account&gt;, &lt;account&gt;-&lt;locator&gt;, &lt;account&gt;.&lt;region&gt; or &lt;account&gt;.&lt;region&gt;.&lt;platform&gt;.. Supports also a ${SNOWFLAKE_ACCOUNT} configuration with a custom environment variable.|string| | | |
 |warehouse|Snowflake warehouse name. Supports also a ${SNOWFLAKE_WAREHOUSE} configuration with a custom environment variable.|string| | | |
-<<<<<<< HEAD
-|database|Snowflake database name. The value can be in the ${ENVIRONMENT_VARIABLE_NAME} format to use dynamic substitution.|string| | | |
-|user|Snowflake user name. The value can be in the ${ENVIRONMENT_VARIABLE_NAME} format to use dynamic substitution.|string| | | |
-|password|Snowflake database password. The value can be in the ${ENVIRONMENT_VARIABLE_NAME} format to use dynamic substitution.|string| | | |
-=======
 |database|Snowflake database name.  The value can be in the ${ENVIRONMENT_VARIABLE_NAME} format to use dynamic substitution.|string| | | |
 |user|Snowflake user name.  The value can be in the ${ENVIRONMENT_VARIABLE_NAME} format to use dynamic substitution.|string| | | |
 |password|Snowflake database password.  The value can be in the ${ENVIRONMENT_VARIABLE_NAME} format to use dynamic substitution.|string| | | |
->>>>>>> 69381093
 |role|Snowflake role name. Supports also ${SNOWFLAKE_ROLE} configuration with a custom environment variable.|string| | | |
 
 ___  
@@ -86,15 +80,9 @@
 |---------------|---------------------------------|-----------|-------------|---------------|---------------|
 |host|Redshift host name. Supports also a ${REDSHIFT_HOST} configuration with a custom environment variable.|string| | | |
 |port|Redshift port name. The default port is 5432. Supports also a ${REDSHIFT_PORT} configuration with a custom environment variable.|string| | | |
-<<<<<<< HEAD
-|database|Redshift database name. The value can be in the ${ENVIRONMENT_VARIABLE_NAME} format to use dynamic substitution.|string| | | |
-|user|Redshift user name. The value can be in the ${ENVIRONMENT_VARIABLE_NAME} format to use dynamic substitution.|string| | | |
-|password|Redshift database password. The value can be in the ${ENVIRONMENT_VARIABLE_NAME} format to use dynamic substitution.|string| | | |
-=======
 |database|Redshift database name.  The value can be in the ${ENVIRONMENT_VARIABLE_NAME} format to use dynamic substitution.|string| | | |
 |user|Redshift user name.  The value can be in the ${ENVIRONMENT_VARIABLE_NAME} format to use dynamic substitution.|string| | | |
 |password|Redshift database password.  The value can be in the ${ENVIRONMENT_VARIABLE_NAME} format to use dynamic substitution.|string| | | |
->>>>>>> 69381093
 |options|Redshift connection &#x27;options&#x27; initialization parameter. For example setting this to -c statement_timeout&#x3D;5min would set the statement timeout parameter for this session to 5 minutes. Supports also a ${REDSHIFT_OPTIONS} configuration with a custom environment variable.|string| | | |
 |ssl|Connect to Redshift using SSL. The default value is false.|boolean| | | |
 
@@ -107,15 +95,9 @@
 |---------------|---------------------------------|-----------|-------------|---------------|---------------|
 |host|SQL Server host name. Supports also a ${SQLSERVER_HOST} configuration with a custom environment variable.|string| | | |
 |port|SQL Server port name. The default port is 1433. Supports also a ${SQLSERVER_PORT} configuration with a custom environment variable.|string| | | |
-<<<<<<< HEAD
-|database|SQL Server database name. The value can be in the ${ENVIRONMENT_VARIABLE_NAME} format to use dynamic substitution.|string| | | |
-|user|SQL Server user name. The value can be in the ${ENVIRONMENT_VARIABLE_NAME} format to use dynamic substitution.|string| | | |
-|password|SQL Server database password. The value can be in the ${ENVIRONMENT_VARIABLE_NAME} format to use dynamic substitution.|string| | | |
-=======
 |database|SQL Server database name. The value could be in the format ${ENVIRONMENT_VARIABLE_NAME} to use dynamic substitution.|string| | | |
 |user|SQL Server user name. The value could be in the format ${ENVIRONMENT_VARIABLE_NAME} to use dynamic substitution.|string| | | |
 |password|SQL Server database password. The value could be in the format ${ENVIRONMENT_VARIABLE_NAME} to use dynamic substitution.|string| | | |
->>>>>>> 69381093
 |options|SQL Server connection &#x27;options&#x27; initialization parameter. For example setting this to -c statement_timeout&#x3D;5min would set the statement timeout parameter for this session to 5 minutes. Supports also a ${SQLSERVER_OPTIONS} configuration with a custom environment variable.|string| | | |
 |ssl|Connecting to SQL Server with SSL disabled. The default value is false.|boolean| | | |
 
@@ -156,10 +138,8 @@
 |&nbsp;Property&nbsp;name&nbsp;|&nbsp;Description&nbsp;&nbsp;&nbsp;&nbsp;&nbsp;&nbsp;&nbsp;&nbsp;&nbsp;&nbsp;&nbsp;&nbsp;&nbsp;&nbsp;&nbsp;&nbsp;&nbsp;&nbsp;&nbsp;&nbsp;&nbsp;|&nbsp;Data&nbsp;type&nbsp;|&nbsp;Enum&nbsp;values&nbsp;|&nbsp;Default&nbsp;value&nbsp;|&nbsp;Sample&nbsp;values&nbsp;|
 |---------------|---------------------------------|-----------|-------------|---------------|---------------|
 |[profiling](#recurringschedulespec)|Schedule for running profiling data quality checks.|object| | | |
-|[recurring_daily](#recurringschedulespec)|Schedule for running daily recurring checks.|object| | | |
-|[recurring_monthly](#recurringschedulespec)|Schedule for running monthly recurring checks.|object| | | |
-|[partitioned_daily](#recurringschedulespec)|Schedule for running daily partitioned checks.|object| | | |
-|[partitioned_monthly](#recurringschedulespec)|Schedule for running monthly partitioned checks.|object| | | |
+|[daily](#recurringschedulespec)|Schedule for running daily whole table checks and day level time period checks.|object| | | |
+|[monthly](#recurringschedulespec)|Schedule for running monthly whole table checks and month level time period checks.|object| | | |
 
 ___  
 

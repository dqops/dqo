--- conflicted
+++ resolved
@@ -15,31 +15,11 @@
 |&nbsp;Property&nbsp;name&nbsp;|&nbsp;Description&nbsp;&nbsp;&nbsp;&nbsp;&nbsp;&nbsp;&nbsp;&nbsp;&nbsp;&nbsp;&nbsp;&nbsp;&nbsp;&nbsp;&nbsp;&nbsp;&nbsp;&nbsp;&nbsp;&nbsp;&nbsp;|&nbsp;Data&nbsp;type&nbsp;|&nbsp;Enum&nbsp;values&nbsp;|&nbsp;Default&nbsp;value&nbsp;|&nbsp;Sample&nbsp;values&nbsp;|
 |---------------|---------------------------------|-----------|-------------|---------------|---------------|
 |host|MySQL host name. Supports also a ${MYSQL_HOST} configuration with a custom environment variable.|string| | | |
-<<<<<<< HEAD
-|port|MySQL port name. The default port is 3306. Supports also a ${MYSQL_PORT} configuration with a custom environment variable.|string| | | |
-=======
 |port|MySQL port number. The default port is 3306. Supports also a ${MYSQL_PORT} configuration with a custom environment variable.|string| | | |
->>>>>>> 81f00af7
 |database|MySQL database name. The value can be in the ${ENVIRONMENT_VARIABLE_NAME} format to use dynamic substitution.|string| | | |
 |user|MySQL user name. The value can be in the ${ENVIRONMENT_VARIABLE_NAME} format to use dynamic substitution.|string| | | |
 |password|MySQL database password. The value can be in the ${ENVIRONMENT_VARIABLE_NAME} format to use dynamic substitution.|string| | | |
 |options|MySQL connection &#x27;options&#x27; initialization parameter. For example setting this to -c statement_timeout&#x3D;5min would set the statement timeout parameter for this session to 5 minutes. Supports also a ${MYSQL_OPTIONS} configuration with a custom environment variable.|string| | | |
-<<<<<<< HEAD
-|ssl|Connect to MySQL using SSL. The default value is false.|boolean| | | |
-
-
-
-
-
-
-
-
-
-___  
-
-## ConnectionYaml  
-Connection definition for a data source connection that is covered by data quality checks.  
-=======
 |sslmode|SslMode MySQL connection parameter.|enum|DISABLED<br/>PREFERRED<br/>VERIFY_IDENTITY<br/>VERIFY_CA<br/>REQUIRED<br/>| | |
 
 
@@ -63,38 +43,19 @@
 
 ## PostgresqlParametersSpec  
 Postgresql connection parameters.  
->>>>>>> 81f00af7
-  
-
-
-
-
-
-
-
-
-**The structure of this object is described below**  
-  
-|&nbsp;Property&nbsp;name&nbsp;|&nbsp;Description&nbsp;&nbsp;&nbsp;&nbsp;&nbsp;&nbsp;&nbsp;&nbsp;&nbsp;&nbsp;&nbsp;&nbsp;&nbsp;&nbsp;&nbsp;&nbsp;&nbsp;&nbsp;&nbsp;&nbsp;&nbsp;|&nbsp;Data&nbsp;type&nbsp;|&nbsp;Enum&nbsp;values&nbsp;|&nbsp;Default&nbsp;value&nbsp;|&nbsp;Sample&nbsp;values&nbsp;|
-|---------------|---------------------------------|-----------|-------------|---------------|---------------|
-<<<<<<< HEAD
-|api_version||string| | | |
-|kind||enum|table<br/>dashboards<br/>source<br/>sensor<br/>check<br/>rule<br/>file_index<br/>settings<br/>provider_sensor<br/>| | |
-|[spec](#connectionspec)||[ConnectionSpec](#connectionspec)| | | |
-
-
-
-
-
-
-
-
-
-___  
-
-## SqlServerParametersSpec  
-Microsoft SQL Server connection parameters.  
-=======
+  
+
+
+
+
+
+
+
+
+**The structure of this object is described below**  
+  
+|&nbsp;Property&nbsp;name&nbsp;|&nbsp;Description&nbsp;&nbsp;&nbsp;&nbsp;&nbsp;&nbsp;&nbsp;&nbsp;&nbsp;&nbsp;&nbsp;&nbsp;&nbsp;&nbsp;&nbsp;&nbsp;&nbsp;&nbsp;&nbsp;&nbsp;&nbsp;|&nbsp;Data&nbsp;type&nbsp;|&nbsp;Enum&nbsp;values&nbsp;|&nbsp;Default&nbsp;value&nbsp;|&nbsp;Sample&nbsp;values&nbsp;|
+|---------------|---------------------------------|-----------|-------------|---------------|---------------|
 |host|PostgreSQL host name. Supports also a ${POSTGRESQL_HOST} configuration with a custom environment variable.|string| | | |
 |port|PostgreSQL port number. The default port is 5432. Supports also a ${POSTGRESQL_PORT} configuration with a custom environment variable.|string| | | |
 |database|PostgreSQL database name. The value can be in the ${ENVIRONMENT_VARIABLE_NAME} format to use dynamic substitution.|string| | | |
@@ -115,42 +76,19 @@
 
 ## ConnectionSpec  
 Data source (connection) specification.  
->>>>>>> 81f00af7
-  
-
-
-
-
-
-
-
-
-**The structure of this object is described below**  
-  
-|&nbsp;Property&nbsp;name&nbsp;|&nbsp;Description&nbsp;&nbsp;&nbsp;&nbsp;&nbsp;&nbsp;&nbsp;&nbsp;&nbsp;&nbsp;&nbsp;&nbsp;&nbsp;&nbsp;&nbsp;&nbsp;&nbsp;&nbsp;&nbsp;&nbsp;&nbsp;|&nbsp;Data&nbsp;type&nbsp;|&nbsp;Enum&nbsp;values&nbsp;|&nbsp;Default&nbsp;value&nbsp;|&nbsp;Sample&nbsp;values&nbsp;|
-|---------------|---------------------------------|-----------|-------------|---------------|---------------|
-<<<<<<< HEAD
-|host|SQL Server host name. Supports also a ${SQLSERVER_HOST} configuration with a custom environment variable.|string| | | |
-|port|SQL Server port name. The default port is 1433. Supports also a ${SQLSERVER_PORT} configuration with a custom environment variable.|string| | | |
-|database|SQL Server database name. The value can be in the ${ENVIRONMENT_VARIABLE_NAME} format to use dynamic substitution.|string| | | |
-|user|SQL Server user name. The value can be in the ${ENVIRONMENT_VARIABLE_NAME} format to use dynamic substitution.|string| | | |
-|password|SQL Server database password. The value can be in the ${ENVIRONMENT_VARIABLE_NAME} format to use dynamic substitution.|string| | | |
-|options|SQL Server connection &#x27;options&#x27; initialization parameter. For example setting this to -c statement_timeout&#x3D;5min would set the statement timeout parameter for this session to 5 minutes. Supports also a ${SQLSERVER_OPTIONS} configuration with a custom environment variable.|string| | | |
-|ssl|Connecting to SQL Server with SSL disabled. The default value is false.|boolean| | | |
-
-
-
-
-
-
-
-
-
-___  
-
-## PostgresqlParametersSpec  
-Postgresql connection parameters.  
-=======
+  
+
+
+
+
+
+
+
+
+**The structure of this object is described below**  
+  
+|&nbsp;Property&nbsp;name&nbsp;|&nbsp;Description&nbsp;&nbsp;&nbsp;&nbsp;&nbsp;&nbsp;&nbsp;&nbsp;&nbsp;&nbsp;&nbsp;&nbsp;&nbsp;&nbsp;&nbsp;&nbsp;&nbsp;&nbsp;&nbsp;&nbsp;&nbsp;|&nbsp;Data&nbsp;type&nbsp;|&nbsp;Enum&nbsp;values&nbsp;|&nbsp;Default&nbsp;value&nbsp;|&nbsp;Sample&nbsp;values&nbsp;|
+|---------------|---------------------------------|-----------|-------------|---------------|---------------|
 |provider_type|Database provider type (required).|enum|snowflake<br/>oracle<br/>postgresql<br/>redshift<br/>sqlserver<br/>mysql<br/>bigquery<br/>| | |
 |[bigquery](#bigqueryparametersspec)|BigQuery connection parameters. Specify parameters in the bigquery section.|[BigQueryParametersSpec](#bigqueryparametersspec)| | | |
 |[snowflake](#snowflakeparametersspec)|Snowflake connection parameters. Specify parameters in the snowflake section or set the url (which is the Snowflake JDBC url).|[SnowflakeParametersSpec](#snowflakeparametersspec)| | | |
@@ -178,42 +116,19 @@
 
 ## ConnectionYaml  
 Connection definition for a data source connection that is covered by data quality checks.  
->>>>>>> 81f00af7
-  
-
-
-
-
-
-
-
-
-**The structure of this object is described below**  
-  
-|&nbsp;Property&nbsp;name&nbsp;|&nbsp;Description&nbsp;&nbsp;&nbsp;&nbsp;&nbsp;&nbsp;&nbsp;&nbsp;&nbsp;&nbsp;&nbsp;&nbsp;&nbsp;&nbsp;&nbsp;&nbsp;&nbsp;&nbsp;&nbsp;&nbsp;&nbsp;|&nbsp;Data&nbsp;type&nbsp;|&nbsp;Enum&nbsp;values&nbsp;|&nbsp;Default&nbsp;value&nbsp;|&nbsp;Sample&nbsp;values&nbsp;|
-|---------------|---------------------------------|-----------|-------------|---------------|---------------|
-<<<<<<< HEAD
-|host|PostgreSQL host name. Supports also a ${POSTGRESQL_HOST} configuration with a custom environment variable.|string| | | |
-|port|PostgreSQL port name. The default port is 5432. Supports also a ${POSTGRESQL_PORT} configuration with a custom environment variable.|string| | | |
-|database|PostgreSQL database name. The value can be in the ${ENVIRONMENT_VARIABLE_NAME} format to use dynamic substitution.|string| | | |
-|user|PostgreSQL user name. The value can be in the ${ENVIRONMENT_VARIABLE_NAME} format to use dynamic substitution.|string| | | |
-|password|PostgreSQL database password. The value can be in the ${ENVIRONMENT_VARIABLE_NAME} format to use dynamic substitution.|string| | | |
-|options|PostgreSQL connection &#x27;options&#x27; initialization parameter. For example setting this to -c statement_timeout&#x3D;5min would set the statement timeout parameter for this session to 5 minutes. Supports also a ${POSTGRESQL_OPTIONS} configuration with a custom environment variable.|string| | | |
-|ssl|Connect to PostgreSQL using SSL. The default value is false.|boolean| | | |
-
-
-
-
-
-
-
-
-
-___  
-
-## RedshiftParametersSpec  
-Redshift connection parameters.  
-=======
+  
+
+
+
+
+
+
+
+
+**The structure of this object is described below**  
+  
+|&nbsp;Property&nbsp;name&nbsp;|&nbsp;Description&nbsp;&nbsp;&nbsp;&nbsp;&nbsp;&nbsp;&nbsp;&nbsp;&nbsp;&nbsp;&nbsp;&nbsp;&nbsp;&nbsp;&nbsp;&nbsp;&nbsp;&nbsp;&nbsp;&nbsp;&nbsp;|&nbsp;Data&nbsp;type&nbsp;|&nbsp;Enum&nbsp;values&nbsp;|&nbsp;Default&nbsp;value&nbsp;|&nbsp;Sample&nbsp;values&nbsp;|
+|---------------|---------------------------------|-----------|-------------|---------------|---------------|
 |api_version||string| | | |
 |kind||enum|table<br/>dashboards<br/>source<br/>sensor<br/>check<br/>rule<br/>file_index<br/>settings<br/>provider_sensor<br/>| | |
 |[spec](#connectionspec)||[ConnectionSpec](#connectionspec)| | | |
@@ -234,29 +149,19 @@
  We can also pull data grouping levels directly from the database if a table has a column that identifies a business area.
  Data quality results for new groups are dynamically identified in the database by the GROUP BY clause. Sensor values are extracted for each data group separately,
  a time series is build for each data group separately.  
->>>>>>> 81f00af7
-  
-
-
-
-
-
-
-
-
-**The structure of this object is described below**  
-  
-|&nbsp;Property&nbsp;name&nbsp;|&nbsp;Description&nbsp;&nbsp;&nbsp;&nbsp;&nbsp;&nbsp;&nbsp;&nbsp;&nbsp;&nbsp;&nbsp;&nbsp;&nbsp;&nbsp;&nbsp;&nbsp;&nbsp;&nbsp;&nbsp;&nbsp;&nbsp;|&nbsp;Data&nbsp;type&nbsp;|&nbsp;Enum&nbsp;values&nbsp;|&nbsp;Default&nbsp;value&nbsp;|&nbsp;Sample&nbsp;values&nbsp;|
-|---------------|---------------------------------|-----------|-------------|---------------|---------------|
-<<<<<<< HEAD
-|host|Redshift host name. Supports also a ${REDSHIFT_HOST} configuration with a custom environment variable.|string| | | |
-|port|Redshift port name. The default port is 5432. Supports also a ${REDSHIFT_PORT} configuration with a custom environment variable.|string| | | |
-|database|Redshift database name. The value can be in the ${ENVIRONMENT_VARIABLE_NAME} format to use dynamic substitution.|string| | | |
-|user|Redshift user name. The value can be in the ${ENVIRONMENT_VARIABLE_NAME} format to use dynamic substitution.|string| | | |
-|password|Redshift database password. The value can be in the ${ENVIRONMENT_VARIABLE_NAME} format to use dynamic substitution.|string| | | |
-|options|Redshift connection &#x27;options&#x27; initialization parameter. For example setting this to -c statement_timeout&#x3D;5min would set the statement timeout parameter for this session to 5 minutes. Supports also a ${REDSHIFT_OPTIONS} configuration with a custom environment variable.|string| | | |
-|ssl|Connect to Redshift using SSL. The default value is false.|boolean| | | |
-=======
+  
+
+
+
+
+
+
+
+
+**The structure of this object is described below**  
+  
+|&nbsp;Property&nbsp;name&nbsp;|&nbsp;Description&nbsp;&nbsp;&nbsp;&nbsp;&nbsp;&nbsp;&nbsp;&nbsp;&nbsp;&nbsp;&nbsp;&nbsp;&nbsp;&nbsp;&nbsp;&nbsp;&nbsp;&nbsp;&nbsp;&nbsp;&nbsp;|&nbsp;Data&nbsp;type&nbsp;|&nbsp;Enum&nbsp;values&nbsp;|&nbsp;Default&nbsp;value&nbsp;|&nbsp;Sample&nbsp;values&nbsp;|
+|---------------|---------------------------------|-----------|-------------|---------------|---------------|
 |[level_1](#datagroupingdimensionspec)|Data grouping dimension level 1 configuration.|[DataGroupingDimensionSpec](#datagroupingdimensionspec)| | | |
 |[level_2](#datagroupingdimensionspec)|Data grouping dimension level 2 configuration.|[DataGroupingDimensionSpec](#datagroupingdimensionspec)| | | |
 |[level_3](#datagroupingdimensionspec)|Data grouping dimension level 3 configuration.|[DataGroupingDimensionSpec](#datagroupingdimensionspec)| | | |
@@ -266,7 +171,6 @@
 |[level_7](#datagroupingdimensionspec)|Data grouping dimension level 7 configuration.|[DataGroupingDimensionSpec](#datagroupingdimensionspec)| | | |
 |[level_8](#datagroupingdimensionspec)|Data grouping dimension level 8 configuration.|[DataGroupingDimensionSpec](#datagroupingdimensionspec)| | | |
 |[level_9](#datagroupingdimensionspec)|Data grouping dimension level 9 configuration.|[DataGroupingDimensionSpec](#datagroupingdimensionspec)| | | |
->>>>>>> 81f00af7
 
 
 
@@ -308,18 +212,6 @@
 
 ___  
 
-<<<<<<< HEAD
-## LabelSetSpec  
-Collection of unique labels assigned to items (tables, columns, checks) that could be targeted for a data quality check execution.  
-  
-
-
-
-
-___  
-
-=======
->>>>>>> 81f00af7
 ## IncidentWebhookNotificationsSpec  
 Configuration of Webhook URLs used for new or updated incident&#x27;s notifications.
  Specifies the URLs of webhooks where the notification messages are sent.  
@@ -351,40 +243,59 @@
 
 ___  
 
-<<<<<<< HEAD
-## DataGroupingConfigurationSpec  
-Configuration of the data groupings that is used to calculate data quality checks with a GROUP BY clause.
- Data grouping levels may be hardcoded if we have different (but similar) tables for different business areas (countries, product groups).
- We can also pull data grouping levels directly from the database if a table has a column that identifies a business area.
- Data quality results for new groups are dynamically identified in the database by the GROUP BY clause. Sensor values are extracted for each data group separately,
- a time series is build for each data group separately.  
-=======
 ## BigQueryParametersSpec  
 BigQuery connection parameters.  
->>>>>>> 81f00af7
-  
-
-
-
-
-
-
-
-
-**The structure of this object is described below**  
-  
-|&nbsp;Property&nbsp;name&nbsp;|&nbsp;Description&nbsp;&nbsp;&nbsp;&nbsp;&nbsp;&nbsp;&nbsp;&nbsp;&nbsp;&nbsp;&nbsp;&nbsp;&nbsp;&nbsp;&nbsp;&nbsp;&nbsp;&nbsp;&nbsp;&nbsp;&nbsp;|&nbsp;Data&nbsp;type&nbsp;|&nbsp;Enum&nbsp;values&nbsp;|&nbsp;Default&nbsp;value&nbsp;|&nbsp;Sample&nbsp;values&nbsp;|
-|---------------|---------------------------------|-----------|-------------|---------------|---------------|
-<<<<<<< HEAD
-|[level_1](#datagroupingdimensionspec)|Data grouping dimension level 1 configuration.|[DataGroupingDimensionSpec](#datagroupingdimensionspec)| | | |
-|[level_2](#datagroupingdimensionspec)|Data grouping dimension level 2 configuration.|[DataGroupingDimensionSpec](#datagroupingdimensionspec)| | | |
-|[level_3](#datagroupingdimensionspec)|Data grouping dimension level 3 configuration.|[DataGroupingDimensionSpec](#datagroupingdimensionspec)| | | |
-|[level_4](#datagroupingdimensionspec)|Data grouping dimension level 4 configuration.|[DataGroupingDimensionSpec](#datagroupingdimensionspec)| | | |
-|[level_5](#datagroupingdimensionspec)|Data grouping dimension level 5 configuration.|[DataGroupingDimensionSpec](#datagroupingdimensionspec)| | | |
-|[level_6](#datagroupingdimensionspec)|Data grouping dimension level 6 configuration.|[DataGroupingDimensionSpec](#datagroupingdimensionspec)| | | |
-|[level_7](#datagroupingdimensionspec)|Data grouping dimension level 7 configuration.|[DataGroupingDimensionSpec](#datagroupingdimensionspec)| | | |
-|[level_8](#datagroupingdimensionspec)|Data grouping dimension level 8 configuration.|[DataGroupingDimensionSpec](#datagroupingdimensionspec)| | | |
-|[level_9](#datagroupingdimensionspec)|Data grouping dimension level 9 configuration.|[DataGroupingDimensionSpec](#datagroupingdimensionspec)| | | |
+  
+
+
+
+
+
+
+
+
+**The structure of this object is described below**  
+  
+|&nbsp;Property&nbsp;name&nbsp;|&nbsp;Description&nbsp;&nbsp;&nbsp;&nbsp;&nbsp;&nbsp;&nbsp;&nbsp;&nbsp;&nbsp;&nbsp;&nbsp;&nbsp;&nbsp;&nbsp;&nbsp;&nbsp;&nbsp;&nbsp;&nbsp;&nbsp;|&nbsp;Data&nbsp;type&nbsp;|&nbsp;Enum&nbsp;values&nbsp;|&nbsp;Default&nbsp;value&nbsp;|&nbsp;Sample&nbsp;values&nbsp;|
+|---------------|---------------------------------|-----------|-------------|---------------|---------------|
+|source_project_id|Source GCP project ID. This is the project that has datasets that will be imported.|string| | | |
+|billing_project_id|Billing GCP project ID. This is the project used as the default GCP project. The calling user must have a bigquery.jobs.create permission in this project.|string| | | |
+|authentication_mode|Authentication mode to the Google Cloud.|enum|json_key_content<br/>json_key_path<br/>google_application_credentials<br/>| | |
+|json_key_content|JSON key content. Use an environment variable that contains the content of the key as ${KEY_ENV} or a name of a secret in the GCP Secret Manager: ${sm://key-secret-name}. Requires the authentication-mode: json_key_content.|string| | | |
+|json_key_path|A path to the JSON key file. Requires the authentication-mode: json_key_path.|string| | | |
+|quota_project_id|Quota GCP project ID.|string| | | |
+
+
+
+
+
+
+
+
+
+___  
+
+## SnowflakeParametersSpec  
+Snowflake connection parameters.  
+  
+
+
+
+
+
+
+
+
+**The structure of this object is described below**  
+  
+|&nbsp;Property&nbsp;name&nbsp;|&nbsp;Description&nbsp;&nbsp;&nbsp;&nbsp;&nbsp;&nbsp;&nbsp;&nbsp;&nbsp;&nbsp;&nbsp;&nbsp;&nbsp;&nbsp;&nbsp;&nbsp;&nbsp;&nbsp;&nbsp;&nbsp;&nbsp;|&nbsp;Data&nbsp;type&nbsp;|&nbsp;Enum&nbsp;values&nbsp;|&nbsp;Default&nbsp;value&nbsp;|&nbsp;Sample&nbsp;values&nbsp;|
+|---------------|---------------------------------|-----------|-------------|---------------|---------------|
+|account|Snowflake account name, e.q. &lt;account&gt;, &lt;account&gt;-&lt;locator&gt;, &lt;account&gt;.&lt;region&gt; or &lt;account&gt;.&lt;region&gt;.&lt;platform&gt;.. Supports also a ${SNOWFLAKE_ACCOUNT} configuration with a custom environment variable.|string| | | |
+|warehouse|Snowflake warehouse name. Supports also a ${SNOWFLAKE_WAREHOUSE} configuration with a custom environment variable.|string| | | |
+|database|Snowflake database name. The value can be in the ${ENVIRONMENT_VARIABLE_NAME} format to use dynamic substitution.|string| | | |
+|user|Snowflake user name. The value can be in the ${ENVIRONMENT_VARIABLE_NAME} format to use dynamic substitution.|string| | | |
+|password|Snowflake database password. The value can be in the ${ENVIRONMENT_VARIABLE_NAME} format to use dynamic substitution.|string| | | |
+|role|Snowflake role name. Supports also ${SNOWFLAKE_ROLE} configuration with a custom environment variable.|string| | | |
 
 
 
@@ -402,41 +313,19 @@
  Each group of checks could be divided additionally by time scale (daily, monthly, etc).
  Each time scale has a different recurring schedule used by the job scheduler to run the checks.
  These schedules are defined in this object.  
-=======
-|source_project_id|Source GCP project ID. This is the project that has datasets that will be imported.|string| | | |
-|billing_project_id|Billing GCP project ID. This is the project used as the default GCP project. The calling user must have a bigquery.jobs.create permission in this project.|string| | | |
-|authentication_mode|Authentication mode to the Google Cloud.|enum|json_key_content<br/>json_key_path<br/>google_application_credentials<br/>| | |
-|json_key_content|JSON key content. Use an environment variable that contains the content of the key as ${KEY_ENV} or a name of a secret in the GCP Secret Manager: ${sm://key-secret-name}. Requires the authentication-mode: json_key_content.|string| | | |
-|json_key_path|A path to the JSON key file. Requires the authentication-mode: json_key_path.|string| | | |
-|quota_project_id|Quota GCP project ID.|string| | | |
-
-
-
-
-
-
-
-
-
-___  
-
-## SnowflakeParametersSpec  
-Snowflake connection parameters.  
->>>>>>> 81f00af7
-  
-
-
-
-
-
-
-
-
-**The structure of this object is described below**  
-  
-|&nbsp;Property&nbsp;name&nbsp;|&nbsp;Description&nbsp;&nbsp;&nbsp;&nbsp;&nbsp;&nbsp;&nbsp;&nbsp;&nbsp;&nbsp;&nbsp;&nbsp;&nbsp;&nbsp;&nbsp;&nbsp;&nbsp;&nbsp;&nbsp;&nbsp;&nbsp;|&nbsp;Data&nbsp;type&nbsp;|&nbsp;Enum&nbsp;values&nbsp;|&nbsp;Default&nbsp;value&nbsp;|&nbsp;Sample&nbsp;values&nbsp;|
-|---------------|---------------------------------|-----------|-------------|---------------|---------------|
-<<<<<<< HEAD
+  
+
+
+
+
+
+
+
+
+**The structure of this object is described below**  
+  
+|&nbsp;Property&nbsp;name&nbsp;|&nbsp;Description&nbsp;&nbsp;&nbsp;&nbsp;&nbsp;&nbsp;&nbsp;&nbsp;&nbsp;&nbsp;&nbsp;&nbsp;&nbsp;&nbsp;&nbsp;&nbsp;&nbsp;&nbsp;&nbsp;&nbsp;&nbsp;|&nbsp;Data&nbsp;type&nbsp;|&nbsp;Enum&nbsp;values&nbsp;|&nbsp;Default&nbsp;value&nbsp;|&nbsp;Sample&nbsp;values&nbsp;|
+|---------------|---------------------------------|-----------|-------------|---------------|---------------|
 |[profiling](\docs\reference\yaml\profiling\table-profiling-checks\#recurringschedulespec)|Schedule for running profiling data quality checks.|[RecurringScheduleSpec](\docs\reference\yaml\profiling\table-profiling-checks\#recurringschedulespec)| | | |
 |[recurring_daily](\docs\reference\yaml\profiling\table-profiling-checks\#recurringschedulespec)|Schedule for running daily recurring checks.|[RecurringScheduleSpec](\docs\reference\yaml\profiling\table-profiling-checks\#recurringschedulespec)| | | |
 |[recurring_monthly](\docs\reference\yaml\profiling\table-profiling-checks\#recurringschedulespec)|Schedule for running monthly recurring checks.|[RecurringScheduleSpec](\docs\reference\yaml\profiling\table-profiling-checks\#recurringschedulespec)| | | |
@@ -453,128 +342,21 @@
 
 ___  
 
-## SnowflakeParametersSpec  
-Snowflake connection parameters.  
-=======
-|account|Snowflake account name, e.q. &lt;account&gt;, &lt;account&gt;-&lt;locator&gt;, &lt;account&gt;.&lt;region&gt; or &lt;account&gt;.&lt;region&gt;.&lt;platform&gt;.. Supports also a ${SNOWFLAKE_ACCOUNT} configuration with a custom environment variable.|string| | | |
-|warehouse|Snowflake warehouse name. Supports also a ${SNOWFLAKE_WAREHOUSE} configuration with a custom environment variable.|string| | | |
-|database|Snowflake database name. The value can be in the ${ENVIRONMENT_VARIABLE_NAME} format to use dynamic substitution.|string| | | |
-|user|Snowflake user name. The value can be in the ${ENVIRONMENT_VARIABLE_NAME} format to use dynamic substitution.|string| | | |
-|password|Snowflake database password. The value can be in the ${ENVIRONMENT_VARIABLE_NAME} format to use dynamic substitution.|string| | | |
-|role|Snowflake role name. Supports also ${SNOWFLAKE_ROLE} configuration with a custom environment variable.|string| | | |
-
-
-
-
-
-
-
-
-
-___  
-
-## RecurringSchedulesSpec  
-Container of all recurring schedules (cron expressions) for each type of checks.
- Data quality checks are grouped by type (profiling, whole table checks, time period partitioned checks).
- Each group of checks could be divided additionally by time scale (daily, monthly, etc).
- Each time scale has a different recurring schedule used by the job scheduler to run the checks.
- These schedules are defined in this object.  
->>>>>>> 81f00af7
-  
-
-
-
-
-
-
-
-
-**The structure of this object is described below**  
-  
-|&nbsp;Property&nbsp;name&nbsp;|&nbsp;Description&nbsp;&nbsp;&nbsp;&nbsp;&nbsp;&nbsp;&nbsp;&nbsp;&nbsp;&nbsp;&nbsp;&nbsp;&nbsp;&nbsp;&nbsp;&nbsp;&nbsp;&nbsp;&nbsp;&nbsp;&nbsp;|&nbsp;Data&nbsp;type&nbsp;|&nbsp;Enum&nbsp;values&nbsp;|&nbsp;Default&nbsp;value&nbsp;|&nbsp;Sample&nbsp;values&nbsp;|
-|---------------|---------------------------------|-----------|-------------|---------------|---------------|
-<<<<<<< HEAD
-|account|Snowflake account name, e.q. &lt;account&gt;, &lt;account&gt;-&lt;locator&gt;, &lt;account&gt;.&lt;region&gt; or &lt;account&gt;.&lt;region&gt;.&lt;platform&gt;.. Supports also a ${SNOWFLAKE_ACCOUNT} configuration with a custom environment variable.|string| | | |
-|warehouse|Snowflake warehouse name. Supports also a ${SNOWFLAKE_WAREHOUSE} configuration with a custom environment variable.|string| | | |
-|database|Snowflake database name. The value can be in the ${ENVIRONMENT_VARIABLE_NAME} format to use dynamic substitution.|string| | | |
-|user|Snowflake user name. The value can be in the ${ENVIRONMENT_VARIABLE_NAME} format to use dynamic substitution.|string| | | |
-|password|Snowflake database password. The value can be in the ${ENVIRONMENT_VARIABLE_NAME} format to use dynamic substitution.|string| | | |
-|role|Snowflake role name. Supports also ${SNOWFLAKE_ROLE} configuration with a custom environment variable.|string| | | |
-
-
-
-
-
-
-
-
-
-___  
-
-## ConnectionSpec  
-Data source (connection) specification.  
-=======
-|[profiling](\docs\reference\yaml\profiling\table-profiling-checks\#recurringschedulespec)|Schedule for running profiling data quality checks.|[RecurringScheduleSpec](\docs\reference\yaml\profiling\table-profiling-checks\#recurringschedulespec)| | | |
-|[recurring_daily](\docs\reference\yaml\profiling\table-profiling-checks\#recurringschedulespec)|Schedule for running daily recurring checks.|[RecurringScheduleSpec](\docs\reference\yaml\profiling\table-profiling-checks\#recurringschedulespec)| | | |
-|[recurring_monthly](\docs\reference\yaml\profiling\table-profiling-checks\#recurringschedulespec)|Schedule for running monthly recurring checks.|[RecurringScheduleSpec](\docs\reference\yaml\profiling\table-profiling-checks\#recurringschedulespec)| | | |
-|[partitioned_daily](\docs\reference\yaml\profiling\table-profiling-checks\#recurringschedulespec)|Schedule for running daily partitioned checks.|[RecurringScheduleSpec](\docs\reference\yaml\profiling\table-profiling-checks\#recurringschedulespec)| | | |
-|[partitioned_monthly](\docs\reference\yaml\profiling\table-profiling-checks\#recurringschedulespec)|Schedule for running monthly partitioned checks.|[RecurringScheduleSpec](\docs\reference\yaml\profiling\table-profiling-checks\#recurringschedulespec)| | | |
-
-
-
-
-
-
-
-
-
-___  
-
 ## SqlServerParametersSpec  
 Microsoft SQL Server connection parameters.  
->>>>>>> 81f00af7
-  
-
-
-
-
-
-
-
-
-**The structure of this object is described below**  
-  
-|&nbsp;Property&nbsp;name&nbsp;|&nbsp;Description&nbsp;&nbsp;&nbsp;&nbsp;&nbsp;&nbsp;&nbsp;&nbsp;&nbsp;&nbsp;&nbsp;&nbsp;&nbsp;&nbsp;&nbsp;&nbsp;&nbsp;&nbsp;&nbsp;&nbsp;&nbsp;|&nbsp;Data&nbsp;type&nbsp;|&nbsp;Enum&nbsp;values&nbsp;|&nbsp;Default&nbsp;value&nbsp;|&nbsp;Sample&nbsp;values&nbsp;|
-|---------------|---------------------------------|-----------|-------------|---------------|---------------|
-<<<<<<< HEAD
-|provider_type|Database provider type (required).|enum|snowflake<br/>oracle<br/>postgresql<br/>redshift<br/>sqlserver<br/>mysql<br/>bigquery<br/>| | |
-|[bigquery](#bigqueryparametersspec)|BigQuery connection parameters. Specify parameters in the bigquery section.|[BigQueryParametersSpec](#bigqueryparametersspec)| | | |
-|[snowflake](#snowflakeparametersspec)|Snowflake connection parameters. Specify parameters in the snowflake section or set the url (which is the Snowflake JDBC url).|[SnowflakeParametersSpec](#snowflakeparametersspec)| | | |
-|[postgresql](#postgresqlparametersspec)|PostgreSQL connection parameters. Specify parameters in the postgresql section or set the url (which is the PostgreSQL JDBC url).|[PostgresqlParametersSpec](#postgresqlparametersspec)| | | |
-|[redshift](#redshiftparametersspec)|Redshift connection parameters. Specify parameters in the redshift section or set the url (which is the Redshift JDBC url).|[RedshiftParametersSpec](#redshiftparametersspec)| | | |
-|[sqlserver](#sqlserverparametersspec)|SQL Server connection parameters. Specify parameters in the sqlserver section or set the url (which is the SQL Server JDBC url).|[SqlServerParametersSpec](#sqlserverparametersspec)| | | |
-|[mysql](#mysqlparametersspec)|MySQL connection parameters. Specify parameters in the sqlserver section or set the url (which is the MySQL JDBC url).|[MysqlParametersSpec](#mysqlparametersspec)| | | |
-|[oracle](#oracleparametersspec)|Oracle connection parameters. Specify parameters in the postgresql section or set the url (which is the Oracle JDBC url).|[OracleParametersSpec](#oracleparametersspec)| | | |
-|parallel_runs_limit|The concurrency limit for the maximum number of parallel SQL queries executed on this connection.|integer| | | |
-|[default_grouping_configuration](#datagroupingconfigurationspec)|Default data grouping configuration for all tables. The configuration may be overridden on table, column and check level. Data groupings are configured in two cases: (1) the data in the table should be analyzed with a GROUP BY condition, to analyze different datasets using separate time series, for example a table contains data from multiple countries and there is a &#x27;country&#x27; column used for partitioning. a static dimension is assigned to a table, when the data is partitioned at a table level (similar tables store the same information, but for different countries, etc.). (2) a static dimension is assigned to a table, when the data is partitioned at a table level (similar tables store the same information, but for different countries, etc.). |[DataGroupingConfigurationSpec](#datagroupingconfigurationspec)| | | |
-|[schedules](#recurringschedulesspec)|Configuration of the job scheduler that runs data quality checks. The scheduler configuration is divided into types of checks that have different schedules.|[RecurringSchedulesSpec](#recurringschedulesspec)| | | |
-|[incident_grouping](#connectionincidentgroupingspec)|Configuration of data quality incident grouping. Configures how failed data quality checks are grouped into data quality incidents.|[ConnectionIncidentGroupingSpec](#connectionincidentgroupingspec)| | | |
-|[comments](\docs\reference\yaml\profiling\table-profiling-checks\#commentslistspec)|Comments for change tracking. Please put comments in this collection because YAML comments may be removed when the YAML file is modified by the tool (serialization and deserialization will remove non tracked comments).|[CommentsListSpec](\docs\reference\yaml\profiling\table-profiling-checks\#commentslistspec)| | | |
-|[labels](#labelsetspec)|Custom labels that were assigned to the connection. Labels are used for searching for tables when filtered data quality checks are executed.|[LabelSetSpec](#labelsetspec)| | | |
-
-
-
-
-
-
-
-
-
-___  
-
-## BigQueryParametersSpec  
-BigQuery connection parameters.  
-=======
+  
+
+
+
+
+
+
+
+
+**The structure of this object is described below**  
+  
+|&nbsp;Property&nbsp;name&nbsp;|&nbsp;Description&nbsp;&nbsp;&nbsp;&nbsp;&nbsp;&nbsp;&nbsp;&nbsp;&nbsp;&nbsp;&nbsp;&nbsp;&nbsp;&nbsp;&nbsp;&nbsp;&nbsp;&nbsp;&nbsp;&nbsp;&nbsp;|&nbsp;Data&nbsp;type&nbsp;|&nbsp;Enum&nbsp;values&nbsp;|&nbsp;Default&nbsp;value&nbsp;|&nbsp;Sample&nbsp;values&nbsp;|
+|---------------|---------------------------------|-----------|-------------|---------------|---------------|
 |host|SQL Server host name. Supports also a ${SQLSERVER_HOST} configuration with a custom environment variable.|string| | | |
 |port|SQL Server port number. The default port is 1433. Supports also a ${SQLSERVER_PORT} configuration with a custom environment variable.|string| | | |
 |database|SQL Server database name. The value can be in the ${ENVIRONMENT_VARIABLE_NAME} format to use dynamic substitution.|string| | | |
@@ -595,41 +377,19 @@
 
 ## OracleParametersSpec  
 Oracle connection parameters.  
->>>>>>> 81f00af7
-  
-
-
-
-
-
-
-
-
-**The structure of this object is described below**  
-  
-|&nbsp;Property&nbsp;name&nbsp;|&nbsp;Description&nbsp;&nbsp;&nbsp;&nbsp;&nbsp;&nbsp;&nbsp;&nbsp;&nbsp;&nbsp;&nbsp;&nbsp;&nbsp;&nbsp;&nbsp;&nbsp;&nbsp;&nbsp;&nbsp;&nbsp;&nbsp;|&nbsp;Data&nbsp;type&nbsp;|&nbsp;Enum&nbsp;values&nbsp;|&nbsp;Default&nbsp;value&nbsp;|&nbsp;Sample&nbsp;values&nbsp;|
-|---------------|---------------------------------|-----------|-------------|---------------|---------------|
-<<<<<<< HEAD
-|source_project_id|Source GCP project ID. This is the project that has datasets that will be imported.|string| | | |
-|billing_project_id|Billing GCP project ID. This is the project used as the default GCP project. The calling user must have a bigquery.jobs.create permission in this project.|string| | | |
-|authentication_mode|Authentication mode to the Google Cloud.|enum|json_key_content<br/>json_key_path<br/>google_application_credentials<br/>| | |
-|json_key_content|JSON key content. Use an environment variable that contains the content of the key as ${KEY_ENV} or a name of a secret in the GCP Secret Manager: ${sm://key-secret-name}. Requires the authentication-mode: json_key_content.|string| | | |
-|json_key_path|A path to the JSON key file. Requires the authentication-mode: json_key_path.|string| | | |
-|quota_project_id|Quota GCP project ID.|string| | | |
-
-
-
-
-
-
-
-
-
-___  
-
-## OracleParametersSpec  
-Oracle connection parameters.  
-=======
+  
+
+
+
+
+
+
+
+
+**The structure of this object is described below**  
+  
+|&nbsp;Property&nbsp;name&nbsp;|&nbsp;Description&nbsp;&nbsp;&nbsp;&nbsp;&nbsp;&nbsp;&nbsp;&nbsp;&nbsp;&nbsp;&nbsp;&nbsp;&nbsp;&nbsp;&nbsp;&nbsp;&nbsp;&nbsp;&nbsp;&nbsp;&nbsp;|&nbsp;Data&nbsp;type&nbsp;|&nbsp;Enum&nbsp;values&nbsp;|&nbsp;Default&nbsp;value&nbsp;|&nbsp;Sample&nbsp;values&nbsp;|
+|---------------|---------------------------------|-----------|-------------|---------------|---------------|
 |host|Oracle host name. Supports also a ${ORACLE_HOST} configuration with a custom environment variable.|string| | | |
 |port|Oracle port number. The default port is 1521. Supports also a ${ORACLE_PORT} configuration with a custom environment variable.|string| | | |
 |database|Oracle database name. The value can be in the ${ENVIRONMENT_VARIABLE_NAME} format to use dynamic substitution.|string| | | |
@@ -650,36 +410,25 @@
 
 ## RedshiftParametersSpec  
 Redshift connection parameters.  
->>>>>>> 81f00af7
-  
-
-
-
-
-
-
-
-
-**The structure of this object is described below**  
-  
-|&nbsp;Property&nbsp;name&nbsp;|&nbsp;Description&nbsp;&nbsp;&nbsp;&nbsp;&nbsp;&nbsp;&nbsp;&nbsp;&nbsp;&nbsp;&nbsp;&nbsp;&nbsp;&nbsp;&nbsp;&nbsp;&nbsp;&nbsp;&nbsp;&nbsp;&nbsp;|&nbsp;Data&nbsp;type&nbsp;|&nbsp;Enum&nbsp;values&nbsp;|&nbsp;Default&nbsp;value&nbsp;|&nbsp;Sample&nbsp;values&nbsp;|
-|---------------|---------------------------------|-----------|-------------|---------------|---------------|
-<<<<<<< HEAD
-|host|Oracle host name. Supports also a ${ORACLE_HOST} configuration with a custom environment variable.|string| | | |
-|port|Oracle port name. The default port is 1521. Supports also a ${ORACLE_PORT} configuration with a custom environment variable.|string| | | |
-|database|Oracle database name. The value can be in the ${ENVIRONMENT_VARIABLE_NAME} format to use dynamic substitution.|string| | | |
-|user|Oracle user name. The value can be in the ${ENVIRONMENT_VARIABLE_NAME} format to use dynamic substitution.|string| | | |
-|password|Oracle database password. The value can be in the ${ENVIRONMENT_VARIABLE_NAME} format to use dynamic substitution.|string| | | |
-|options|Oracle connection &#x27;options&#x27; initialization parameter. For example setting this to -c statement_timeout&#x3D;5min would set the statement timeout parameter for this session to 5 minutes. Supports also a ${ORACLE_OPTIONS} configuration with a custom environment variable.|string| | | |
-|ssl|Connect to Oracle using SSL. The default value is false.|boolean| | | |
-=======
+  
+
+
+
+
+
+
+
+
+**The structure of this object is described below**  
+  
+|&nbsp;Property&nbsp;name&nbsp;|&nbsp;Description&nbsp;&nbsp;&nbsp;&nbsp;&nbsp;&nbsp;&nbsp;&nbsp;&nbsp;&nbsp;&nbsp;&nbsp;&nbsp;&nbsp;&nbsp;&nbsp;&nbsp;&nbsp;&nbsp;&nbsp;&nbsp;|&nbsp;Data&nbsp;type&nbsp;|&nbsp;Enum&nbsp;values&nbsp;|&nbsp;Default&nbsp;value&nbsp;|&nbsp;Sample&nbsp;values&nbsp;|
+|---------------|---------------------------------|-----------|-------------|---------------|---------------|
 |host|Redshift host name. Supports also a ${REDSHIFT_HOST} configuration with a custom environment variable.|string| | | |
 |port|Redshift port number. The default port is 5432. Supports also a ${REDSHIFT_PORT} configuration with a custom environment variable.|string| | | |
 |database|Redshift database name. The value can be in the ${ENVIRONMENT_VARIABLE_NAME} format to use dynamic substitution.|string| | | |
 |user|Redshift user name. The value can be in the ${ENVIRONMENT_VARIABLE_NAME} format to use dynamic substitution.|string| | | |
 |password|Redshift database password. The value can be in the ${ENVIRONMENT_VARIABLE_NAME} format to use dynamic substitution.|string| | | |
 |options|Redshift connection &#x27;options&#x27; initialization parameter. For example setting this to -c statement_timeout&#x3D;5min would set the statement timeout parameter for this session to 5 minutes. Supports also a ${REDSHIFT_OPTIONS} configuration with a custom environment variable.|string| | | |
->>>>>>> 81f00af7
 
 
 

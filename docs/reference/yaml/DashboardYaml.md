--- conflicted
+++ resolved
@@ -1,29 +1,4 @@
 
-<<<<<<< HEAD
-## DashboardListSpec  
-List of dashboards.  
-  
-
-
-
-
-
-
-
-
-
-
-
-
-
-
-
-
-___  
-
-## DashboardYaml  
-Data quality dashboard definition YAML schema for a data quality dashboards list specification.  
-=======
 ## DashboardYaml  
 Data quality dashboard definition YAML schema for a data quality dashboards list specification.  
   
@@ -55,7 +30,6 @@
 
 ## DashboardsFolderSpec  
 Description of a folder with multiple dashboards or other folders.  
->>>>>>> 81f00af7
   
 
 
@@ -69,15 +43,9 @@
   
 |&nbsp;Property&nbsp;name&nbsp;|&nbsp;Description&nbsp;&nbsp;&nbsp;&nbsp;&nbsp;&nbsp;&nbsp;&nbsp;&nbsp;&nbsp;&nbsp;&nbsp;&nbsp;&nbsp;&nbsp;&nbsp;&nbsp;&nbsp;&nbsp;&nbsp;&nbsp;|&nbsp;Data&nbsp;type&nbsp;|&nbsp;Enum&nbsp;values&nbsp;|&nbsp;Default&nbsp;value&nbsp;|&nbsp;Sample&nbsp;values&nbsp;|
 |---------------|---------------------------------|-----------|-------------|---------------|---------------|
-<<<<<<< HEAD
-|api_version||string| | | |
-|kind||enum|table<br/>dashboards<br/>source<br/>sensor<br/>check<br/>rule<br/>file_index<br/>settings<br/>provider_sensor<br/>| | |
-|[spec](#dashboardsfolderlistspec)||[DashboardsFolderListSpec](#dashboardsfolderlistspec)| | | |
-=======
 |folder_name|Folder name|string| | | |
 |[dashboards](#dashboardlistspec)|List of data quality dashboard at this level.|[DashboardListSpec](#dashboardlistspec)| | | |
 |[folders](#dashboardsfolderlistspec)|List of data quality dashboard folders at this level.|[DashboardsFolderListSpec](#dashboardsfolderlistspec)| | | |
->>>>>>> 81f00af7
 
 
 
@@ -89,8 +57,19 @@
 
 ___  
 
-## DashboardSpec  
-Description of a single dashboard that is available in the platform.  
+## DashboardsFolderListSpec  
+List of dashboard folders.  
+  
+
+
+
+
+
+
+___  
+
+## DashboardListSpec  
+List of dashboards.  
   
 
 
@@ -99,38 +78,9 @@
 
 
 
-<<<<<<< HEAD
-=======
-## DashboardListSpec  
-List of dashboards.  
-  
->>>>>>> 81f00af7
-
-**The structure of this object is described below**  
-  
-|&nbsp;Property&nbsp;name&nbsp;|&nbsp;Description&nbsp;&nbsp;&nbsp;&nbsp;&nbsp;&nbsp;&nbsp;&nbsp;&nbsp;&nbsp;&nbsp;&nbsp;&nbsp;&nbsp;&nbsp;&nbsp;&nbsp;&nbsp;&nbsp;&nbsp;&nbsp;|&nbsp;Data&nbsp;type&nbsp;|&nbsp;Enum&nbsp;values&nbsp;|&nbsp;Default&nbsp;value&nbsp;|&nbsp;Sample&nbsp;values&nbsp;|
-|---------------|---------------------------------|-----------|-------------|---------------|---------------|
-|dashboard_name|Dashboard name|string| | | |
-|url|Dashboard url|string| | | |
-|width|Dashboard width (px)|integer| | | |
-|height|Dashboard height (px)|integer| | | |
 
 
 
-
-
-
-
-<<<<<<< HEAD
-
-=======
->>>>>>> 81f00af7
-
-___  
-
-## DashboardsFolderListSpec  
-List of dashboard folders.  
-  
 
 
 

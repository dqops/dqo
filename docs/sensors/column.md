#column

##<b>pii</b> column sensors
___

###<b>contains_usa_zipcode_percent</b>
<b>Full sensor name</b>
```
column/pii/contains_usa_zipcode_percent
```
<b>Description</b>
<br/>
Column level sensor that calculates the percent of values that contain a USA zip code number in a column.
<br/>


<b>SQL Template (Jinja2)</b>

=== "bigquery"
    ```
    --8<-- "home/sensors/column/pii/contains_usa_zipcode_percent/bigquery.sql.jinja2"
    ```

=== "snowflake"
    ```
    --8<-- "home/sensors/column/pii/contains_usa_zipcode_percent/snowflake.sql.jinja2"
    ```

___

###<b>contains_usa_phone_percent</b>
<b>Full sensor name</b>
```
column/pii/contains_usa_phone_percent
```
<b>Description</b>
<br/>
Column level sensor that calculates the percent of values that contains a USA phone number in a column.
<br/>


<b>SQL Template (Jinja2)</b>

=== "bigquery"
    ```
    --8<-- "home/sensors/column/pii/contains_usa_phone_percent/bigquery.sql.jinja2"
    ```

=== "snowflake"
    ```
    --8<-- "home/sensors/column/pii/contains_usa_phone_percent/snowflake.sql.jinja2"
    ```

___


##<b>datetime</b> column sensors
___

###<b>date_values_in_future_percent</b>
<b>Full sensor name</b>
```
column/datetime/date_values_in_future_percent
```
<b>Description</b>
<br/>
Column level sensor that calculates the percentage of rows with a date value in the future, compared with the current date.
<br/>


<b>SQL Template (Jinja2)</b>

=== "bigquery"
    ```
    --8<-- "home/sensors/column/datetime/date_values_in_future_percent/bigquery.sql.jinja2"
    ```

=== "snowflake"
    ```
    --8<-- "home/sensors/column/datetime/date_values_in_future_percent/snowflake.sql.jinja2"
    ```

___


##<b>bool</b> column sensors
___

###<b>true_percent</b>
<b>Full sensor name</b>
```
column/bool/true_percent
```
<b>Description</b>
<br/>
Column level sensor that calculates the percentage of rows with a true value in a column.
<br/>


<b>SQL Template (Jinja2)</b>

=== "bigquery"
    ```
    --8<-- "home/sensors/column/bool/true_percent/bigquery.sql.jinja2"
    ```

=== "snowflake"
    ```
    --8<-- "home/sensors/column/bool/true_percent/snowflake.sql.jinja2"
    ```

___

###<b>false_percent</b>
<b>Full sensor name</b>
```
column/bool/false_percent
```
<b>Description</b>
<br/>
Column level sensor that calculates the percentage of rows with a false value in a column.
<br/>


<b>SQL Template (Jinja2)</b>

=== "bigquery"
    ```
    --8<-- "home/sensors/column/bool/false_percent/bigquery.sql.jinja2"
    ```

=== "snowflake"
    ```
    --8<-- "home/sensors/column/bool/false_percent/snowflake.sql.jinja2"
    ```

___


##<b>strings</b> column sensors
___

###<b>string_parsable_to_integer_percent</b>
<b>Full sensor name</b>
```
column/strings/string_parsable_to_integer_percent
```
<b>Description</b>
<br/>
Column level sensor that calculates the number of rows with parsable to integer string column value.
<br/>


<b>SQL Template (Jinja2)</b>

=== "bigquery"
    ```
    --8<-- "home/sensors/column/strings/string_parsable_to_integer_percent/bigquery.sql.jinja2"
    ```

=== "snowflake"
    ```
    --8<-- "home/sensors/column/strings/string_parsable_to_integer_percent/snowflake.sql.jinja2"
    ```

___

###<b>string_valid_email_percent</b>
<b>Full sensor name</b>
```
column/strings/string_valid_email_percent
```
<b>Description</b>
<br/>
Column level sensor that calculates the percentage of rows with a valid email value in a column.
<br/>


<b>SQL Template (Jinja2)</b>

=== "bigquery"
    ```
    --8<-- "home/sensors/column/strings/string_valid_email_percent/bigquery.sql.jinja2"
    ```

=== "snowflake"
    ```
    --8<-- "home/sensors/column/strings/string_valid_email_percent/snowflake.sql.jinja2"
    ```

___

###<b>string_valid_usa_phone_percent</b>
<b>Full sensor name</b>
```
column/strings/string_valid_usa_phone_percent
```
<b>Description</b>
<br/>
Column level sensor that calculates the percent of values that fit to a USA phone regex in a column.
<br/>


<b>SQL Template (Jinja2)</b>

=== "bigquery"
    ```
    --8<-- "home/sensors/column/strings/string_valid_usa_phone_percent/bigquery.sql.jinja2"
    ```

=== "snowflake"
    ```
    --8<-- "home/sensors/column/strings/string_valid_usa_phone_percent/snowflake.sql.jinja2"
    ```

___

###<b>string_length_below_min_length_count</b>
<<<<<<< HEAD
Column level sensor that calculates the count of values that are shorter than a given length in a column.
=======
<b>Full sensor name</b>
```
column/strings/string_length_below_min_length_count
```
<b>Description</b>
>>>>>>> 337bf9d4
<br/>
Column level sensor that calculates the count of values that are shorter than a given length in a column.
<br/>

<b>Parameters</b>
<table>
<thead>
<tr>
<th>Field name</th>
<th>Description</th>
<th>Allowed data type</th>
<th>Is it required?</th>
<th>Allowed values</th>
</tr>
</thead>
<tbody>

<tr>
<td>minimum_length</td>
<td>This field can be used to define custom length. In order to define custom length, user should write correct length as a integer. If length is not defined by user then default length is 0</td>
<td>integer_type</td>
<td></td>
<td></td>
</tr>

</tbody>
</table>

<b>SQL Template (Jinja2)</b>

=== "bigquery"
    ```
    --8<-- "home/sensors/column/strings/string_length_below_min_length_count/bigquery.sql.jinja2"
    ```

=== "snowflake"
    ```
    --8<-- "home/sensors/column/strings/string_length_below_min_length_count/snowflake.sql.jinja2"
    ```

___

###<b>string_whitespace_count</b>
<b>Full sensor name</b>
```
column/strings/string_whitespace_count
```
<b>Description</b>
<br/>
Column level sensor that calculates the number of rows with an whitespace string column value.
<br/>


<b>SQL Template (Jinja2)</b>

=== "bigquery"
    ```
    --8<-- "home/sensors/column/strings/string_whitespace_count/bigquery.sql.jinja2"
    ```

=== "snowflake"
    ```
    --8<-- "home/sensors/column/strings/string_whitespace_count/snowflake.sql.jinja2"
    ```

___

###<b>string_valid_usa_zipcode_percent</b>
<b>Full sensor name</b>
```
column/strings/string_valid_usa_zipcode_percent
```
<b>Description</b>
<br/>
Column level sensor that calculates the percent of values that fit to a USA ZIP code regex in a column.
<br/>


<b>SQL Template (Jinja2)</b>

=== "bigquery"
    ```
    --8<-- "home/sensors/column/strings/string_valid_usa_zipcode_percent/bigquery.sql.jinja2"
    ```

=== "snowflake"
    ```
    --8<-- "home/sensors/column/strings/string_valid_usa_zipcode_percent/snowflake.sql.jinja2"
    ```

___

###<b>string_boolean_placeholder_percent</b>
<b>Full sensor name</b>
```
column/strings/string_boolean_placeholder_percent
```
<b>Description</b>
<br/>
Column level sensor that calculates the number of rows with a boolean placeholder string column value.
<br/>


<b>SQL Template (Jinja2)</b>

=== "bigquery"
    ```
    --8<-- "home/sensors/column/strings/string_boolean_placeholder_percent/bigquery.sql.jinja2"
    ```

=== "snowflake"
    ```
    --8<-- "home/sensors/column/strings/string_boolean_placeholder_percent/snowflake.sql.jinja2"
    ```

___

###<b>string_valid_country_code_percent</b>
<b>Full sensor name</b>
```
column/strings/string_valid_country_code_percent
```
<b>Description</b>
<br/>
Column level sensor that calculates the number of rows with a valid country code string column value.
<br/>


<b>SQL Template (Jinja2)</b>

=== "bigquery"
    ```
    --8<-- "home/sensors/column/strings/string_valid_country_code_percent/bigquery.sql.jinja2"
    ```

=== "snowflake"
    ```
    --8<-- "home/sensors/column/strings/string_valid_country_code_percent/snowflake.sql.jinja2"
    ```

___

###<b>string_min_length</b>
<b>Full sensor name</b>
```
column/strings/string_min_length
```
<b>Description</b>
<br/>
Column level sensor that calculates the number of rows with a null column value.
<br/>


<b>SQL Template (Jinja2)</b>

=== "bigquery"
    ```
    --8<-- "home/sensors/column/strings/string_min_length/bigquery.sql.jinja2"
    ```

=== "snowflake"
    ```
    --8<-- "home/sensors/column/strings/string_min_length/snowflake.sql.jinja2"
    ```

___

###<b>string_max_length</b>
<b>Full sensor name</b>
```
column/strings/string_max_length
```
<b>Description</b>
<br/>
Column level sensor that calculates the number of rows with a null column value.
<br/>


<b>SQL Template (Jinja2)</b>

=== "bigquery"
    ```
    --8<-- "home/sensors/column/strings/string_max_length/bigquery.sql.jinja2"
    ```

=== "snowflake"
    ```
    --8<-- "home/sensors/column/strings/string_max_length/snowflake.sql.jinja2"
    ```

___

###<b>string_invalid_ip6_address_count</b>
<b>Full sensor name</b>
```
column/strings/string_invalid_ip6_address_count
```
<b>Description</b>
<br/>
Column level sensor that calculates the number of rows with an invalid IP6 address value in a column.
<br/>


<b>SQL Template (Jinja2)</b>

=== "bigquery"
    ```
    --8<-- "home/sensors/column/strings/string_invalid_ip6_address_count/bigquery.sql.jinja2"
    ```

=== "snowflake"
    ```
    --8<-- "home/sensors/column/strings/string_invalid_ip6_address_count/snowflake.sql.jinja2"
    ```

___

###<b>string_invalid_ip4_address_count</b>
<b>Full sensor name</b>
```
column/strings/string_invalid_ip4_address_count
```
<b>Description</b>
<br/>
Column level sensor that calculates the number of rows with an invalid IP4 address value in a column.
<br/>


<b>SQL Template (Jinja2)</b>

=== "bigquery"
    ```
    --8<-- "home/sensors/column/strings/string_invalid_ip4_address_count/bigquery.sql.jinja2"
    ```

=== "snowflake"
    ```
    --8<-- "home/sensors/column/strings/string_invalid_ip4_address_count/snowflake.sql.jinja2"
    ```

___

###<b>string_length_below_min_length_percent</b>
<<<<<<< HEAD
Column level sensor that calculates the percentage of values that are shorter than a given length in a column.
<br/>
<br/>
<b><u>Jinja Template:</u></b>
=======
<b>Full sensor name</b>
```
column/strings/string_length_below_min_length_percent
```
<b>Description</b>
<br/>
Column level sensor that calculates the percentage of values that are shorter than a given length in a column.
<br/>

<b>Parameters</b>
<table>
<thead>
<tr>
<th>Field name</th>
<th>Description</th>
<th>Allowed data type</th>
<th>Is it required?</th>
<th>Allowed values</th>
</tr>
</thead>
<tbody>

<tr>
<td>minimum_length</td>
<td>This field can be used to define custom length. In order to define custom length, user should write correct length as a integer. If length is not defined by user then default length is 0</td>
<td>integer_type</td>
<td></td>
<td></td>
</tr>

</tbody>
</table>

<b>SQL Template (Jinja2)</b>
>>>>>>> 337bf9d4

=== "bigquery"
    ```
    --8<-- "home/sensors/column/strings/string_length_below_min_length_percent/bigquery.sql.jinja2"
    ```

=== "snowflake"
    ```
    --8<-- "home/sensors/column/strings/string_length_below_min_length_percent/snowflake.sql.jinja2"
    ```

___

###<b>string_in_set_count</b>
<b>Full sensor name</b>
```
column/strings/string_in_set_count
```
<b>Description</b>
<br/>
Column level sensor that calculates the number of rows with a null column value.
<br/>

<b>Parameters</b>
<table>
<thead>
<tr>
<th>Field name</th>
<th>Description</th>
<th>Allowed data type</th>
<th>Is it required?</th>
<th>Allowed values</th>
</tr>
</thead>
<tbody>

<tr>
<td>values</td>
<td>Provided list of values to match the data.</td>
<td>string_list_type</td>
<td></td>
<td></td>
</tr>

</tbody>
</table>

<b>SQL Template (Jinja2)</b>

=== "bigquery"
    ```
    --8<-- "home/sensors/column/strings/string_in_set_count/bigquery.sql.jinja2"
    ```

=== "snowflake"
    ```
    --8<-- "home/sensors/column/strings/string_in_set_count/snowflake.sql.jinja2"
    ```

___

###<b>string_regex_match_percent</b>
<b>Full sensor name</b>
```
column/strings/string_regex_match_percent
```
<b>Description</b>
<br/>
Column level sensor that calculates the percent of values that fit to a regex in a column.
<br/>

<b>Parameters</b>
<table>
<thead>
<tr>
<th>Field name</th>
<th>Description</th>
<th>Allowed data type</th>
<th>Is it required?</th>
<th>Allowed values</th>
</tr>
</thead>
<tbody>

<tr>
<td>regex</td>
<td>This field can be used to define custom regex. In order to define custom regex, user should write correct regex as a string. If regex is not defined by user then default regex is null</td>
<td>string_type</td>
<td></td>
<td></td>
</tr>

</tbody>
</table>

<b>SQL Template (Jinja2)</b>

=== "bigquery"
    ```
    --8<-- "home/sensors/column/strings/string_regex_match_percent/bigquery.sql.jinja2"
    ```

=== "snowflake"
    ```
    --8<-- "home/sensors/column/strings/string_regex_match_percent/snowflake.sql.jinja2"
    ```

___

###<b>string_valid_currency_code_percent</b>
<b>Full sensor name</b>
```
column/strings/string_valid_currency_code_percent
```
<b>Description</b>
<br/>
Column level sensor that calculates the number of rows with a valid currency code string column value.
<br/>


<b>SQL Template (Jinja2)</b>

=== "bigquery"
    ```
    --8<-- "home/sensors/column/strings/string_valid_currency_code_percent/bigquery.sql.jinja2"
    ```

=== "snowflake"
    ```
    --8<-- "home/sensors/column/strings/string_valid_currency_code_percent/snowflake.sql.jinja2"
    ```

___

###<b>string_not_match_regex_count</b>
<b>Full sensor name</b>
```
column/strings/string_not_match_regex_count
```
<b>Description</b>
<br/>
Column level sensor that calculates the number of values that does not fit to a regex in a column.
<br/>

<b>Parameters</b>
<table>
<thead>
<tr>
<th>Field name</th>
<th>Description</th>
<th>Allowed data type</th>
<th>Is it required?</th>
<th>Allowed values</th>
</tr>
</thead>
<tbody>

<tr>
<td>regex</td>
<td>This field can be used to define custom regex. In order to define custom regex, user should write correct regex as a string. If regex is not defined by user then default regex is null</td>
<td>string_type</td>
<td></td>
<td></td>
</tr>

</tbody>
</table>

<b>SQL Template (Jinja2)</b>

=== "bigquery"
    ```
    --8<-- "home/sensors/column/strings/string_not_match_regex_count/bigquery.sql.jinja2"
    ```

=== "snowflake"
    ```
    --8<-- "home/sensors/column/strings/string_not_match_regex_count/snowflake.sql.jinja2"
    ```

___

###<b>string_whitespace_percent</b>
<b>Full sensor name</b>
```
column/strings/string_whitespace_percent
```
<b>Description</b>
<br/>
Column level sensor that calculates the number of rows with a whitespace string column value.
<br/>


<b>SQL Template (Jinja2)</b>

=== "bigquery"
    ```
    --8<-- "home/sensors/column/strings/string_whitespace_percent/bigquery.sql.jinja2"
    ```

=== "snowflake"
    ```
    --8<-- "home/sensors/column/strings/string_whitespace_percent/snowflake.sql.jinja2"
    ```

___

###<b>string_valid_ip6_address_percent</b>
<b>Full sensor name</b>
```
column/strings/string_valid_ip6_address_percent
```
<b>Description</b>
<br/>
Column level sensor that calculates the percentage of rows with a valid IP6 address value in a column.
<br/>


<b>SQL Template (Jinja2)</b>

=== "bigquery"
    ```
    --8<-- "home/sensors/column/strings/string_valid_ip6_address_percent/bigquery.sql.jinja2"
    ```

=== "snowflake"
    ```
    --8<-- "home/sensors/column/strings/string_valid_ip6_address_percent/snowflake.sql.jinja2"
    ```

___

###<b>string_mean_length</b>
<b>Full sensor name</b>
```
column/strings/string_mean_length
```
<b>Description</b>
<br/>
Column level sensor that calculates the number of rows with a null column value.
<br/>


<b>SQL Template (Jinja2)</b>

=== "bigquery"
    ```
    --8<-- "home/sensors/column/strings/string_mean_length/bigquery.sql.jinja2"
    ```

=== "snowflake"
    ```
    --8<-- "home/sensors/column/strings/string_mean_length/snowflake.sql.jinja2"
    ```

___

###<b>string_valid_uuid_percent</b>
<b>Full sensor name</b>
```
column/strings/string_valid_uuid_percent
```
<b>Description</b>
<br/>
Column level sensor that calculates the percentage of rows with a valid UUID value in a column.
<br/>


<b>SQL Template (Jinja2)</b>

=== "bigquery"
    ```
    --8<-- "home/sensors/column/strings/string_valid_uuid_percent/bigquery.sql.jinja2"
    ```

=== "snowflake"
    ```
    --8<-- "home/sensors/column/strings/string_valid_uuid_percent/snowflake.sql.jinja2"
    ```

___

###<b>string_surrounded_by_whitespace_percent</b>
<b>Full sensor name</b>
```
column/strings/string_surrounded_by_whitespace_percent
```
<b>Description</b>
<br/>
Column level sensor that calculates the number of rows with string surrounded by whitespace column value.
<br/>


<b>SQL Template (Jinja2)</b>

=== "bigquery"
    ```
    --8<-- "home/sensors/column/strings/string_surrounded_by_whitespace_percent/bigquery.sql.jinja2"
    ```

=== "snowflake"
    ```
    --8<-- "home/sensors/column/strings/string_surrounded_by_whitespace_percent/snowflake.sql.jinja2"
    ```

___

###<b>string_in_set_percent</b>
<b>Full sensor name</b>
```
column/strings/string_in_set_percent
```
<b>Description</b>
<br/>
Column level sensor that calculates the number of rows with a null column value.
<br/>

<b>Parameters</b>
<table>
<thead>
<tr>
<th>Field name</th>
<th>Description</th>
<th>Allowed data type</th>
<th>Is it required?</th>
<th>Allowed values</th>
</tr>
</thead>
<tbody>

<tr>
<td>values</td>
<td>Provided list of values to match the data.</td>
<td>string_list_type</td>
<td></td>
<td></td>
</tr>

</tbody>
</table>

<b>SQL Template (Jinja2)</b>

=== "bigquery"
    ```
    --8<-- "home/sensors/column/strings/string_in_set_percent/bigquery.sql.jinja2"
    ```

=== "snowflake"
    ```
    --8<-- "home/sensors/column/strings/string_in_set_percent/snowflake.sql.jinja2"
    ```

___

###<b>string_null_placeholder_count</b>
<b>Full sensor name</b>
```
column/strings/string_null_placeholder_count
```
<b>Description</b>
<br/>
Column level sensor that calculates the number of rows with a null placeholder string column value.
<br/>


<b>SQL Template (Jinja2)</b>

=== "bigquery"
    ```
    --8<-- "home/sensors/column/strings/string_null_placeholder_count/bigquery.sql.jinja2"
    ```

=== "snowflake"
    ```
    --8<-- "home/sensors/column/strings/string_null_placeholder_count/snowflake.sql.jinja2"
    ```

___

###<b>string_match_date_regex_percent</b>
<b>Full sensor name</b>
```
column/strings/string_match_date_regex_percent
```
<b>Description</b>
<br/>
Column level sensor that calculates the percentage of values that does fit a given date regex in a column.
<br/>

<b>Parameters</b>
<table>
<thead>
<tr>
<th>Field name</th>
<th>Description</th>
<th>Allowed data type</th>
<th>Is it required?</th>
<th>Allowed values</th>
</tr>
</thead>
<tbody>

<tr>
<td>date_formats</td>
<td>Desired date format. Sensor will try to parse the column records and cast the data using this format.</td>
<td>enum_type</td>
<td></td>
<td>YYYY-MM-DD<br/>DD/MM/YYYY<br/>Month D, YYYY<br/>YYYY/MM/DD<br/>MM/DD/YYYY<br/></td>
</tr>

</tbody>
</table>

<b>SQL Template (Jinja2)</b>

=== "bigquery"
    ```
    --8<-- "home/sensors/column/strings/string_match_date_regex_percent/bigquery.sql.jinja2"
    ```

=== "snowflake"
    ```
    --8<-- "home/sensors/column/strings/string_match_date_regex_percent/snowflake.sql.jinja2"
    ```

___

###<b>string_valid_ip4_address_percent</b>
<b>Full sensor name</b>
```
column/strings/string_valid_ip4_address_percent
```
<b>Description</b>
<br/>
Column level sensor that calculates the percentage of rows with a valid IP4 address value in a column.
<br/>


<b>SQL Template (Jinja2)</b>

=== "bigquery"
    ```
    --8<-- "home/sensors/column/strings/string_valid_ip4_address_percent/bigquery.sql.jinja2"
    ```

=== "snowflake"
    ```
    --8<-- "home/sensors/column/strings/string_valid_ip4_address_percent/snowflake.sql.jinja2"
    ```

___

###<b>string_valid_date_percent</b>
<b>Full sensor name</b>
```
column/strings/string_valid_date_percent
```
<b>Description</b>
<br/>
Column level sensor that calculates the number of rows with a null column value.
<br/>


<b>SQL Template (Jinja2)</b>

=== "bigquery"
    ```
    --8<-- "home/sensors/column/strings/string_valid_date_percent/bigquery.sql.jinja2"
    ```

=== "snowflake"
    ```
    --8<-- "home/sensors/column/strings/string_valid_date_percent/snowflake.sql.jinja2"
    ```

___

###<b>string_most_popular_values</b>
<b>Full sensor name</b>
```
column/strings/string_most_popular_values
```
<b>Description</b>
<br/>
Column level sensor that calculates the number of rows with a null column value.
<br/>

<b>Parameters</b>
<table>
<thead>
<tr>
<th>Field name</th>
<th>Description</th>
<th>Allowed data type</th>
<th>Is it required?</th>
<th>Allowed values</th>
</tr>
</thead>
<tbody>

<tr>
<td>expected_values</td>
<td>Provided list of values to match the data.</td>
<td>string_list_type</td>
<td></td>
<td></td>
</tr>

<tr>
<td>top_values</td>
<td>Provided limit of top popular values.</td>
<td>long_type</td>
<td></td>
<td></td>
</tr>

</tbody>
</table>

<b>SQL Template (Jinja2)</b>

=== "bigquery"
    ```
    --8<-- "home/sensors/column/strings/string_most_popular_values/bigquery.sql.jinja2"
    ```

=== "snowflake"
    ```
    --8<-- "home/sensors/column/strings/string_most_popular_values/snowflake.sql.jinja2"
    ```

___

###<b>string_invalid_email_count</b>
<b>Full sensor name</b>
```
column/strings/string_invalid_email_count
```
<b>Description</b>
<br/>
Column level sensor that calculates the number of rows with an invalid emails value in a column.
<br/>


<b>SQL Template (Jinja2)</b>

=== "bigquery"
    ```
    --8<-- "home/sensors/column/strings/string_invalid_email_count/bigquery.sql.jinja2"
    ```

=== "snowflake"
    ```
    --8<-- "home/sensors/column/strings/string_invalid_email_count/snowflake.sql.jinja2"
    ```

___

###<b>string_match_name_regex_percent</b>
<b>Full sensor name</b>
```
column/strings/string_match_name_regex_percent
```
<b>Description</b>
<br/>
Column level sensor that calculates the percentage of values that does fit a given name regex in a column.
<br/>


<b>SQL Template (Jinja2)</b>

=== "bigquery"
    ```
    --8<-- "home/sensors/column/strings/string_match_name_regex_percent/bigquery.sql.jinja2"
    ```

=== "snowflake"
    ```
    --8<-- "home/sensors/column/strings/string_match_name_regex_percent/snowflake.sql.jinja2"
    ```

___

###<b>string_empty_count</b>
<b>Full sensor name</b>
```
column/strings/string_empty_count
```
<b>Description</b>
<br/>
Column level sensor that calculates the number of rows with an empty string column value.
<br/>


<b>SQL Template (Jinja2)</b>

=== "bigquery"
    ```
    --8<-- "home/sensors/column/strings/string_empty_count/bigquery.sql.jinja2"
    ```

=== "snowflake"
    ```
    --8<-- "home/sensors/column/strings/string_empty_count/snowflake.sql.jinja2"
    ```

___

###<b>string_invalid_uuid_count</b>
<b>Full sensor name</b>
```
column/strings/string_invalid_uuid_count
```
<b>Description</b>
<br/>
Column level sensor that calculates the number of rows with an invalid uuid value in a column.
<br/>


<b>SQL Template (Jinja2)</b>

=== "bigquery"
    ```
    --8<-- "home/sensors/column/strings/string_invalid_uuid_count/bigquery.sql.jinja2"
    ```

=== "snowflake"
    ```
    --8<-- "home/sensors/column/strings/string_invalid_uuid_count/snowflake.sql.jinja2"
    ```

___

###<b>string_not_match_date_regex_count</b>
<b>Full sensor name</b>
```
column/strings/string_not_match_date_regex_count
```
<b>Description</b>
<br/>
Column level sensor that calculates the number of values that does not fit to a date regex in a column.
<br/>

<b>Parameters</b>
<table>
<thead>
<tr>
<th>Field name</th>
<th>Description</th>
<th>Allowed data type</th>
<th>Is it required?</th>
<th>Allowed values</th>
</tr>
</thead>
<tbody>

<tr>
<td>date_formats</td>
<td>Desired date format. Sensor will try to parse the column records and cast the data using this format.</td>
<td>enum_type</td>
<td></td>
<td>YYYY-MM-DD<br/>DD/MM/YYYY<br/>Month D, YYYY<br/>YYYY/MM/DD<br/>MM/DD/YYYY<br/></td>
</tr>

</tbody>
</table>

<b>SQL Template (Jinja2)</b>

=== "bigquery"
    ```
    --8<-- "home/sensors/column/strings/string_not_match_date_regex_count/bigquery.sql.jinja2"
    ```

=== "snowflake"
    ```
    --8<-- "home/sensors/column/strings/string_not_match_date_regex_count/snowflake.sql.jinja2"
    ```

___

###<b>string_parsable_to_float_percent</b>
<b>Full sensor name</b>
```
column/strings/string_parsable_to_float_percent
```
<b>Description</b>
<br/>
Column level sensor that calculates the number of rows with parsable to float string column value.
<br/>


<b>SQL Template (Jinja2)</b>

=== "bigquery"
    ```
    --8<-- "home/sensors/column/strings/string_parsable_to_float_percent/bigquery.sql.jinja2"
    ```

=== "snowflake"
    ```
    --8<-- "home/sensors/column/strings/string_parsable_to_float_percent/snowflake.sql.jinja2"
    ```

___

###<b>string_surrounded_by_whitespace_count</b>
<b>Full sensor name</b>
```
column/strings/string_surrounded_by_whitespace_count
```
<b>Description</b>
<br/>
Column level sensor that calculates the number of rows with string surrounded by whitespace column value.
<br/>


<b>SQL Template (Jinja2)</b>

=== "bigquery"
    ```
    --8<-- "home/sensors/column/strings/string_surrounded_by_whitespace_count/bigquery.sql.jinja2"
    ```

=== "snowflake"
    ```
    --8<-- "home/sensors/column/strings/string_surrounded_by_whitespace_count/snowflake.sql.jinja2"
    ```

___

###<b>string_empty_percent</b>
<b>Full sensor name</b>
```
column/strings/string_empty_percent
```
<b>Description</b>
<br/>
Column level sensor that calculates the percentage of rows with an empty string column value.
<br/>


<b>SQL Template (Jinja2)</b>

=== "bigquery"
    ```
    --8<-- "home/sensors/column/strings/string_empty_percent/bigquery.sql.jinja2"
    ```

=== "snowflake"
    ```
    --8<-- "home/sensors/column/strings/string_empty_percent/snowflake.sql.jinja2"
    ```

___

###<b>string_null_placeholder_percent</b>
<b>Full sensor name</b>
```
column/strings/string_null_placeholder_percent
```
<b>Description</b>
<br/>
Column level sensor that calculates the number of rows with a null placeholder string column value.
<br/>


<b>SQL Template (Jinja2)</b>

=== "bigquery"
    ```
    --8<-- "home/sensors/column/strings/string_null_placeholder_percent/bigquery.sql.jinja2"
    ```

=== "snowflake"
    ```
    --8<-- "home/sensors/column/strings/string_null_placeholder_percent/snowflake.sql.jinja2"
    ```

___


##<b>uniqueness</b> column sensors
___

###<b>duplicate_count</b>
<b>Full sensor name</b>
```
column/uniqueness/duplicate_count
```
<b>Description</b>
<br/>
Column level sensor that calculates the number of rows with a null column value.
<br/>


<b>SQL Template (Jinja2)</b>

=== "bigquery"
    ```
    --8<-- "home/sensors/column/uniqueness/duplicate_count/bigquery.sql.jinja2"
    ```

=== "snowflake"
    ```
    --8<-- "home/sensors/column/uniqueness/duplicate_count/snowflake.sql.jinja2"
    ```

___

###<b>duplicate_percent</b>
<b>Full sensor name</b>
```
column/uniqueness/duplicate_percent
```
<b>Description</b>
<br/>
Column level sensor that calculates the percentage of rows that are duplicates.
<br/>


<b>SQL Template (Jinja2)</b>

=== "bigquery"
    ```
    --8<-- "home/sensors/column/uniqueness/duplicate_percent/bigquery.sql.jinja2"
    ```

=== "snowflake"
    ```
    --8<-- "home/sensors/column/uniqueness/duplicate_percent/snowflake.sql.jinja2"
    ```

___

###<b>unique_count</b>
<b>Full sensor name</b>
```
column/uniqueness/unique_count
```
<b>Description</b>
<br/>
Column level sensor that calculates the number of unique non-null values.
<br/>


<b>SQL Template (Jinja2)</b>

=== "bigquery"
    ```
    --8<-- "home/sensors/column/uniqueness/unique_count/bigquery.sql.jinja2"
    ```

=== "snowflake"
    ```
    --8<-- "home/sensors/column/uniqueness/unique_count/snowflake.sql.jinja2"
    ```

___


##<b>nulls</b> column sensors
___

###<b>null_percent</b>
<b>Full sensor name</b>
```
column/nulls/null_percent
```
<b>Description</b>
<br/>
Column-level sensor that calculates the percentage of rows with null values.
<br/>


<b>SQL Template (Jinja2)</b>

=== "bigquery"
    ```
    --8<-- "home/sensors/column/nulls/null_percent/bigquery.sql.jinja2"
    ```

=== "snowflake"
    ```
    --8<-- "home/sensors/column/nulls/null_percent/snowflake.sql.jinja2"
    ```

___

###<b>not_null_count</b>
<b>Full sensor name</b>
```
column/nulls/not_null_count
```
<b>Description</b>
<br/>
Column-level sensor that calculates the number of rows with not null values.
<br/>


<b>SQL Template (Jinja2)</b>

=== "bigquery"
    ```
    --8<-- "home/sensors/column/nulls/not_null_count/bigquery.sql.jinja2"
    ```

=== "snowflake"
    ```
    --8<-- "home/sensors/column/nulls/not_null_count/snowflake.sql.jinja2"
    ```

___

###<b>null_count</b>
<b>Full sensor name</b>
```
column/nulls/null_count
```
<b>Description</b>
<br/>
Column-level sensor that calculates the number of rows with null values.
<br/>


<b>SQL Template (Jinja2)</b>

=== "bigquery"
    ```
    --8<-- "home/sensors/column/nulls/null_count/bigquery.sql.jinja2"
    ```

=== "snowflake"
    ```
    --8<-- "home/sensors/column/nulls/null_count/snowflake.sql.jinja2"
    ```

___


##<b>range</b> column sensors
___

###<b>min_value</b>
<b>Full sensor name</b>
```
column/range/min_value
```
<b>Description</b>
<br/>
Column level sensor that finds the minimum value. It works on any data type that supports the MIN functions.
 The returned data type matches the data type of the column (it could return date, integer, string, datetime, etc.).
<br/>


<b>SQL Template (Jinja2)</b>

=== "bigquery"
    ```
    --8<-- "home/sensors/column/range/min_value/bigquery.sql.jinja2"
    ```

=== "snowflake"
    ```
    --8<-- "home/sensors/column/range/min_value/snowflake.sql.jinja2"
    ```

___

###<b>max_value</b>
<b>Full sensor name</b>
```
column/range/max_value
```
<b>Description</b>
<br/>
Column level sensor that finds the maximum value. It works on any data type that supports the MAX functions.
 The returned data type matches the data type of the column (it could return date, integer, string, datetime, etc.).
<br/>


<b>SQL Template (Jinja2)</b>

=== "bigquery"
    ```
    --8<-- "home/sensors/column/range/max_value/bigquery.sql.jinja2"
    ```

=== "snowflake"
    ```
    --8<-- "home/sensors/column/range/max_value/snowflake.sql.jinja2"
    ```

___


##<b>numeric</b> column sensors
___

###<b>stddev_samp</b>
<b>Full sensor name</b>
```
column/numeric/stddev_samp
```
<b>Description</b>
<br/>
Column level sensor that counts negative values in a column.
<br/>


<b>SQL Template (Jinja2)</b>

=== "bigquery"
    ```
    --8<-- "home/sensors/column/numeric/stddev_samp/bigquery.sql.jinja2"
    ```

=== "snowflake"
    ```
    --8<-- "home/sensors/column/numeric/stddev_samp/snowflake.sql.jinja2"
    ```

___

###<b>sum</b>
<b>Full sensor name</b>
```
column/numeric/sum
```
<b>Description</b>
<br/>
Column level sensor that counts negative values in a column.
<br/>


<b>SQL Template (Jinja2)</b>

=== "bigquery"
    ```
    --8<-- "home/sensors/column/numeric/sum/bigquery.sql.jinja2"
    ```

=== "snowflake"
    ```
    --8<-- "home/sensors/column/numeric/sum/snowflake.sql.jinja2"
    ```

___

###<b>values_in_range_numeric_percent</b>
<b>Full sensor name</b>
```
column/numeric/values_in_range_numeric_percent
```
<b>Description</b>
<br/>
Column level sensor that finds the maximum value. It works on any data type that supports the MAX functions.
 The returned data type matches the data type of the column (it could return date, integer, string, datetime, etc.).
<br/>

<b>Parameters</b>
<table>
<thead>
<tr>
<th>Field name</th>
<th>Description</th>
<th>Allowed data type</th>
<th>Is it required?</th>
<th>Allowed values</th>
</tr>
</thead>
<tbody>

<tr>
<td>min_value</td>
<td>Minimal value range variable.</td>
<td>double_type</td>
<td></td>
<td></td>
</tr>

<tr>
<td>max_value</td>
<td>Maximal value range variable.</td>
<td>double_type</td>
<td></td>
<td></td>
</tr>

</tbody>
</table>

<b>SQL Template (Jinja2)</b>

=== "bigquery"
    ```
    --8<-- "home/sensors/column/numeric/values_in_range_numeric_percent/bigquery.sql.jinja2"
    ```

=== "snowflake"
    ```
    --8<-- "home/sensors/column/numeric/values_in_range_numeric_percent/snowflake.sql.jinja2"
    ```

___

###<b>numbers_in_set_percent</b>
<b>Full sensor name</b>
```
column/numeric/numbers_in_set_percent
```
<b>Description</b>
<br/>
Column level sensor that calculates the percentage of values that are members of a given set.
<br/>

<b>Parameters</b>
<table>
<thead>
<tr>
<th>Field name</th>
<th>Description</th>
<th>Allowed data type</th>
<th>Is it required?</th>
<th>Allowed values</th>
</tr>
</thead>
<tbody>

<tr>
<td>values</td>
<td>Provided list of values to match the data.</td>
<td>integer_list_type</td>
<td></td>
<td></td>
</tr>

</tbody>
</table>

<b>SQL Template (Jinja2)</b>

=== "bigquery"
    ```
    --8<-- "home/sensors/column/numeric/numbers_in_set_percent/bigquery.sql.jinja2"
    ```

=== "snowflake"
    ```
    --8<-- "home/sensors/column/numeric/numbers_in_set_percent/snowflake.sql.jinja2"
    ```

___

###<b>negative_count</b>
<b>Full sensor name</b>
```
column/numeric/negative_count
```
<b>Description</b>
<br/>
Column level sensor that counts negative values in a column.
<br/>


<b>SQL Template (Jinja2)</b>

=== "bigquery"
    ```
    --8<-- "home/sensors/column/numeric/negative_count/bigquery.sql.jinja2"
    ```

=== "snowflake"
    ```
    --8<-- "home/sensors/column/numeric/negative_count/snowflake.sql.jinja2"
    ```

___

###<b>negative_percent</b>
<b>Full sensor name</b>
```
column/numeric/negative_percent
```
<b>Description</b>
<br/>
Column level sensor that counts percentage of negative values in a column.
<br/>


<b>SQL Template (Jinja2)</b>

=== "bigquery"
    ```
    --8<-- "home/sensors/column/numeric/negative_percent/bigquery.sql.jinja2"
    ```

=== "snowflake"
    ```
    --8<-- "home/sensors/column/numeric/negative_percent/snowflake.sql.jinja2"
    ```

___

###<b>var_pop</b>
<b>Full sensor name</b>
```
column/numeric/var_pop
```
<b>Description</b>
<br/>
Column level sensor that counts negative values in a column.
<br/>


<b>SQL Template (Jinja2)</b>

=== "bigquery"
    ```
    --8<-- "home/sensors/column/numeric/var_pop/bigquery.sql.jinja2"
    ```

=== "snowflake"
    ```
    --8<-- "home/sensors/column/numeric/var_pop/snowflake.sql.jinja2"
    ```

___

###<b>numbers_in_set_count</b>
<b>Full sensor name</b>
```
column/numeric/numbers_in_set_count
```
<b>Description</b>
<br/>
Column level sensor that counts values that are members of a given set.
<br/>

<b>Parameters</b>
<table>
<thead>
<tr>
<th>Field name</th>
<th>Description</th>
<th>Allowed data type</th>
<th>Is it required?</th>
<th>Allowed values</th>
</tr>
</thead>
<tbody>

<tr>
<td>values</td>
<td>Provided list of values to match the data.</td>
<td>integer_list_type</td>
<td></td>
<td></td>
</tr>

</tbody>
</table>

<b>SQL Template (Jinja2)</b>

=== "bigquery"
    ```
    --8<-- "home/sensors/column/numeric/numbers_in_set_count/bigquery.sql.jinja2"
    ```

=== "snowflake"
    ```
    --8<-- "home/sensors/column/numeric/numbers_in_set_count/snowflake.sql.jinja2"
    ```

___

###<b>var_samp</b>
<b>Full sensor name</b>
```
column/numeric/var_samp
```
<b>Description</b>
<br/>
Column level sensor that counts negative values in a column.
<br/>


<b>SQL Template (Jinja2)</b>

=== "bigquery"
    ```
    --8<-- "home/sensors/column/numeric/var_samp/bigquery.sql.jinja2"
    ```

=== "snowflake"
    ```
    --8<-- "home/sensors/column/numeric/var_samp/snowflake.sql.jinja2"
    ```

___

###<b>values_in_range_integers_percent</b>
<b>Full sensor name</b>
```
column/numeric/values_in_range_integers_percent
```
<b>Description</b>
<br/>
Column level sensor that finds the maximum value. It works on any data type that supports the MAX functions.
 The returned data type matches the data type of the column (it could return date, integer, string, datetime, etc.).
<br/>

<b>Parameters</b>
<table>
<thead>
<tr>
<th>Field name</th>
<th>Description</th>
<th>Allowed data type</th>
<th>Is it required?</th>
<th>Allowed values</th>
</tr>
</thead>
<tbody>

<tr>
<td>min_value</td>
<td>Minimal value range variable.</td>
<td>long_type</td>
<td></td>
<td></td>
</tr>

<tr>
<td>max_value</td>
<td>Maximal value range variable.</td>
<td>long_type</td>
<td></td>
<td></td>
</tr>

</tbody>
</table>

<b>SQL Template (Jinja2)</b>

=== "bigquery"
    ```
    --8<-- "home/sensors/column/numeric/values_in_range_integers_percent/bigquery.sql.jinja2"
    ```

=== "snowflake"
    ```
    --8<-- "home/sensors/column/numeric/values_in_range_integers_percent/snowflake.sql.jinja2"
    ```

___

###<b>stddev_pop</b>
<b>Full sensor name</b>
```
column/numeric/stddev_pop
```
<b>Description</b>
<br/>
Column level sensor that counts negative values in a column.
<br/>


<b>SQL Template (Jinja2)</b>

=== "bigquery"
    ```
    --8<-- "home/sensors/column/numeric/stddev_pop/bigquery.sql.jinja2"
    ```

=== "snowflake"
    ```
    --8<-- "home/sensors/column/numeric/stddev_pop/snowflake.sql.jinja2"
    ```

___


##<b>sql</b> column sensors
___

###<b>sql_condition_passed_count</b>
<b>Full sensor name</b>
```
column/sql/sql_condition_passed_count
```
<b>Description</b>
<br/>
Column level sensor that uses a custom SQL condition (an SQL expression that returns a boolean value) to count rows that meet the condition.
<br/>

<b>Parameters</b>
<table>
<thead>
<tr>
<th>Field name</th>
<th>Description</th>
<th>Allowed data type</th>
<th>Is it required?</th>
<th>Allowed values</th>
</tr>
</thead>
<tbody>

<tr>
<td>sql_condition</td>
<td>SQL condition (expression) that returns true or false. The condition is evaluated for each row. The expression can use {table} and {column} placeholder that are replaced with a full table name and the analyzed column name.</td>
<td>string_type</td>
<td></td>
<td></td>
</tr>

</tbody>
</table>

<b>SQL Template (Jinja2)</b>

=== "bigquery"
    ```
    --8<-- "home/sensors/column/sql/sql_condition_passed_count/bigquery.sql.jinja2"
    ```

=== "snowflake"
    ```
    --8<-- "home/sensors/column/sql/sql_condition_passed_count/snowflake.sql.jinja2"
    ```

___

###<b>sql_aggregated_expression</b>
<b>Full sensor name</b>
```
column/sql/sql_aggregated_expression
```
<b>Description</b>
<br/>
Column level sensor that executes a given SQL expression on a column.
<br/>

<b>Parameters</b>
<table>
<thead>
<tr>
<th>Field name</th>
<th>Description</th>
<th>Allowed data type</th>
<th>Is it required?</th>
<th>Allowed values</th>
</tr>
</thead>
<tbody>

<tr>
<td>sql_expression</td>
<td>SQL aggregate expression that returns a numeric value calculated from rows. The expression is evaluated on a whole table or withing a GROUP BY clause for daily partitions and/or data streams. The expression can use {table} and {column} placeholder that are replaced with a full table name and the analyzed column name.</td>
<td>string_type</td>
<td></td>
<td></td>
</tr>

</tbody>
</table>

<b>SQL Template (Jinja2)</b>

=== "bigquery"
    ```
    --8<-- "home/sensors/column/sql/sql_aggregated_expression/bigquery.sql.jinja2"
    ```

=== "snowflake"
    ```
    --8<-- "home/sensors/column/sql/sql_aggregated_expression/snowflake.sql.jinja2"
    ```

___

###<b>sql_condition_failed_percent</b>
<b>Full sensor name</b>
```
column/sql/sql_condition_failed_percent
```
<b>Description</b>
<br/>
Column level sensor that uses a custom SQL condition (an SQL expression that returns a boolean value) to count the percentage of rows that do not meet the condition.
<br/>

<b>Parameters</b>
<table>
<thead>
<tr>
<th>Field name</th>
<th>Description</th>
<th>Allowed data type</th>
<th>Is it required?</th>
<th>Allowed values</th>
</tr>
</thead>
<tbody>

<tr>
<td>sql_condition</td>
<td>SQL condition (expression) that returns true or false. The condition is evaluated for each row. The expression can use {table} and {column} placeholder that are replaced with a full table name and the analyzed column name.</td>
<td>string_type</td>
<td></td>
<td></td>
</tr>

</tbody>
</table>

<b>SQL Template (Jinja2)</b>

=== "bigquery"
    ```
    --8<-- "home/sensors/column/sql/sql_condition_failed_percent/bigquery.sql.jinja2"
    ```

=== "snowflake"
    ```
    --8<-- "home/sensors/column/sql/sql_condition_failed_percent/snowflake.sql.jinja2"
    ```

___

###<b>sql_condition_failed_count</b>
<b>Full sensor name</b>
```
column/sql/sql_condition_failed_count
```
<b>Description</b>
<br/>
Column level sensor that uses a custom SQL condition (an SQL expression that returns a boolean value) to count rows that do not meet the condition.
<br/>

<b>Parameters</b>
<table>
<thead>
<tr>
<th>Field name</th>
<th>Description</th>
<th>Allowed data type</th>
<th>Is it required?</th>
<th>Allowed values</th>
</tr>
</thead>
<tbody>

<tr>
<td>sql_condition</td>
<td>SQL condition (expression) that returns true or false. The condition is evaluated for each row. The expression can use {table} and {column} placeholder that are replaced with a full table name and the analyzed column name.</td>
<td>string_type</td>
<td></td>
<td></td>
</tr>

</tbody>
</table>

<b>SQL Template (Jinja2)</b>

=== "bigquery"
    ```
    --8<-- "home/sensors/column/sql/sql_condition_failed_count/bigquery.sql.jinja2"
    ```

=== "snowflake"
    ```
    --8<-- "home/sensors/column/sql/sql_condition_failed_count/snowflake.sql.jinja2"
    ```

___

###<b>sql_condition_passed_percent</b>
<b>Full sensor name</b>
```
column/sql/sql_condition_passed_percent
```
<b>Description</b>
<br/>
Column level sensor that uses a custom SQL condition (an SQL expression that returns a boolean value) to count the percentage of rows that meet the condition.
<br/>

<b>Parameters</b>
<table>
<thead>
<tr>
<th>Field name</th>
<th>Description</th>
<th>Allowed data type</th>
<th>Is it required?</th>
<th>Allowed values</th>
</tr>
</thead>
<tbody>

<tr>
<td>sql_condition</td>
<td>SQL condition (expression) that returns true or false. The condition is evaluated for each row. The expression can use {table} and {column} placeholder that are replaced with a full table name and the analyzed column name.</td>
<td>string_type</td>
<td></td>
<td></td>
</tr>

</tbody>
</table>

<b>SQL Template (Jinja2)</b>

=== "bigquery"
    ```
    --8<-- "home/sensors/column/sql/sql_condition_passed_percent/bigquery.sql.jinja2"
    ```

=== "snowflake"
    ```
    --8<-- "home/sensors/column/sql/sql_condition_passed_percent/snowflake.sql.jinja2"
    ```

___
<|MERGE_RESOLUTION|>--- conflicted
+++ resolved
@@ -216,15 +216,11 @@
 ___
 
 ###<b>string_length_below_min_length_count</b>
-<<<<<<< HEAD
-Column level sensor that calculates the count of values that are shorter than a given length in a column.
-=======
 <b>Full sensor name</b>
 ```
 column/strings/string_length_below_min_length_count
 ```
 <b>Description</b>
->>>>>>> 337bf9d4
 <br/>
 Column level sensor that calculates the count of values that are shorter than a given length in a column.
 <br/>
@@ -468,12 +464,6 @@
 ___
 
 ###<b>string_length_below_min_length_percent</b>
-<<<<<<< HEAD
-Column level sensor that calculates the percentage of values that are shorter than a given length in a column.
-<br/>
-<br/>
-<b><u>Jinja Template:</u></b>
-=======
 <b>Full sensor name</b>
 ```
 column/strings/string_length_below_min_length_percent
@@ -508,7 +498,6 @@
 </table>
 
 <b>SQL Template (Jinja2)</b>
->>>>>>> 337bf9d4
 
 === "bigquery"
     ```

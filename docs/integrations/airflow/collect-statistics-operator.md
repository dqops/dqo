# Collect statistics operator

The Airflow collect statistics operator **DqopsCollectStatisticsOperator** is used to gather statistics for existing tables in DQOps platform.

You can learn more about [the basic data statistics here](../../working-with-dqo/basic-data-statistics/basic-data-statistics.md).

## Operator parameters

Parameters allow selection of specific connections, tables and columns which statistics should be loaded.

<<<<<<< HEAD
| Name              | Description                                                                                                                                                                                                          | Type                                    |
|-------------------|----------------------------------------------------------------------------------------------------------------------------------------------------------------------------------------------------------------------|-----------------------------------------|
| connection_name   | The connection name to the data source in DQOps.                                                                                                                                                                     | Union[Unset, str]                       |
| schema_table_name | The name of the table with it's schema name.                                                                                                                                                                         | Union[Unset, str]                       |
| enabled           | If set to true only enabled connections and tables are filtered. Otherwise only disabled connection or table are used.                                                                                               | Union[Unset, bool]                      |
| labels            | The label names of those edited by user on connections, tables and columns edited in DQOps platform.                                                                                                                 | Union[Unset, List[str]]                 |
| column_names      | The names of columns.                                                                                                                                                                                                | Union[Unset, List[str]]                 |
| sensor_name       | The name of the sensor.                                                                                                                                                                                              | Union[Unset, str]                       |
| target            | The name of the target which value is column or table.                                                                                                                                                               | Union[Unset, StatisticsCollectorTarget] |
| base_url          | The base url to DQOps application. Default value is http://localhost:8888/, which is the instance of DQOps started locally                                                                                           | str                                     |
| wait_timeout      | The number of seconds the client will wait for activity before terminating the idle task. If not set, the timeout is read from the client’s default value, which is set to 120 seconds.                              | int                                     |
| fail_on_timeout   | By default, exceeding the timeout limit causes the status of the task to end with the Failed status. By setting the flag of this parameter to True, the status of the failed task will result in the Success status. | bool [optional, default=True]           |
=======
| Name            | Description                                                                                                                                                                                                         | Type                                              |
|-----------------|---------------------------------------------------------------------------------------------------------------------------------------------------------------------------------------------------------------------|---------------------------------------------------|
| connection      | The connection name to the data source in DQOps.                                                                                                                                                                    | Union[Unset, str]                                 |
| full_table_name | The table name with it's schema name.                                                                                                                                                                               | Union[Unset, str]                                 |
| table_name      | The table name.                                                                                                                                                                                                     | Union[Unset, str]                                 |
| enabled         | If set to true only enabled connections and tables are filtered. Otherwise only disabled connection or table are used.                                                                                              | Union[Unset, bool]                                |
| labels          | The label names of those edited by user on connections, tables and columns edited in DQOps platform.                                                                                                                | Union[Unset, List[str]]                      |
| column_names    | The names of columns.                                                                                                                                                                                               | Union[Unset, List[str]]                      |
| sensor_name     | The name of the sensor                                                                                                                                                                                              | Union[Unset, str]                            |
| target          | The name of the target which value is column or table.                                                                                                                                                              | Union[Unset, StatisticsCollectorTarget]      |
| base_url        | The base url to DQOps application. Default value is http://localhost:8888/                                                                                                                                          | str                                               |
| wait_timeout    | Time in seconds for execution that client will wait. It prevents from hanging the task for an action that is never completed. If not set, the timeout is read form the client defaults, which value is 120 seconds. | int                                               |
| fail_on_timeout | Timeout is leading the task status to Failed by default. It can be omitted marking the task as Success by setting the flag to True.                                                                                 | bool [optional, default=True]                     |
>>>>>>> 7c62091a

Above parameters are the only parameters that are the addition to the standard parameters of BaseOperator, from which the described operator inherits.
For the complete list of parameters that are supported by BaseOperator, visit the official Airflow webpage https://airflow.apache.org/

## Set up the operator

Entry requirements includes:

- Installation of python package from PyPi called dqops
- Configuration of data source in DQOps.

**DAG example**

The example sets a task to receive status from the monitoring checks set on the "maven_restaurant_ratings.consumers" table from "example_connection". 
The operator connects to the locally started DQOps server.

```python
import datetime
import pendulum
from airflow import DAG
from dqops.airflow.collect_statistics.dqops_collect_statistics_operator import DqopsCollectStatisticsOperator

with DAG(
    dag_id="example_connection_dqops_collect_statistics",
    start_date=pendulum.datetime(2023, 1, 1, tz="UTC"),
    catchup=False,
) as dag:
    import_table_task = DqopsCollectStatisticsOperator(
        task_id="dqops_connection_dqops_collect_statistics_task",
        base_url="http://host.docker.internal:8888",
        connection_="example_connection",
        full_table_name="maven_restaurant_ratings.ratings"
    )

```


## Execution results

Airflow DAG provides logs to the executed tasks.
The status details will appear in a one line as an info level log from the operator, which contains a JSON formatted response from DQOps presented below. 

```json5
{
  'jobId': {
    'jobId': 1698474026000000, 
    'createdAt': '2023-10-28T06:20:26.215682800Z'
  }, 
  'result': {
    'executed_statistics_collectors': 69, 
    'total_collectors_executed': 0, 
    'columns_analyzed': 5, 
    'columns_successfully_analyzed': 5, 
    'total_collectors_failed': 0, 
    'total_collected_results': 186, 
    'source_table_specs': []
  }, 
  'status': 'succeeded'
}
```

Technically, the executed operator returns the [CollectStatisticsQueueJobResult](../../client/models/jobs.md#CollectStatisticsQueueJobResult) object with status details.
When the task execution succeeds or not, the task instance in Airflow will be marked as Success or Failed accordingly.

CollectStatisticsQueueJobResult includes:

- **job_id (DqoQueueJobId)**: Identifies a single job that was pushed to the job queue.
- **result (CollectStatisticsResult)**: Returns the result with the summary of the collected statistics.
- **status (DqoJobStatus)**: The job status.


## Job id

Job id has a type of DqoQueueJobId which includes job tracking details:

| name          | description                                               | type           |
|---------------|-----------------------------------------------------------|----------------|
| job_id        | Job id.                                                   | int            |
| parent_job_id | Identifies a single job that was pushed to the job queue. | DqoQueueJobId  |
| created_at    | The timestamp when the job was created.                   | int            |


## Collect statistics result

| Property name                  | Description                                                                                 | Data type |
|--------------------------------|---------------------------------------------------------------------------------------------|-----------|
| executed_statistics_collectors | The total count of all executed statistics collectors.                                      | integer   |
| total_collectors_executed      | The count of executed statistics collectors.                                                | integer   |
| columns_analyzed               | The count of columns for which DQOps executed a collector and tried to read the statistics. | integer   |
| columns_successfully_analyzed  | The count of columns for which DQOps managed to obtain statistics.                          | integer   |
| total_collectors_failed        | The count of statistics collectors that failed to execute.                                  | integer   |
| total_collected_results        | The total number of results that were collected.                                            | integer   |



## Status

Status field is the DqoJobStatus enum, which have one of values:

- **cancelled**: The job was fully cancelled and removed from the job queue.
- **cancel_requested**: A request to cancel a job was issued, but the job is not yet cancelled.
- **failed**: The job has failed with an execution error.
- **queued**: The job is queued.
- **running**: The job is now running.
- **succeeded**: The job has finished successfully.
- **waiting**: The job is parked until the concurrency constraints are met.<|MERGE_RESOLUTION|>--- conflicted
+++ resolved
@@ -8,11 +8,10 @@
 
 Parameters allow selection of specific connections, tables and columns which statistics should be loaded.
 
-<<<<<<< HEAD
 | Name              | Description                                                                                                                                                                                                          | Type                                    |
 |-------------------|----------------------------------------------------------------------------------------------------------------------------------------------------------------------------------------------------------------------|-----------------------------------------|
-| connection_name   | The connection name to the data source in DQOps.                                                                                                                                                                     | Union[Unset, str]                       |
-| schema_table_name | The name of the table with it's schema name.                                                                                                                                                                         | Union[Unset, str]                       |
+| connection   | The connection name to the data source in DQOps.                                                                                                                                                                     | Union[Unset, str]                       |
+| full_table_name | The name of the table with it's schema name.                                                                                                                                                                         | Union[Unset, str]                       |
 | enabled           | If set to true only enabled connections and tables are filtered. Otherwise only disabled connection or table are used.                                                                                               | Union[Unset, bool]                      |
 | labels            | The label names of those edited by user on connections, tables and columns edited in DQOps platform.                                                                                                                 | Union[Unset, List[str]]                 |
 | column_names      | The names of columns.                                                                                                                                                                                                | Union[Unset, List[str]]                 |
@@ -21,21 +20,6 @@
 | base_url          | The base url to DQOps application. Default value is http://localhost:8888/, which is the instance of DQOps started locally                                                                                           | str                                     |
 | wait_timeout      | The number of seconds the client will wait for activity before terminating the idle task. If not set, the timeout is read from the client’s default value, which is set to 120 seconds.                              | int                                     |
 | fail_on_timeout   | By default, exceeding the timeout limit causes the status of the task to end with the Failed status. By setting the flag of this parameter to True, the status of the failed task will result in the Success status. | bool [optional, default=True]           |
-=======
-| Name            | Description                                                                                                                                                                                                         | Type                                              |
-|-----------------|---------------------------------------------------------------------------------------------------------------------------------------------------------------------------------------------------------------------|---------------------------------------------------|
-| connection      | The connection name to the data source in DQOps.                                                                                                                                                                    | Union[Unset, str]                                 |
-| full_table_name | The table name with it's schema name.                                                                                                                                                                               | Union[Unset, str]                                 |
-| table_name      | The table name.                                                                                                                                                                                                     | Union[Unset, str]                                 |
-| enabled         | If set to true only enabled connections and tables are filtered. Otherwise only disabled connection or table are used.                                                                                              | Union[Unset, bool]                                |
-| labels          | The label names of those edited by user on connections, tables and columns edited in DQOps platform.                                                                                                                | Union[Unset, List[str]]                      |
-| column_names    | The names of columns.                                                                                                                                                                                               | Union[Unset, List[str]]                      |
-| sensor_name     | The name of the sensor                                                                                                                                                                                              | Union[Unset, str]                            |
-| target          | The name of the target which value is column or table.                                                                                                                                                              | Union[Unset, StatisticsCollectorTarget]      |
-| base_url        | The base url to DQOps application. Default value is http://localhost:8888/                                                                                                                                          | str                                               |
-| wait_timeout    | Time in seconds for execution that client will wait. It prevents from hanging the task for an action that is never completed. If not set, the timeout is read form the client defaults, which value is 120 seconds. | int                                               |
-| fail_on_timeout | Timeout is leading the task status to Failed by default. It can be omitted marking the task as Success by setting the flag to True.                                                                                 | bool [optional, default=True]                     |
->>>>>>> 7c62091a
 
 Above parameters are the only parameters that are the addition to the standard parameters of BaseOperator, from which the described operator inherits.
 For the complete list of parameters that are supported by BaseOperator, visit the official Airflow webpage https://airflow.apache.org/
@@ -66,7 +50,7 @@
     import_table_task = DqopsCollectStatisticsOperator(
         task_id="dqops_connection_dqops_collect_statistics_task",
         base_url="http://host.docker.internal:8888",
-        connection_="example_connection",
+        connection="example_connection",
         full_table_name="maven_restaurant_ratings.ratings"
     )
 
@@ -98,7 +82,7 @@
 ```
 
 Technically, the executed operator returns the [CollectStatisticsQueueJobResult](../../client/models/jobs.md#CollectStatisticsQueueJobResult) object with status details.
-When the task execution succeeds or not, the task instance in Airflow will be marked as Success or Failed accordingly.
+When the task execution succeeds or not, the task instance in airflow will be marked as Success or Failed accordingly.
 
 CollectStatisticsQueueJobResult includes:
 

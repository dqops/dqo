# Percent of string in set

Verifies that the percentage of strings from a set in a column does not fall below the minimum accepted percentage.

**PROBLEM**

We will be testing [Student Performance](https://www.kaggle.com/datasets/whenamancodes/student-performance) dataset. 
This data approach student achievement in secondary education of two Portuguese schools. 
The data attributes include student grades, demographic, social and school related features) and it was collected by using school reports and questionnaires. 
Two datasets are provided regarding the performance in two distinct subjects: Mathematics (mat) and Portuguese language (por). 
In [Cortez and Silva, 2008], the two datasets were modeled under binary/five-level classification and regression tasks. 
Important note: the target attribute G3 has a strong correlation with attributes G2 and G1.

We are verifying if values in the tested column `Fjob` are one of accepted values.  

## Data structure

The following is a fragment of the [Student Performance](https://www.kaggle.com/datasets/whenamancodes/student-performance).
Some columns were omitted for clarity.  
The `Fjob` column of interest contains father job's values.

| Medu | Fedu | Mjob     | Fjob         | reason     | guardian | traveltime | studytime |
|:-----|:-----|:---------|:-------------|:-----------|:---------|:-----------|:----------|
| 4    | 4    | services | **at_home**  | course     | mother   | 1          | 3         |
| 3    | 3    | other    | **other**    | course     | other    | 2          | 1         |
| 4    | 3    | teacher  | **services** | course     | father   | 2          | 4         |
| 3    | 2    | health   | **services** | home       | father   | 1          | 2         |
| 4    | 4    | teacher  | **teacher**  | course     | mother   | 1          | 1         |
| 3    | 2    | services | **at_home**  | home       | mother   | 1          | 1         |
| 2    | 2    | other    | **other**    | home       | mother   | 1          | 2         |
| 1    | 3    | at_home  | **services** | home       | mother   | 1          | 2         |
| 1    | 1    | at_home  | **other**    | reputation | mother   | 1          | 3         |
| 4    | 3    | teacher  | **other**    | course     | mother   | 1          | 1         |
| 2    | 1    | other    | **other**    | course     | other    | 2          | 3         |
| 2    | 2    | services | **services** | course     | father   | 1          | 4         |
| 2    | 2    | at_home  | **services** | home       | mother   | 1          | 3         |
| 3    | 3    | services | **services** | home       | mother   | 1          | 2         |
| 2    | 2    | other    | **other**    | home       | other    | 1          | 2         |

**SOLUTION**

We will verify the data using profiling [daily_string_value_in_set_percent](../../checks/column/strings/string-value-in-set-percent.md) column check.
Our data quality check will compare the values in the tested column to a set of accepted values. We're accepting only `services`, `at_home`, `teacher`.
The SQL query that will be executed will use an IN SQL clause:

```sql
SELECT
      100.0 * SUM(
            CASE
                WHEN analyzed_table.`Fjob` IN (`services`, `at_home`, `teacher`)
                    THEN 1
                ELSE 0
            END
        ) / COUNT(*) AS actual_value
FROM `dqo-ai-testing`.`kaggle_student_performance`.`maths` AS analyzed_table
```
In this example, we will set three minimum percent thresholds levels for the check (a minimum accepted percentage of valid rows):

- warning: 99
- error: 98
- fatal: 95

If you want to learn more about checks and threshold levels, please refer to the [DQOps concept section](../../dqo-concepts/checks/index.md).

**VALUE**

If the percent of string from a set values fall below 99, a warning alert will be triggered.

## Running the checks in the example and evaluating the results using the graphical interface

The detailed explanation of how to run the example is described [here](../#running-the-examples).

To execute the check prepared in the example using the [graphical interface](../../dqo-concepts/user-interface-overview/user-interface-overview.md):

![Navigating to a list of checks](https://dqops.com/docs/images/examples/navigating-to-the-list-of-daily-string-in-set-percent-checks.png)

1. Go to the **Monitoring** section.

   The Monitoring Checks section enables the configuration of data quality checks that are designed for the daily and monthly monitoring of your data source.


2. Select the table or column mentioned in the example description from the **tree view** on the left.

   On the tree view you can find the tables that you have imported. Here is more about [adding connection and importing tables](../../working-with-dqo/adding-data-source-connection/index.md).


3. Select the **Monitoring Checks** tab.

   In this tab you can find a list of data quality checks.


4. Run the enabled check using the **Run check** button.

   You can also run all checks for the check category using the **Run check** button located at the end of the row with the name of the check group.

   ![Run check](https://dqops.com/docs/images/examples/daily-string-in-set-percent-run-check.png)


5. Access the results by clicking the **Results** button.

   Within the Results window, you will see three categories: **Sensor readouts**, **Check results**, and **Execution errors**. The Sensor readouts category
   displays the values obtained by the sensors from the data source. The Check results category shows the severity level
   that result from the verification of sensor readouts by set rule thresholds. The Execution errors category displays any error
   that occurred during the check's execution.

   ![Check details](https://dqops.com/docs/images/examples/daily-string-in-set-percent-check-details.png)


6. Review the results which should be similar to the one below.

   The actual value in this example is 40, which is below the minimum threshold level set in the warning (99).
   The check gives a fatal result (notice the red square on the left of the name of the check).

   ![String-in-set-percent check results](https://dqops.com/docs/images/examples/daily-string-in-set-percent-check-results.png)


7. Synchronize the results with your DQOps cloud account using the **Synchronize** button located in the upper right corner of the graphical interface.

   Synchronization ensures that the locally stored results are synced with your DQOps Cloud account, allowing you to view them on the dashboards.

8. To review the results on the [data quality dashboards](../../working-with-dqo/data-quality-dashboards/data-quality-dashboards.md)
   go to the Data Quality Dashboards section and select the dashboard from the tree view on the left.

   Below you can see the results displayed on the Issues count per check dashboard showing results by check category, check, failed tests and one day details.

   ![String-in-set-percent check results on Issues count per check dashboard](https://dqops.com/docs/images/examples/daily-string-in-set-percent-check-results-on-issues-count-per-check-dashboard.png)

## Configuring a schedule at connection level

With DQOps, you can easily customize when checks are run by setting schedules. You can set schedules for an entire connection,
table, or individual check.

After running the daily monitoring checks, let's set up a schedule for the entire connection to execute the checks every day at 12:00.

![Configure scheduler for the connection](https://dqops.com/docs/images/examples/configure-scheduler-for-connection.png)

1. Navigate to the **Data Source** section.

2. Choose the connection from the tree view on the left.

3. Click on the **Schedule** tab.

4. Select the Monitoring Daily tab

5. Select the **Run every day at** option and specify the time as 12:00.

6. Once you have set the schedule, click on the **Save** button to save your changes.

7. Enable the scheduler by clicking the toggle button.

![Enable job scheduler](https://dqops.com/docs/images/examples/enable-job-scheduler.png)

Once a schedule is set up for a particular connection, it will execute all the checks that have been configured across
all tables associated with that connection.

You can [read more about scheduling here](../../working-with-dqo/schedules/index.md).

You might also want to check the [Running checks with a scheduler](../data-quality-monitoring/running-checks-with-a-scheduler.md) example.

## YAML configuration file

The YAML configuration file stores both the table details and checks configurations.

In this example, we have set three minimum percent thresholds levels for the check:

- warning: 99
- error: 98
- fatal: 95

The highlighted fragments in the YAML file below represent the segment where the monitoring `daily_string_in_set_percent` check is configured.

If you want to learn more about checks and threshold levels, please refer to the [DQOps concept section](../../dqo-concepts/checks/index.md).

```yaml hl_lines="12-30"
apiVersion: dqo/v1
kind: table
spec:
  incremental_time_window:
    daily_partitioning_recent_days: 7
    monthly_partitioning_recent_months: 1
  columns:
    school:
      type_snapshot:
        column_type: STRING
        nullable: true
    Fjob:
      type_snapshot:
        column_type: STRING
        nullable: true
      monitoring_checks:
        daily:
          strings:
            daily_string_value_in_set_percent:
              parameters:
                expected_values:
                - services
                - at_home
                - teacher
              warning:
                min_percent: 99.0
              error:
                min_percent: 98.0
              fatal:
                min_percent: 95.0
```

## Running the checks in the example and evaluating the results using DQOps Shell

The detailed explanation of how to run the example is described [here](../#running-the-examples).

To execute the check prepared in the example, run the following command in DQOps Shell:

``` 
check run
```
Review the results which should be similar to the one below.
The percent of string values set in the `Fjob` column is below 95% and the check gives a fatal error.
```
Check evaluation summary per table:
+-------------+--------------------------------+------+--------------+-------------+--------+------+------------+----------------+
|Connection   |Table                           |Checks|Sensor results|Valid results|Warnings|Errors|Fatal errors|Execution errors|
+-------------+--------------------------------+------+--------------+-------------+--------+------+------------+----------------+
|string_in_set|kaggle_student_performance.maths|1     |1             |0            |0       |0     |1           |0               |
+-------------+--------------------------------+------+--------------+-------------+--------+------+------------+----------------+
```
For a more detailed insight of how the check is run, you can initiate the check in debug mode by executing the
following command:
```
check run --mode=debug
```

In the debug mode you can view the SQL query (sensor) executed in the check.

```
**************************************************
Executing SQL on connection string_in_set (bigquery)
SQL to be executed on the connection:
SELECT
    CASE
        WHEN COUNT(*) = 0 THEN 100.0
        ELSE 100.0 * SUM(
            CASE
                WHEN analyzed_table.`Fjob` IN ('services', 'at_home', 'teacher')
                    THEN 1
                ELSE 0
            END
        ) / COUNT(*)
    END AS actual_value,
    CURRENT_TIMESTAMP() AS time_period,
    TIMESTAMP(CURRENT_TIMESTAMP()) AS time_period_utc
FROM `dqo-ai-testing`.`kaggle_student_performance`.`maths` AS analyzed_table
GROUP BY time_period, time_period_utc
ORDER BY time_period, time_period_utc
**************************************************
```
You can also see the results returned by the sensor. The actual value in this example is 40.806045340050375, which is below the minimum 
threshold level set in the warning (99).

```
**************************************************
Finished executing a sensor for a check string_in_set_percent on the table kaggle_student_performance.maths using a sensor definition column/strings/string_in_set_percent, sensor result count: 1

Results returned by the sensor:
+------------------+------------------------+------------------------+
|actual_value      |time_period             |time_period_utc         |
+------------------+------------------------+------------------------+
|40.806045340050375|2023-05-23T09:49:20.472Z|2023-05-23T09:49:20.472Z|
+------------------+------------------------+------------------------+
**************************************************
```
As you can see, the result of the check is quite low - only 40% of rows had valid values.
We will extend the list of accepted values adding also `other`, `health` to achieve a valid result. 

```
**************************************************
Executing SQL on connection string_in_set (bigquery)
SQL to be executed on the connection:
SELECT
    CASE
        WHEN COUNT(*) = 0 THEN 100.0
        ELSE 100.0 * SUM(
            CASE
                WHEN analyzed_table.`Fjob` IN ('services', 'at_home', 'teacher', 'health', 'other')
                    THEN 1
                ELSE 0
            END
        ) / COUNT(*)
    END AS actual_value,
    CURRENT_TIMESTAMP() AS time_period,
    TIMESTAMP(CURRENT_TIMESTAMP()) AS time_period_utc
FROM `dqo-ai-testing`.`kaggle_student_performance`.`maths` AS analyzed_table
GROUP BY time_period, time_period_utc
ORDER BY time_period, time_period_utc
**************************************************

**************************************************
Finished executing a sensor for a check string_in_set_percent on the table kaggle_student_performance.maths using a sensor definition column/strings/string_in_set_percent, sensor result count: 1

Results returned by the sensor:
+------------+------------------------+------------------------+
|actual_value|time_period             |time_period_utc         |
+------------+------------------------+------------------------+
|100.0       |2023-05-23T09:58:42.010Z|2023-05-23T09:58:42.010Z|
+------------+------------------------+------------------------+
```
## Next steps

- You haven't installed DQOps yet? Check the detailed guide on how to [install DQOps using pip](../../working-with-dqo/installation/install-dqo-using-pip.md) or [run DQO as a Docker container](../../working-with-dqo/installation/run-dqo-as-docker-container.md).
- For details on the [string_value_in_set_percent check used in this example, go to the check details section](../../checks/column/strings/string-value-in-set-percent.md).
<<<<<<< HEAD
- DQO allows you to keep track of the issues that arise during data quality monitoring and send alert notifications directly to Slack. Learn more about [incidents](../../working-with-dqo/incidents-and-notifications/incidents.md) and [notifications](../../integrations/webhooks/index.md).
=======
- DQOps allows you to keep track of the issues that arise during data quality monitoring and send alert notifications directly to Slack. Learn more about [incidents](../../working-with-dqo/incidents-and-notifications/incidents.md) and [notifications](../../working-with-dqo/incidents-and-notifications/notifications.md).
>>>>>>> b9d675a7
- Would you like to add your own connection? Here you can find [information about supported databases and how to add new connection](../../working-with-dqo/adding-data-source-connection/index.md).
- The data in the table often comes from different data sources and vendors or is loaded by different data pipelines. Learn how [data grouping in DQO](../../working-with-dqo/set-up-data-grouping/set-up-data-grouping.md) can help you to calculate separate data quality KPI scores for different groups of rows.<|MERGE_RESOLUTION|>--- conflicted
+++ resolved
@@ -305,12 +305,8 @@
 ```
 ## Next steps
 
-- You haven't installed DQOps yet? Check the detailed guide on how to [install DQOps using pip](../../working-with-dqo/installation/install-dqo-using-pip.md) or [run DQO as a Docker container](../../working-with-dqo/installation/run-dqo-as-docker-container.md).
+- You haven't installed DQOps yet? Check the detailed guide on how to [install DQOps using pip](../../working-with-dqo/installation/install-dqo-using-pip.md) or [run DQOps as a Docker container](../../working-with-dqo/installation/run-dqo-as-docker-container.md).
 - For details on the [string_value_in_set_percent check used in this example, go to the check details section](../../checks/column/strings/string-value-in-set-percent.md).
-<<<<<<< HEAD
-- DQO allows you to keep track of the issues that arise during data quality monitoring and send alert notifications directly to Slack. Learn more about [incidents](../../working-with-dqo/incidents-and-notifications/incidents.md) and [notifications](../../integrations/webhooks/index.md).
-=======
-- DQOps allows you to keep track of the issues that arise during data quality monitoring and send alert notifications directly to Slack. Learn more about [incidents](../../working-with-dqo/incidents-and-notifications/incidents.md) and [notifications](../../working-with-dqo/incidents-and-notifications/notifications.md).
->>>>>>> b9d675a7
+- DQOps allows you to keep track of the issues that arise during data quality monitoring and send alert notifications directly to Slack. Learn more about [incidents](../../working-with-dqo/incidents-and-notifications/incidents.md) and [Slack notifications](../../integrations/slack/configuring-slack-notifications.md).
 - Would you like to add your own connection? Here you can find [information about supported databases and how to add new connection](../../working-with-dqo/adding-data-source-connection/index.md).
-- The data in the table often comes from different data sources and vendors or is loaded by different data pipelines. Learn how [data grouping in DQO](../../working-with-dqo/set-up-data-grouping/set-up-data-grouping.md) can help you to calculate separate data quality KPI scores for different groups of rows.+- The data in the table often comes from different data sources and vendors or is loaded by different data pipelines. Learn how [data grouping in DQOps](../../working-with-dqo/set-up-data-grouping/set-up-data-grouping.md) can help you to calculate separate data quality KPI scores for different groups of rows.
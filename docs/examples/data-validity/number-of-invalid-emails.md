--- conflicted
+++ resolved
@@ -245,10 +245,5 @@
 - You haven't installed DQOps yet? Check the detailed guide on how to [install DQOps using pip](../../working-with-dqo/installation/install-dqo-using-pip.md) or [run DQOps as a Docker container](../../working-with-dqo/installation/run-dqo-as-docker-container.md).
 - For details on the [string_invalid_email_count check used in this example, go to the check details section](../../checks/column/strings/string-invalid-email-count.md).
 - You might be interested in another validity check that [evaluates that the number of invalid IP4 address in a column does not exceed the maximum accepted count](../data-validity/number-of-invalid-IP4-address.md).
-<<<<<<< HEAD
-- With DQO, you can easily customize when the checks are run at the level of the entire connection, table, or individual check. [Learn more about how to set schedules here](../../working-with-dqo/schedules/index.md). 
-- DQOps allows you to keep track of the issues that arise during data quality monitoring and send alert notifications directly to Slack. Learn more about [incidents](../../working-with-dqo/incidents-and-notifications/incidents.md) and [notifications](../../integrations/webhooks/index.md).
-=======
 - With DQOps, you can easily customize when the checks are run at the level of the entire connection, table, or individual check. [Learn more about how to set schedules here](../../working-with-dqo/schedules/index.md). 
-- DQOps allows you to keep track of the issues that arise during data quality monitoring and send alert notifications directly to Slack. Learn more about [incidents](../../working-with-dqo/incidents-and-notifications/incidents.md) and [notifications](../../working-with-dqo/incidents-and-notifications/notifications.md).
->>>>>>> b9d675a7
+- DQOps allows you to keep track of the issues that arise during data quality monitoring and send alert notifications directly to Slack. Learn more about [incidents](../../working-with-dqo/incidents-and-notifications/incidents.md) and [Slack notifications](../../integrations/slack/configuring-slack-notifications.md).
--- conflicted
+++ resolved
@@ -108,7 +108,6 @@
         nullable: true
 ```
 ## Running the checks in the example and evaluating the results using the graphical interface
-<<<<<<< HEAD
 
 The detailed explanation of how to run the example is described [here](../#running-the-examples).
 
@@ -143,42 +142,6 @@
 
    ![SQL-condition-passed-percent results on Affected tables per KPI dashboard](https://dqops.com/docs/images/examples/sql-condition-passed-percent-results-on-affected-tables-per-KPI-dashboard.png)
 
-=======
-
-The detailed explanation of how to run the example is described [here](../#running-the-examples).
-
-To execute the check prepared in the example using the [graphical interface](../../working-with-dqo/navigating-the-graphical-interface/navigating-the-graphical-interface.md):
-
-![Navigating to a list of checks](https://dqops.com/docs/images/examples/navigating-to-the-list-of-sql-condition-passed-percent-check.png)
-
-1. Go to **Profiling** section.
-
-2. Select the table or column mentioned in the example description from the tree view on the left.
-
-3. Select **Advanced Profiling** tab.
-
-4. Run the enabled check using the **Run check** button.
-   ![Run check](https://dqops.com/docs/images/examples/sql-condition-passed-percent-run-check.png)
-
-5. Review the results by opening the **Check details** button.
-   ![Check details](https://dqops.com/docs/images/examples/sql-condition-passed-percent-check-details.png)
-
-6. You should see the results as the one below.
-   The actual value in this example is 92, which is below the minimum threshold level set in the warning (100.0%).
-   The check gives a fatal error (notice the red square on the left of the name of the check).
-
-   ![SQL-condition-passed-percent check results](https://dqops.com/docs/images/examples/sql-condition-passed-percent-check-results.png)
-
-7. After executing the checks, synchronize the results with your DQO cloud account sing the **Synchronize** button
-   located in the upper right corner of the graphical interface.
-
-8. To review the results on the [data quality dashboards](../../working-with-dqo/data-quality-dashboards/data-quality-dashboards.md)
-   go to the Data Quality Dashboards section and select the dashboard from the tree view on the left. Below you can see
-   the results displayed on the Affected tables per KPI dashboard showing results by issues per connection, issues per schema, issues per data quality dimension and issues per check category.
-
-   ![SQL-condition-passed-percent results on Affected tables per KPI dashboard](https://dqops.com/docs/images/examples/sql-condition-passed-percent-results-on-affected-tables-per-KPI-dashboard.png)
-
->>>>>>> 81f00af7
 ## Running the checks in the example and evaluating the results using DQO Shell
 
 The detailed explanation of how to run the example is described [here](../#running-the-examples).

# Use cases
Check various examples demonstrating how the DQOps platform can detect data quality issues, and help you evaluate results on data quality dashboards.

## List of the use cases

Here is a comprehensive list of examples with links to the relevant documentation section with detailed descriptions.
These examples use openly available datasets from [Google Cloud](https://cloud.google.com/datasets).

### **Data accuracy**

| **Name of the example**                                                                                                       | **Description**                                                                                                                                                                                         | **Link to the dataset description**                                   |
|:------------------------------------------------------------------------------------------------------------------------------|:--------------------------------------------------------------------------------------------------------------------------------------------------------------------------------------------------------|:----------------------------------------------------------------------|
| [Integrity check between columns in different tables](./data-accuracy/integrity-check-between-columns-in-different-tables.md) | This example shows how to check the referential integrity of a column against a column in another table using [lookup_key_found_percent](../checks/column/integrity/lookup-key-found-percent.md) check. | [Link](https://www.census.gov/library/reference/code-lists/ansi.html) |

### **Data availability**

| **Name of the example**                                                                     | **Description**                                                                                                                                                                                           | **Link to the dataset description**                                          |
|:--------------------------------------------------------------------------------------------|:----------------------------------------------------------------------------------------------------------------------------------------------------------------------------------------------------------|:-----------------------------------------------------------------------------|
| [Detect table availability issues](./data-availability/detect-table-availability-issues.md) | This example shows how to verify that a query can be executed on a table and that the server does not return errors using [table_availability](../checks/table/availability/table-availability.md) check. | [Link](https://www.americashealthrankings.org/about/methodology/our-reports) |

### **Data completeness**

<<<<<<< HEAD
| **Name of the example**                                                         | **Description**                                                                                                                                                                         | **Link to the dataset description**                                          |
|:--------------------------------------------------------------------------------|:----------------------------------------------------------------------------------------------------------------------------------------------------------------------------------------|:-----------------------------------------------------------------------------|
| [Detect null values](./data-completeness/detect-null-values.md)                 | This example shows how to detect that the number of null values in a column does not exceed the maximum accepted count using [nulls_cont](../checks/column/nulls/nulls-count.md) check. | [Link](https://www.americashealthrankings.org/about/methodology/our-reports) |
| [Detect empty tables](./data-completeness/detect-empty-or-incomplete-tables.md) | This example shows how to check that the number of rows in a table does not exceed the minimum accepted count using [row_count](../checks/table/volume/row-count.md) check.             | [Link](https://www.americashealthrankings.org/about/methodology/our-reports) |

### **Data consistency**

| **Name of the example**                                                                                             | **Description**                                                                                                                                                                                                                    | **Link to the dataset description**                                       |
|:--------------------------------------------------------------------------------------------------------------------|:-----------------------------------------------------------------------------------------------------------------------------------------------------------------------------------------------------------------------------------|:--------------------------------------------------------------------------|
| [Percentage of rows having a text in from a set](./data-consistency/percentage-of-rows-with-a-text-found-in-set.md) | This example shows how to verify that the percentage of strings from a set in a column does not fall below a set threshold using [text_found_in_set_percent](../checks/column/accepted_values/text-found-in-set-percent.md) check. | [Link](https://www.kaggle.com/datasets/whenamancodes/student-performance) |
=======
| **Name of the example**                                           | **Description**                                                                                                                                                                          | **Link to the dataset description**                                          |
|:------------------------------------------------------------------|:-----------------------------------------------------------------------------------------------------------------------------------------------------------------------------------------|:-----------------------------------------------------------------------------|
| [Detect null values](./data-completeness/detect-null-values.md)   | This example shows how to detect that the number of null values in a column does not exceed the maximum accepted count using [nulls_count](../checks/column/nulls/nulls-count.md) check. | [Link](https://www.americashealthrankings.org/about/methodology/our-reports) |
| [Detect empty tables](./data-completeness/detect-empty-tables.md) | This example shows how to check that the number of rows in a table does not exceed the minimum accepted count using [row_count](../checks/table/volume/row-count.md) check.              | [Link](https://www.americashealthrankings.org/about/methodology/our-reports) |

### **Data consistency**

| **Name of the example**                                                                                            | **Description**                                                                                                                                                                                                                  | **Link to the dataset description**                                       |
|:-------------------------------------------------------------------------------------------------------------------|:---------------------------------------------------------------------------------------------------------------------------------------------------------------------------------------------------------------------------------|:--------------------------------------------------------------------------|
| [Percentage of rows with a text found in a set](./data-consistency/percentage-of-rows-with-a-text-found-in-set.md) | This example shows how to verify that the percentage of texts from a set in a column does not fall below a set threshold using [text_found_in_set_percent](../checks/column/accepted_values/text-found-in-set-percent.md) check. | [Link](https://www.kaggle.com/datasets/whenamancodes/student-performance) |
>>>>>>> a964d89c

### **Data reasonability**

| **Name of the example**                                                                              | **Description**                                                                                                                                                                                                             | **Link to the dataset description**                                                                              |
|:-----------------------------------------------------------------------------------------------------|:----------------------------------------------------------------------------------------------------------------------------------------------------------------------------------------------------------------------------|:-----------------------------------------------------------------------------------------------------------------|
| [Percentage of false boolean values](./data-reasonability/percentage-of-false-values.md)             | This example shows how to detect that the percentage of false values remains above a set threshold using [false_percent](../checks/column/bool/false-percent.md) check.                                                     | [Link](https://console.cloud.google.com/marketplace/product/federal-communications-commission/fcc-political-ads) |
| [Percentage of values in range](./data-reasonability/percentage-of-integer-values-in-range.md)       | This example shows how to detect that the percentage of values within a set range in a column does not exceed a set threshold using [integer_in_range_percent](../checks/column/numeric/integer-in-range-percent.md) check. | [Link](https://www.americashealthrankings.org/about/methodology/our-reports)                                     |
| [A text not exceeding a maximum length](./data-reasonability/text-not-exceeding-a-maximum-length.md) | This example shows how to check that the length of the text does not exceed the maximum value using [text_max_length](../checks/column/text/text-length-above-max-length-percent.md) check.                                 | [Link](https://www.americashealthrankings.org/about/methodology/our-reports)                                     |

### **Data uniqueness**

| **Name of the example**                                                   | **Description**                                                                                                                                                                                                         | **Link to the dataset description**                                                               |
|:--------------------------------------------------------------------------|:------------------------------------------------------------------------------------------------------------------------------------------------------------------------------------------------------------------------|:--------------------------------------------------------------------------------------------------|
| [Percentage of duplicates](./data-uniqueness/percentage-of-duplicates.md) | This example shows how to detect that the percentage of duplicate values in a column does not exceed the maximum accepted percentage using [duplicate_percent](../checks/column/uniqueness/duplicate-percent.md) check. | [Link](https://data.austintexas.gov/Utilities-and-City-Services/Austin-311-Public-Data/xwdj-i9he) |

### **Data validity**

| **Name of the example**                                                                                         | **Description**                                                                                                                                                                                                                                                                                       | **Link to the dataset description**                                                               |
|:----------------------------------------------------------------------------------------------------------------|:------------------------------------------------------------------------------------------------------------------------------------------------------------------------------------------------------------------------------------------------------------------------------------------------------|:--------------------------------------------------------------------------------------------------|
| [Detect invalid emails](./data-validity/detect-invalid-emails.md)                                               | This example shows how to detect that the number of invalid emails in a column does not exceed the maximum accepted count using [invalid_email_format_found](../checks/column/patterns/invalid-email-format-found.md) check.                                                                          | DQOps dataset                                                                                     |
| [Detect invalid IP4 address](./data-validity/detect-invalid-ip4-addresses.md)                                   | This example shows how to detect that the number of invalid IP4 address in a column does not exceed a set threshold using [invalid_ip4_address_format_found](../checks/column/patterns/invalid-ip4-address-format-found.md) check.                                                                    | DQOps dataset                                                                                     |
| [Percentage of negative values](./data-validity/percentage-of-negative-values.md)                               | This example shows how to detect that the percentage of negative values in a column does not exceed a set threshold using [negative_values_percent](../checks/column/numeric/negative-values-percent.md) check.                                                                                       | [Link](https://www.worldometers.info/world-population/population-by-country/)                     |
| [Percentage of rows passing SQL condition](./data-validity/percentage-of-rows-passing-sql-condition.md)         | This example shows how to detect that the percentage of passed sql condition in a column does not fall below a set threshold using [sql_condition_passed_percent](../checks/table/custom_sql/sql-condition-passed-percent-on-table.md)  check.                                                        | [Link](https://www.americashealthrankings.org/about/methodology/our-reports)                      |
| [Percentage of texts matching a date pattern](./data-validity/percentage-of-texts-matching-date-regex.md)       | This example shows how to detect that the percentage of texts matching the date format regex in a column does not exceed a set threshold using [text_matching_date_pattern_percent](../checks/column/patterns/text-matching-date-pattern-percent.md) check.                                           | [Link](https://www.americashealthrankings.org/about/methodology/our-reports)                      |
| [Percentage of valid currency codes](./data-validity/percentage-of-valid-currency-codes.md)                     | This example shows how to detect that the percentage of valid currency codes in a column does not fall below a set threshold using [text_valid_currency_code_percent](../checks/column/text/text-valid-currency-code-percent.md) check.                                                               | DQOps dataset                                                                                     |
| [Percentage of valid latitude and longitude](./data-validity/percentage-of-valid-latitude-and-longitude.md)     | This example shows how to detect that the percentage of valid latitude and longitude values remain above a set threshold using [valid_latitude_percent](../checks/column/numeric/valid-latitude-percent.md) and [valid_longitude_percent](../checks/column/numeric/valid-longitude-percent.md)checks. | [Link](https://data.austintexas.gov/Utilities-and-City-Services/Austin-311-Public-Data/xwdj-i9he) |
| [Percentage of valid UUID](./data-validity/percentage-of-valid-uuid.md)                                         | This example shows how to detect that th percentage of valid UUID values in a column does not fall below a set threshold using [valid_uuid_format_percent](../checks/column/patterns/valid-uuid-format-percent.md) check.                                                                             | DQOps dataset                                                                                     |
| [Percentage of rows containing USA zipcodes](./data-validity/percentage-of-values-that-contains-usa-zipcode.md) | This example shows how to detect that the percentage of rows that contains USA zipcode values in a column does not exceed a set threshold using [contains_usa_zipcode_percent](../checks/column/pii/contains-usa-zipcode-percent.md) check.                                                           | [Link](https://data.austintexas.gov/Utilities-and-City-Services/Austin-311-Public-Data/xwdj-i9he) |

### **Schema**

| **Name of the example**                                                | **Description**                                                                                     | **Link to the dataset description**                                          |
|:-----------------------------------------------------------------------|:----------------------------------------------------------------------------------------------------|:-----------------------------------------------------------------------------|
| [Detect table schema changes](./schema/detect-table-schema-changes.md) | This example shows how to detect schema changes on the table using several schema detection checks. | [Link](https://www.americashealthrankings.org/about/methodology/our-reports) |

### **Data quality monitoring**

| **Name of the example**                                                                         | **Description**                                                                      | **Link to the dataset description**                                                                 |
|:------------------------------------------------------------------------------------------------|:-------------------------------------------------------------------------------------|:----------------------------------------------------------------------------------------------------|
| [Detect empty tables](./data-quality-monitoring/detect-empty-tables.md)                         | This example shows how to detect empty tables using the default data quality checks. | [Link](https://data.austintexas.gov/Utilities-and-City-Services/Austin-311-Public-Data/xwdj-i9he)   |
| [Running checks with a scheduler](./data-quality-monitoring/running-checks-with-a-scheduler.md) | This example shows how to set different schedules on multiple checks.                | [Link](https://console.cloud.google.com/marketplace/product/bigquery-public-data/thelook-ecommerce) |


## Prerequisite

To use the examples you need:

- [Installed DQOps](../getting-started/installation.md).
- A BiqQuery service account with **BigQuery > BigQuery Job User** permission. [You can create a free trial Google Cloud account here](https://cloud.google.com/free).
- A working [Google Cloud CLI](https://cloud.google.com/sdk/docs/install) if you want to use [Google Application Credentials authentication](../data-sources/bigquery.md#using-google-application-credentials-authentication).

After installing Google Cloud CLI, log in to your GCP account, by running:

```
gcloud auth application-default login
```

## Location of the examples

[Standard DQOps installation](../getting-started/installation.md) comes with a set of examples, which can 
be found in the `example/` directory. You can view a complete list of the examples with links to detailed explanation by
scrolling to the bottom of the page.

The example directory contains two configuration files: `connection.dqoconnection.yaml`, which stores the data source
configuration, and `*.dqotable.yaml` file, which stores the columns and tables metadata and checks configuration.

While it is not necessary to manually add the connection in our examples, you can find information on how to do it in the
[Working with DQOps section](../data-sources/index.md).

## Start DQOps

To start the DQOps application with the example, follow the steps below. 

1. Go to the directory where you installed DQOps and navigate, for example, to 
    `examples/data-completeness/number-of-rows-in-the-table-bigquery`.  
    
    Run the command provided below in the terminal. This will install DQOps on your computer. 

    === "Windows"

        ```
        run_dqo
        ```
    === "MacOS/Linux"

        ```
        ./run_dqo
        ```

2. Create DQOps `DQOps user home` folder.

    After installation, you will be asked whether to initialize the [DQOps user home folder](../dqo-concepts/dqops-user-home-folder.md) in the default location. Type Y to create the folder. . 

    ![Initializing DQOps user home folder](https://dqops.com/docs/images/getting-started/initializing-user-home-folder2.png)

    The DQOps user home folder locally stores data such as sensor and checkout readings, as well as data source configurations. [You can learn more about data storage here](../dqo-concepts/data-storage-of-data-quality-results.md).


3. Login to DQOps Cloud.

    To use DQOps features, such as storing data quality definitions and results in the cloud or data quality dashboards, you
    must create a DQOps cloud account.
 
    After creating the [DQOps user home folder](../dqo-concepts/dqops-user-home-folder.md), you will be asked whether to log in to the DQOps cloud. 

    ![Log in to DQOps Cloud](https://dqops.com/docs/images/getting-started/log-in-to-dqops-cloud3.png)

    After typing Y, you will be redirected to [https://cloud.dqops.com/registration](https://cloud.dqops.com/registration), where you can create a new account, use Google single sign-on (SSO) or log in if you already have an account.
 
    During the first registration, a unique identification code (API Key) will be generated and automatically passed to the DQOps application.
    The API Key is now stored in the configuration file.

## Execute the checks using the user interface

You can execute the checks using the [user interface](../dqo-concepts/dqops-user-interface-overview.md).
Simply, open the DQOps User Interface Console (http://localhost:8888).


### **Navigate to a list of checks**

To navigate to a list of checks:

![Navigating to a list of checks](https://dqops.com/docs/images/examples/row-count-navigating-to-the-list-of-checks1.png)

1. Go to the **Monitoring checks** section.

    The **Monitoring checks** section enables the configuration of monitoring data quality checks that are designed for monitoring data quality.


2. Select the table or column mentioned in the example description from the **tree view** on the left.

    On the tree view on the left you can find the tables that you have imported. Here is more about [adding connection and importing tables](../data-sources/index.md).


3. Select the **Daily checks** tab.

    This tab displays a list of data quality checks in the Check editor. The table with data quality checks contains a list of checks divided into different data quality subcategories that you
    can expand and collapse by clicking on an arrow. [Learn more about the different check subcategories.](../checks/index.md)

    Noticed the checks that have been activated have switched on the toggle button.
    The icons located before the name of each check allow you to: activate and deactivate it, configure settings, run a check, review results, and get more information about it.

    The right side of the table allows setting different threshold levels (severity levels). [Learn more about threshold levels.](../dqo-concepts/definition-of-data-quality-checks/index.md#issue-severity-levels)
    
Learn more about [navigating the check editor](../dqo-concepts/dqops-user-interface-overview.md#check-editor).


### **Run checks**

Run the activated check using the **Run check** button.

![Run check](https://dqops.com/docs/images/examples/row-count-run-check1.png)

The results of the run check are shown as a color square

- Green for a valid result
- Yellow for a warning
- Orange for an error
- Red for a fatal error
- Black for execution error.

You can view the details by placing the mouse cursor on the square.


### **View detailed check results**

Access the detailed results by clicking the **Results** button. The results should be similar to the one below.

Within the Results window, you will see three categories: **Check results**, **Sensor readouts**, and **Execution errors**. 
The Check results category shows the severity level that result from the verification of sensor readouts by set rule thresholds.
The Sensor readouts category displays the values obtained by the sensors from the data source. The Execution errors category displays any error
that occurred during the check's execution.

![Check details](https://dqops.com/docs/images/examples/row-count-check-details1.png)

To see the results which you should expect, refer to the description of each example.


### **Synchronize the results with the cloud account**

Synchronize the results with your DQOps cloud account using the **Synchronize** button located in the upper right corner
of the user interface.

Synchronization ensures that the locally stored results are synced with your DQOps Cloud account, allowing you to view them on the dashboards.

You can now [review the results on the data quality dashboards](../working-with-dqo/review-the-data-quality-results-on-dashboards.md) as described in the Working with DQOps section.


## Execute the checks using the DQOps Shell

You can also execute the checks that were prepared in the example, using the DQOps Shell. 

1. Just run the following command in DQOps Shell:

    ```
    check run
    ```
    
    A summary table with the results will be displayed. To see the results which you should expect, refer to the description of each example.


2. After executing the checks, synchronize the results with your DQOps cloud account by running the following command.

    ```
    cloud sync all
    ``` 

3. You can now [review the results on the data quality dashboards](../working-with-dqo/review-the-data-quality-results-on-dashboards.md)
    as described in the Working with DQOps section.<|MERGE_RESOLUTION|>--- conflicted
+++ resolved
@@ -20,29 +20,16 @@
 
 ### **Data completeness**
 
-<<<<<<< HEAD
-| **Name of the example**                                                         | **Description**                                                                                                                                                                         | **Link to the dataset description**                                          |
-|:--------------------------------------------------------------------------------|:----------------------------------------------------------------------------------------------------------------------------------------------------------------------------------------|:-----------------------------------------------------------------------------|
-| [Detect null values](./data-completeness/detect-null-values.md)                 | This example shows how to detect that the number of null values in a column does not exceed the maximum accepted count using [nulls_cont](../checks/column/nulls/nulls-count.md) check. | [Link](https://www.americashealthrankings.org/about/methodology/our-reports) |
-| [Detect empty tables](./data-completeness/detect-empty-or-incomplete-tables.md) | This example shows how to check that the number of rows in a table does not exceed the minimum accepted count using [row_count](../checks/table/volume/row-count.md) check.             | [Link](https://www.americashealthrankings.org/about/methodology/our-reports) |
-
-### **Data consistency**
-
-| **Name of the example**                                                                                             | **Description**                                                                                                                                                                                                                    | **Link to the dataset description**                                       |
-|:--------------------------------------------------------------------------------------------------------------------|:-----------------------------------------------------------------------------------------------------------------------------------------------------------------------------------------------------------------------------------|:--------------------------------------------------------------------------|
-| [Percentage of rows having a text in from a set](./data-consistency/percentage-of-rows-with-a-text-found-in-set.md) | This example shows how to verify that the percentage of strings from a set in a column does not fall below a set threshold using [text_found_in_set_percent](../checks/column/accepted_values/text-found-in-set-percent.md) check. | [Link](https://www.kaggle.com/datasets/whenamancodes/student-performance) |
-=======
 | **Name of the example**                                           | **Description**                                                                                                                                                                          | **Link to the dataset description**                                          |
 |:------------------------------------------------------------------|:-----------------------------------------------------------------------------------------------------------------------------------------------------------------------------------------|:-----------------------------------------------------------------------------|
 | [Detect null values](./data-completeness/detect-null-values.md)   | This example shows how to detect that the number of null values in a column does not exceed the maximum accepted count using [nulls_count](../checks/column/nulls/nulls-count.md) check. | [Link](https://www.americashealthrankings.org/about/methodology/our-reports) |
-| [Detect empty tables](./data-completeness/detect-empty-tables.md) | This example shows how to check that the number of rows in a table does not exceed the minimum accepted count using [row_count](../checks/table/volume/row-count.md) check.              | [Link](https://www.americashealthrankings.org/about/methodology/our-reports) |
+| [Detect empty tables](./data-completeness/detect-empty-or-incomplete-tables.md) | This example shows how to check that the number of rows in a table does not exceed the minimum accepted count using [row_count](../checks/table/volume/row-count.md) check.              | [Link](https://www.americashealthrankings.org/about/methodology/our-reports) |
 
 ### **Data consistency**
 
 | **Name of the example**                                                                                            | **Description**                                                                                                                                                                                                                  | **Link to the dataset description**                                       |
 |:-------------------------------------------------------------------------------------------------------------------|:---------------------------------------------------------------------------------------------------------------------------------------------------------------------------------------------------------------------------------|:--------------------------------------------------------------------------|
 | [Percentage of rows with a text found in a set](./data-consistency/percentage-of-rows-with-a-text-found-in-set.md) | This example shows how to verify that the percentage of texts from a set in a column does not fall below a set threshold using [text_found_in_set_percent](../checks/column/accepted_values/text-found-in-set-percent.md) check. | [Link](https://www.kaggle.com/datasets/whenamancodes/student-performance) |
->>>>>>> a964d89c
 
 ### **Data reasonability**
 

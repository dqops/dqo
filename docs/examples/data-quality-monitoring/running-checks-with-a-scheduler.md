# Running checks with a scheduler

In this example, you will learn how to set different schedules on multiple checks.

**PROBLEM**

[TheLook](https://console.cloud.google.com/marketplace/product/bigquery-public-data/thelook-ecommerce) is a fictitious 
eCommerce clothing dataset developed by Looker team. The dataset contains information about customers, products, orders,
logistics, web events and digital marketing campaigns.

To make better use of that data, and accurately predict operational issues so that we can resolve them before they 
negatively impact our business, we want to monitor various data quality aspects of the dataset: 

- the availability of the `users` table every 30 minutes,
- the uniqueness of customer IDs in the `id` column every 15 minutes past the hour,
- the uniqueness and validity of customer email addresses in the `email` column daily at 8:00 AM
- the gender (F or M) in the `gender` column daily at 8:00 AM
- the age to be within the 10-80 range in the `age` column daily at 8:00 AM (set but temporarily disabled).

**SOLUTION**

We will set six data quality monitoring checks on `bigquery-public-data.thelook_ecommerce.users` dataset:

1. [daily_table_availability](../../checks/table/availability/table-availability.md) check on `users` table with max failures thresholds levels:
    - warning: 1
    - error: 5
    - fatal: 10

2. [daily_distinct_percent](../../checks/column/uniqueness/distinct-percent.md) check on `id` column with minimum percent thresholds levels
    - warning: 99.0%
    - error: 98.0%
    - fatal: 95.0%

3. [daily_distinct_percent](../../checks/column/uniqueness/distinct-percent.md) check on `email` column with minimum percent thresholds levels
    - warning: 99.0%
    - error: 98.0%
    - fatal: 95.0%

4. [daily_contains_email_percent](../../checks/column/pii/contains-email-percent.md) check on `email` column with minimum percent thresholds levels
    - warning: 99.0%
    - error: 98.0%
    - fatal: 95.0%

5.  [daily_string_value_in_set_percent](../../checks/column/strings/string-value-in-set-percent.md) check on `gender` column with values parameters "F" and "M" and minimum percent thresholds levels
    - warning: 99.0%
    - error: 98.0%
    - fatal: 95.0%

6. [daily_values_in_range_numeric_percent](../../checks/column/numeric/values-in-range-numeric-percent.md) check on `age` column with values parameters "min_value=10" and "max_value=80" and minimum percent thresholds levels
    - warning: 99.0%
    - error: 98.0%
    - fatal: 95.0%

To set a schedule, we will create a connection level schedule that will apply to all enabled checks at 8:00 AM. For two 
checks that require more frequent runs, we will set individual check-level schedules that will override the connection level settings.
The schedule for the daily_values_in_range_numeric_percent check will be temporarily disabled.

If you want to learn more about checks and threshold levels, please refer to the [DQOps concept section](../../dqo-concepts/checks/index.md).
You can read more about scheduling [here](../../working-with-dqo/schedules/index.md). 

**VALUE**

By setting up a schedule, data can be constantly monitored, and errors can be triggered to alert about potential 
issues with the data quality or operational processes.

## Data structure

The following is a fragment of the `bigquery-public-data.thelook_ecommerce.users` dataset. Some columns were omitted for clarity.  


| id    | first_name | last_name | email                        | age | gender | created_at         |
|:------|:-----------|:----------|:-----------------------------|:----|:-------|:-------------------|
| 1543  | Bob        | Caldwell  | bobcaldwell@example.net      | 61  | M      | 3/9/2021 15:49:00  |
| 2586  | Brittany   | Flores    | brittanyflores@example.org   | 40  | F      | 1/24/2021 1:25:00  |
| 38699 | Christina  | Johnson   | christinajohnson@example.com | 63  | F      | 6/7/2021 6:48:00   |
| 49224 | Latoya     | Bird      | latoyabird@example.com       | 56  | F      | 6/22/2019 5:54:00  |
| 57933 | Charles    | Martin    | charlesmartin@example.net    | 28  | M      | 7/25/2022 8:11:00  |
| 58471 | Amanda     | Collins   | amandacollins@example.com    | 45  | F      | 8/24/2019 4:56:00  |
| 73890 | Jose       | Marsh     | josemarsh@example.net        | 39  | M      | 11/21/2022 6:21:00 |
| 82328 | Diane      | Leonard   | dianeleonard@example.net     | 62  | F      | 12/12/2021 6:47:00 |
| 84680 | Mitchell   | Williams  | mitchellwilliams@example.net | 13  | M      | 3/1/2019 12:36:00  |


## YAML configuration file

The YAML connection configuration file stores data source configurations and allows setting connection-level schedule. 

In the YAML data source configuration file below, the highlighted sections indicate the area where the cron expression 
for the schedule is set to run every day at 8:00 AM (0 8 * * *).

If you want to learn more about cron formatting, please refer to the [Working with DQOps section](../../working-with-dqo/schedules/cron-formatting.md).

```yaml hl_lines="10-12"
# yaml-language-server: $schema=https://cloud.dqops.com/dqo-yaml-schema/ConnectionYaml-schema.json
apiVersion: dqo/v1
kind: source
spec:
  provider_type: bigquery
  bigquery:
    source_project_id: bigquery-public-data
    authentication_mode: google_application_credentials
    jobs_create_project: create_jobs_in_default_project_from_credentials
  schedules:
    monitoring_daily:
      cron_expression: 0 8 * * *
  incident_grouping:
    grouping_level: table_dimension_category
    minimum_severity: warning
    max_incident_length_days: 60
    mute_for_days: 60
```

In the YAML table configuration file below, the highlighted section indicate that the table-level `daily_table_availability` 
check is set with schedule_override section. This means that this check will be run every 30 min (*/30 * * * *). 

The `id` column also includes an updated schedule on a daily_distinct_percent check. This check will run 15 min past every hour.
The remaining checks will be run every day at 8:00 AM (0 8 * * *) as indicated in the YAML connection configuration mentioned earlier.
It is important to keep in mind that the daily_values_in_range_numeric_percent check will not be run since the "disabled:"
parameter has been set to "true" in the "schedule_override" section.

```yaml hl_lines="8-19"
# yaml-language-server: $schema=https://cloud.dqops.com/dqo-yaml-schema/TableYaml-schema.json
apiVersion: dqo/v1
kind: table
spec:
  incremental_time_window:
    daily_partitioning_recent_days: 7
    monthly_partitioning_recent_months: 1
  monitoring_checks:
    daily:
      availability:
        daily_table_availability:
          schedule_override:
            cron_expression: '*/30 * * * *'
          warning:
            max_failures: 1
          error:
            max_failures: 5
          fatal:
            max_failures: 10
  columns:
    id:
      type_snapshot:
        column_type: INT64
        nullable: true
      monitoring_checks:
        daily:
          uniqueness:
            daily_distinct_percent:
              schedule_override:
                cron_expression: 15 * * * *
              warning:
                min_percent: 99.0
              error:
                min_percent: 98.0
              fatal:
                min_percent: 95.0
    first_name:
      type_snapshot:
        column_type: STRING
        nullable: true
    last_name:
      type_snapshot:
        column_type: STRING
        nullable: true
    email:
      type_snapshot:
        column_type: STRING
        nullable: true
      monitoring_checks:
        daily:
          uniqueness:
            daily_distinct_percent:
              warning:
                min_percent: 99.0
              error:
                min_percent: 98.0
              fatal:
                min_percent: 95.0
          pii:
            daily_contains_email_percent:
              warning:
                min_percent: 99.0
              error:
                min_percent: 98.0
              fatal:
                min_percent: 95.0
    age:
      type_snapshot:
        column_type: INT64
        nullable: true
      monitoring_checks:
        daily:
          numeric:
            daily_values_in_range_numeric_percent:
              schedule_override:
                disabled: true
              parameters:
                min_value: 10.0
                max_value: 80.0
              warning:
                min_percent: 99.0
              error:
                min_percent: 98.0
              fatal:
                min_percent: 95.0
    gender:
      type_snapshot:
        column_type: STRING
        nullable: true
      monitoring_checks:
        daily:
          strings:
            daily_string_value_in_set_percent:
              parameters:
                values:
                - F
                - M
              warning:
                min_percent: 99.0
              error:
                min_percent: 98.0
              fatal:
                min_percent: 95.0
    state:
      type_snapshot:
        column_type: STRING
        nullable: true
    street_address:
      type_snapshot:
        column_type: STRING
        nullable: true
    postal_code:
      type_snapshot:
        column_type: STRING
        nullable: true
    city:
      type_snapshot:
        column_type: STRING
        nullable: true
    country:
      type_snapshot:
        column_type: STRING
        nullable: true
    latitude:
      type_snapshot:
        column_type: FLOAT64
        nullable: true
    longitude:
      type_snapshot:
        column_type: FLOAT64
        nullable: true
    traffic_source:
      type_snapshot:
        column_type: STRING
        nullable: true
    created_at:
      type_snapshot:
        column_type: TIMESTAMP
        nullable: true
```


## Evaluating the schedule settings using the graphical interface

To evaluate schedule settings that have been configured in YAML files open the [graphical interface](../../dqo-concepts/user-interface-overview/user-interface-overview.md)

To view the connection-level schedule:

1. Go to the Data Source section and select the "thelook_ecommerce" connection from the tree view on the left. 

2. In the main workspace select the **Schedule** tab and the **Monitoring Daily** tab. 
    Here, you can see that a schedule has been set to "Run every day at 8:00".

    ![Navigating to a connection-level schedule](https://dqops.com/docs/images/examples/running-check-with-a-scheduler-navigating-to-connection-level-schedule.png)

In the example, we want to verify the availability of the `users` table every 30 minutes using the **daily_table_availability** check.
DQOps allows to set check-level schedules and override the connection level settings.

To view and modify individual check-level schedules:

1. Go to the section with a list of checks. In our example, we have set monitoring checks, so go to the **Monitoring Checks** section.

2. In the main workspace select the table "users" from the tree view on the left. 

3. Click on the **Settings** icon to the left of the daily_table_availability check name. 

    ![Navigating to a check-level schedule](https://dqops.com/docs/images/examples/running-check-with-a-scheduler-navigating-to-check-level-schedule.png)

4. Select the **Schedule Override** tab to see that the check-level schedule is set to run every 30 minutes.

    ![Check-level schedule override](https://dqops.com/docs/images/examples/running-check-with-a-scheduler-check-level-schedule-override.png)


## Starting a scheduler using the graphical interface

To start a scheduler using the graphical interface, simply select the **Notification** icon in the upper right corner and
toggle the button next to the **Jobs scheduler**.

![Starting scheduler](https://dqops.com/docs/images/examples/running-check-with-a-scheduler-starting-scheduler.png)

The scheduler has been initiated and will run checks based on the set schedules. Data synchronization will
take place every 10 minutes.

## Starting a scheduler using DQOps Shell

To initiate a scheduler in the DQOps Shell, simply enter the command `scheduler start`. To stop the scheduler, use the
command `scheduler stop`.
For further information on the `scheduler` commands, please refer to the [Command-line interface section](../../command-line-interface/scheduler.md).

Scheduler can also be started in a server mode that continuously run a job scheduler and synchronize the data every 10 minutes.
To do this, simply enter the command below in your terminal:
```
$ dqo run
```
To terminate dqo running in the background, simply use the Ctrl+C.

For more information on the `run` command, please refer to the [Command-line interface section](../../command-line-interface/run.md).



## Running the checks in the example and evaluating the results

The detailed explanation of how to run the example is described [here](../#running-the-examples). 

Even if we have started scheduler we can run all the checks to verify the results. 
To execute the check prepared in the example, run the following command in DQOps Shell:

``` 
check run
```

Review the results which should be similar to the one below.
Results from all checks appear to be valid except for one that indicates a fatal error.


```
Check evaluation summary per table:
+-----------------+-----------------------+------+--------------+-------------+--------+------+------------+----------------+
|Connection       |Table                  |Checks|Sensor results|Valid results|Warnings|Errors|Fatal errors|Execution errors|
+-----------------+-----------------------+------+--------------+-------------+--------+------+------------+----------------+
|thelook_ecommerce|thelook_ecommerce.users|6     |6             |5            |0       |0     |1           |0               |
+-----------------+-----------------------+------+--------------+-------------+--------+------+------------+----------------+
```

For a more detailed insight of how the check is run, you can initiate the check in debug mode by executing the 
following command, as in the other examples:

```
check run --mode=debug
```

## Next step
- Now that you have set up a schedule and get first results, you can evaluate them on dashboards. 
  You can find instructions on how to do this [here](../../getting-started/review-results-on-dashboards/review-results-on-dashboards.md).
<<<<<<< HEAD
- With DQO, you can easily customize when the checks are run at the level of the entire connection, table, or individual check. [Learn more about how to set schedules here](../../working-with-dqo/schedules/index.md). 
- DQO allows you to keep track of the issues that arise during data quality monitoring and send alert notifications directly to Slack. Learn more about [incidents](../../working-with-dqo/incidents-and-notifications/incidents.md) and [notifications](../../integrations/webhooks/index.md).
- The data in the table often comes from different data sources and vendors or is loaded by different data pipelines. Learn how [data grouping in DQO](../../working-with-dqo/set-up-data-grouping/set-up-data-grouping.md) can help you to calculate separate data quality KPI scores for different groups of rows.
=======
- With DQOps, you can easily customize when the checks are run at the level of the entire connection, table, or individual check. [Learn more about how to set schedules here](../../working-with-dqo/schedules/index.md). 
- DQOps allows you to keep track of the issues that arise during data quality monitoring and send alert notifications directly to Slack. Learn more about [incidents](../../working-with-dqo/incidents-and-notifications/incidents.md) and [notifications](../../working-with-dqo/incidents-and-notifications/notifications.md).
- The data in the table often comes from different data sources and vendors or is loaded by different data pipelines. Learn how [data grouping in DQOps](../../working-with-dqo/set-up-data-grouping/set-up-data-grouping.md) can help you to calculate separate data quality KPI scores for different groups of rows.
>>>>>>> b9d675a7
<|MERGE_RESOLUTION|>--- conflicted
+++ resolved
@@ -353,12 +353,6 @@
 ## Next step
 - Now that you have set up a schedule and get first results, you can evaluate them on dashboards. 
   You can find instructions on how to do this [here](../../getting-started/review-results-on-dashboards/review-results-on-dashboards.md).
-<<<<<<< HEAD
-- With DQO, you can easily customize when the checks are run at the level of the entire connection, table, or individual check. [Learn more about how to set schedules here](../../working-with-dqo/schedules/index.md). 
-- DQO allows you to keep track of the issues that arise during data quality monitoring and send alert notifications directly to Slack. Learn more about [incidents](../../working-with-dqo/incidents-and-notifications/incidents.md) and [notifications](../../integrations/webhooks/index.md).
-- The data in the table often comes from different data sources and vendors or is loaded by different data pipelines. Learn how [data grouping in DQO](../../working-with-dqo/set-up-data-grouping/set-up-data-grouping.md) can help you to calculate separate data quality KPI scores for different groups of rows.
-=======
 - With DQOps, you can easily customize when the checks are run at the level of the entire connection, table, or individual check. [Learn more about how to set schedules here](../../working-with-dqo/schedules/index.md). 
-- DQOps allows you to keep track of the issues that arise during data quality monitoring and send alert notifications directly to Slack. Learn more about [incidents](../../working-with-dqo/incidents-and-notifications/incidents.md) and [notifications](../../working-with-dqo/incidents-and-notifications/notifications.md).
-- The data in the table often comes from different data sources and vendors or is loaded by different data pipelines. Learn how [data grouping in DQOps](../../working-with-dqo/set-up-data-grouping/set-up-data-grouping.md) can help you to calculate separate data quality KPI scores for different groups of rows.
->>>>>>> b9d675a7
+- DQOps allows you to keep track of the issues that arise during data quality monitoring and send alert notifications directly to Slack. Learn more about [incidents](../../working-with-dqo/incidents-and-notifications/incidents.md) and [Slack notifications](../../integrations/slack/configuring-slack-notifications.md).
+- The data in the table often comes from different data sources and vendors or is loaded by different data pipelines. Learn how [data grouping in DQOps](../../working-with-dqo/set-up-data-grouping/set-up-data-grouping.md) can help you to calculate separate data quality KPI scores for different groups of rows.
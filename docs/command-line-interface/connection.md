# connection

___
### **dqo connection list**

List connections that match a given condition

**Description**

Lists all the created connections for the logged-in user that match the conditions specified in the options. It allows the user to filter connections based on various parameters.


**Command-line synopsis**
```
$ dqo [dqo options...] connection list [-h] [-fw] [-hl] [-n=<name>] [-of=<outputFormat>]
                 [-d=<dimensions>]... [-l=<labels>]...

```
**DQO Shell synopsis**
```
dqo.ai> connection list [-h] [-fw] [-hl] [-n=<name>] [-of=<outputFormat>]
                 [-d=<dimensions>]... [-l=<labels>]...

```

**Options**  
  
| Command&nbsp;argument&nbsp;&nbsp;&nbsp;&nbsp; | Description | Required | Accepted values |
|-----------------------------------------------|-------------|:-----------------:|-----------------|
|`-d`<br/>`--dimension`<br/>|Dimension filter| ||
|`-fw`<br/>`--file-write`<br/>|Write command response to a file| ||
|`-hl`<br/>`--headless`<br/>|Run the command in an headless (no user input allowed) mode| ||
|`-h`<br/>`--help`<br/>|Show the help for the command and parameters| ||
|`-l`<br/>`--label`<br/>|Label filter| ||
|`-n`<br/>`--name`<br/>|Connection name filter| ||
|`-of`<br/>`--output-format`<br/>|Output format for tabular responses| |TABLE<br/>CSV<br/>JSON<br/>|




___
### **dqo connection add**

Add a connection with specified details

**Description**

Creates a new connection to the database with the specified details such as connection name, database type, hostname, username, and password. It allows the user to connect to the database from the application to perform various operations on the database.


**Command-line synopsis**
```
$ dqo [dqo options...] connection add [-h] [-fw] [-hl] [--postgresql-ssl] [--redshift-ssl]
                [--sqlserver-ssl]
                [--bigquery-authentication-mode=<authenticationMode>]
                [--bigquery-billing-project-id=<billingProjectId>]
                [--bigquery-json-key-content=<jsonKeyContent>]
                [--bigquery-json-key-path=<jsonKeyPath>]
                [--bigquery-quota-project-id=<quotaProjectId>]
                [--bigquery-source-project-id=<sourceProjectId>] [-n=<name>]
                [-of=<outputFormat>] [--postgresql-database=<database>]
                [--postgresql-host=<host>] [--postgresql-options=<options>]
                [--postgresql-password=<password>] [--postgresql-port=<port>]
                [--postgresql-user=<user>] [--redshift-database=<database>]
                [--redshift-host=<host>] [--redshift-options=<options>]
                [--redshift-password=<password>] [--redshift-port=<port>]
                [--redshift-user=<user>] [--snowflake-account=<account>]
                [--snowflake-database=<database>]
                [--snowflake-password=<password>] [--snowflake-role=<role>]
                [--snowflake-user=<user>] [--snowflake-warehouse=<warehouse>]
                [--sqlserver-database=<database>] [--sqlserver-host=<host>]
                [--sqlserver-options=<options>]
                [--sqlserver-password=<password>] [--sqlserver-port=<port>]
                [--sqlserver-user=<user>] [-t=<providerType>]
                [-F=<String=String>]... [-P=<String=String>]...
                [-R=<String=String>]...
                [--sqlserver-properties=<String=String>]...

```
**DQO Shell synopsis**
```
dqo.ai> connection add [-h] [-fw] [-hl] [--postgresql-ssl] [--redshift-ssl]
                [--sqlserver-ssl]
                [--bigquery-authentication-mode=<authenticationMode>]
                [--bigquery-billing-project-id=<billingProjectId>]
                [--bigquery-json-key-content=<jsonKeyContent>]
                [--bigquery-json-key-path=<jsonKeyPath>]
                [--bigquery-quota-project-id=<quotaProjectId>]
                [--bigquery-source-project-id=<sourceProjectId>] [-n=<name>]
                [-of=<outputFormat>] [--postgresql-database=<database>]
                [--postgresql-host=<host>] [--postgresql-options=<options>]
                [--postgresql-password=<password>] [--postgresql-port=<port>]
                [--postgresql-user=<user>] [--redshift-database=<database>]
                [--redshift-host=<host>] [--redshift-options=<options>]
                [--redshift-password=<password>] [--redshift-port=<port>]
                [--redshift-user=<user>] [--snowflake-account=<account>]
                [--snowflake-database=<database>]
                [--snowflake-password=<password>] [--snowflake-role=<role>]
                [--snowflake-user=<user>] [--snowflake-warehouse=<warehouse>]
                [--sqlserver-database=<database>] [--sqlserver-host=<host>]
                [--sqlserver-options=<options>]
                [--sqlserver-password=<password>] [--sqlserver-port=<port>]
                [--sqlserver-user=<user>] [-t=<providerType>]
                [-F=<String=String>]... [-P=<String=String>]...
                [-R=<String=String>]...
                [--sqlserver-properties=<String=String>]...

```

**Options**  
  
| Command&nbsp;argument&nbsp;&nbsp;&nbsp;&nbsp; | Description | Required | Accepted values |
|-----------------------------------------------|-------------|:-----------------:|-----------------|
|`--bigquery-authentication-mode`<br/>|Bigquery authentication mode.| |google_application_credentials<br/>json_key_content<br/>json_key_path<br/>|
|`--bigquery-billing-project-id`<br/>|Bigquery billing GCP project id. This is the project used as the default GCP project. The calling user must have a bigquery.jobs.create permission in this project.| ||
|`--bigquery-json-key-content`<br/>|Bigquery service account key content as JSON.| ||
|`--bigquery-json-key-path`<br/>|Path to a GCP service account key JSON file used to authenticate to Bigquery.| ||
|`--bigquery-quota-project-id`<br/>|Bigquery quota GCP project id.| ||
|`--bigquery-source-project-id`<br/>|Bigquery source GCP project id. This is the project that has datasets that will be imported.| ||
|`-fw`<br/>`--file-write`<br/>|Write command response to a file| ||
|`-hl`<br/>`--headless`<br/>|Run the command in an headless (no user input allowed) mode| ||
|`-h`<br/>`--help`<br/>|Show the help for the command and parameters| ||
|`-n`<br/>`--name`<br/>|Connection name| ||
|`-of`<br/>`--output-format`<br/>|Output format for tabular responses| |TABLE<br/>CSV<br/>JSON<br/>|
|`--postgresql-database`<br/>|PostgreSQL database name. The value can be in the null format to use dynamic substitution.| ||
|`--postgresql-host`<br/>|PostgreSQL host name| ||
|`--postgresql-options`<br/>|PostgreSQL connection &#x27;options&#x27; initialization parameter. For example setting this to -c statement_timeout&#x3D;5min would set the statement timeout parameter for this session to 5 minutes.| ||
|`--postgresql-password`<br/>|PostgreSQL database password. The value can be in the null format to use dynamic substitution.| ||
|`--postgresql-port`<br/>|PostgreSQL port number| ||
|`--postgresql-ssl`<br/>|Connect to PostgreSQL using SSL| ||
|`--postgresql-user`<br/>|PostgreSQL user name. The value can be in the null format to use dynamic substitution.| ||
|`-t`<br/>`--provider`<br/>|Connection provider type| |bigquery<br/>snowflake<br/>postgresql<br/>redshift<br/>sqlserver<br/>|
<<<<<<< HEAD
|`--redshift-database`<br/>|Redshift database name. The value can be in the null format to use dynamic substitution.| ||
|`--redshift-host`<br/>|Redshift host name| ||
|`--redshift-options`<br/>|Redshift connection &#x27;options&#x27; initialization parameter. For example setting this to -c statement_timeout&#x3D;5min would set the statement timeout parameter for this session to 5 minutes.| ||
|`--redshift-password`<br/>|Redshift database password. The value can be in the null format to use dynamic substitution.| ||
|`--redshift-port`<br/>|Redshift port number| ||
|`--redshift-ssl`<br/>|Connect to Redshift using SSL| ||
|`--redshift-user`<br/>|Redshift user name. The value can be in the null format to use dynamic substitution.| ||
|`--snowflake-account`<br/>|Snowflake account name, e.q. &lt;account&gt;, &lt;account&gt;-&lt;locator&gt;, &lt;account&gt;.&lt;region&gt; or &lt;account&gt;.&lt;region&gt;.&lt;platform&gt;.| ||
|`--snowflake-database`<br/>|Snowflake database name. The value can be in the null format to use dynamic substitution.| ||
|`--snowflake-password`<br/>|Snowflake database password. The value can be in the null format to use dynamic substitution.| ||
|`--snowflake-role`<br/>|Snowflake role name.| ||
|`--snowflake-user`<br/>|Snowflake user name. The value can be in the null format to use dynamic substitution.| ||
|`--snowflake-warehouse`<br/>|Snowflake warehouse name.| ||
|`--sqlserver-database`<br/>|SQL Server database name. The value can be in the null format to use dynamic substitution.| ||
|`--sqlserver-host`<br/>|SQL Server host name| ||
|`--sqlserver-options`<br/>|SQL Server connection &#x27;options&#x27; initialization parameter. For example setting this to -c statement_timeout&#x3D;5min would set the statement timeout parameter for this session to 5 minutes.| ||
|`--sqlserver-password`<br/>|SQL Server database password. The value can be in the null format to use dynamic substitution.| ||
|`--sqlserver-port`<br/>|SQL Server port number| ||
|`--sqlserver-properties`<br/>|SQL Server additional properties that are added to the JDBC connection string| ||
|`--sqlserver-ssl`<br/>|Connecting to SQL Server with SSL disabled| ||
|`--sqlserver-user`<br/>|SQL Server user name. The value can be in the null format to use dynamic substitution.| ||
=======
|`--redshift-database`<br/>|Redshift database name.  The value can be in the null format to use dynamic substitution.| ||
|`--redshift-host`<br/>|Redshift host name| ||
|`--redshift-options`<br/>|Redshift connection &#x27;options&#x27; initialization parameter. For example setting this to -c statement_timeout&#x3D;5min would set the statement timeout parameter for this session to 5 minutes.| ||
|`--redshift-password`<br/>|Redshift database password.  The value can be in the null format to use dynamic substitution.| ||
|`--redshift-port`<br/>|Redshift port number| ||
|`--redshift-ssl`<br/>|Connect to Redshift using SSL| ||
|`--redshift-user`<br/>|Redshift user name.  The value can be in the null format to use dynamic substitution.| ||
|`--snowflake-account`<br/>|Snowflake account name, e.q. &lt;account&gt;, &lt;account&gt;-&lt;locator&gt;, &lt;account&gt;.&lt;region&gt; or &lt;account&gt;.&lt;region&gt;.&lt;platform&gt;.| ||
|`--snowflake-database`<br/>|Snowflake database name.  The value can be in the null format to use dynamic substitution.| ||
|`--snowflake-password`<br/>|Snowflake database password.  The value can be in the null format to use dynamic substitution.| ||
|`--snowflake-role`<br/>|Snowflake role name.| ||
|`--snowflake-user`<br/>|Snowflake user name.  The value can be in the null format to use dynamic substitution.| ||
|`--snowflake-warehouse`<br/>|Snowflake warehouse name.| ||
|`--sqlserver-database`<br/>|SQL Server database name. The value could be in the format null to use dynamic substitution.| ||
|`--sqlserver-host`<br/>|SQL Server host name| ||
|`--sqlserver-options`<br/>|SQL Server connection &#x27;options&#x27; initialization parameter. For example setting this to -c statement_timeout&#x3D;5min would set the statement timeout parameter for this session to 5 minutes.| ||
|`--sqlserver-password`<br/>|SQL Server database password. The value could be in the format null to use dynamic substitution.| ||
|`--sqlserver-port`<br/>|SQL Server port number| ||
|`--sqlserver-properties`<br/>|SQL Server additional properties that are added to the JDBC connection string| ||
|`--sqlserver-ssl`<br/>|Connecting to SQL Server with SSL disabled| ||
|`--sqlserver-user`<br/>|SQL Server user name. The value could be in the format null to use dynamic substitution.| ||
>>>>>>> 69381093
|`-F`<br/>|Snowflake additional properties that are added to the JDBC connection string| ||
|`-P`<br/>|PostgreSQL additional properties that are added to the JDBC connection string| ||
|`-R`<br/>|Redshift additional properties that are added to the JDBC connection string| ||




___
### **dqo connection remove**

Remove the connection(s) that match a given condition

**Description**

Removes the connection or connections that match the conditions specified in the options. It allows the user to remove any unwanted connections that are no longer needed.


**Command-line synopsis**
```
$ dqo [dqo options...] connection remove [-h] [-fw] [-hl] [-n=<name>] [-of=<outputFormat>]

```
**DQO Shell synopsis**
```
dqo.ai> connection remove [-h] [-fw] [-hl] [-n=<name>] [-of=<outputFormat>]

```

**Options**  
  
| Command&nbsp;argument&nbsp;&nbsp;&nbsp;&nbsp; | Description | Required | Accepted values |
|-----------------------------------------------|-------------|:-----------------:|-----------------|
|`-fw`<br/>`--file-write`<br/>|Write command response to a file| ||
|`-hl`<br/>`--headless`<br/>|Run the command in an headless (no user input allowed) mode| ||
|`-h`<br/>`--help`<br/>|Show the help for the command and parameters| ||
|`-n`<br/>`--name`<br/>|Connection name| ||
|`-of`<br/>`--output-format`<br/>|Output format for tabular responses| |TABLE<br/>CSV<br/>JSON<br/>|




___
### **dqo connection update**

Update the connection(s) that match a given condition

**Description**

Update the connection or connections that match the conditions specified in the options with new details. It allows the user to modify existing connections in the application.


**Command-line synopsis**
```
$ dqo [dqo options...] connection update [-h] [-fw] [-hl] [--postgresql-ssl] [--redshift-ssl]
                   [--sqlserver-ssl]
                   [--bigquery-authentication-mode=<authenticationMode>]
                   [--bigquery-billing-project-id=<billingProjectId>]
                   [--bigquery-json-key-content=<jsonKeyContent>]
                   [--bigquery-json-key-path=<jsonKeyPath>]
                   [--bigquery-quota-project-id=<quotaProjectId>]
                   [--bigquery-source-project-id=<sourceProjectId>] [-n=<name>]
                   [-of=<outputFormat>] [--postgresql-database=<database>]
                   [--postgresql-host=<host>] [--postgresql-options=<options>]
                   [--postgresql-password=<password>]
                   [--postgresql-port=<port>] [--postgresql-user=<user>]
                   [--redshift-database=<database>] [--redshift-host=<host>]
                   [--redshift-options=<options>]
                   [--redshift-password=<password>] [--redshift-port=<port>]
                   [--redshift-user=<user>] [--snowflake-account=<account>]
                   [--snowflake-database=<database>]
                   [--snowflake-password=<password>] [--snowflake-role=<role>]
                   [--snowflake-user=<user>]
                   [--snowflake-warehouse=<warehouse>]
                   [--sqlserver-database=<database>] [--sqlserver-host=<host>]
                   [--sqlserver-options=<options>]
                   [--sqlserver-password=<password>] [--sqlserver-port=<port>]
                   [--sqlserver-user=<user>] [-F=<String=String>]...
                   [-P=<String=String>]... [-R=<String=String>]...
                   [--sqlserver-properties=<String=String>]...

```
**DQO Shell synopsis**
```
dqo.ai> connection update [-h] [-fw] [-hl] [--postgresql-ssl] [--redshift-ssl]
                   [--sqlserver-ssl]
                   [--bigquery-authentication-mode=<authenticationMode>]
                   [--bigquery-billing-project-id=<billingProjectId>]
                   [--bigquery-json-key-content=<jsonKeyContent>]
                   [--bigquery-json-key-path=<jsonKeyPath>]
                   [--bigquery-quota-project-id=<quotaProjectId>]
                   [--bigquery-source-project-id=<sourceProjectId>] [-n=<name>]
                   [-of=<outputFormat>] [--postgresql-database=<database>]
                   [--postgresql-host=<host>] [--postgresql-options=<options>]
                   [--postgresql-password=<password>]
                   [--postgresql-port=<port>] [--postgresql-user=<user>]
                   [--redshift-database=<database>] [--redshift-host=<host>]
                   [--redshift-options=<options>]
                   [--redshift-password=<password>] [--redshift-port=<port>]
                   [--redshift-user=<user>] [--snowflake-account=<account>]
                   [--snowflake-database=<database>]
                   [--snowflake-password=<password>] [--snowflake-role=<role>]
                   [--snowflake-user=<user>]
                   [--snowflake-warehouse=<warehouse>]
                   [--sqlserver-database=<database>] [--sqlserver-host=<host>]
                   [--sqlserver-options=<options>]
                   [--sqlserver-password=<password>] [--sqlserver-port=<port>]
                   [--sqlserver-user=<user>] [-F=<String=String>]...
                   [-P=<String=String>]... [-R=<String=String>]...
                   [--sqlserver-properties=<String=String>]...

```

**Options**  
  
| Command&nbsp;argument&nbsp;&nbsp;&nbsp;&nbsp; | Description | Required | Accepted values |
|-----------------------------------------------|-------------|:-----------------:|-----------------|
|`--bigquery-authentication-mode`<br/>|Bigquery authentication mode.| |google_application_credentials<br/>json_key_content<br/>json_key_path<br/>|
|`--bigquery-billing-project-id`<br/>|Bigquery billing GCP project id. This is the project used as the default GCP project. The calling user must have a bigquery.jobs.create permission in this project.| ||
|`--bigquery-json-key-content`<br/>|Bigquery service account key content as JSON.| ||
|`--bigquery-json-key-path`<br/>|Path to a GCP service account key JSON file used to authenticate to Bigquery.| ||
|`--bigquery-quota-project-id`<br/>|Bigquery quota GCP project id.| ||
|`--bigquery-source-project-id`<br/>|Bigquery source GCP project id. This is the project that has datasets that will be imported.| ||
|`-fw`<br/>`--file-write`<br/>|Write command response to a file| ||
|`-hl`<br/>`--headless`<br/>|Run the command in an headless (no user input allowed) mode| ||
|`-h`<br/>`--help`<br/>|Show the help for the command and parameters| ||
|`-n`<br/>`--name`<br/>|Connection name, supports wildcards for changing multiple connections at once, i.e. &quot;conn*&quot;| ||
|`-of`<br/>`--output-format`<br/>|Output format for tabular responses| |TABLE<br/>CSV<br/>JSON<br/>|
|`--postgresql-database`<br/>|PostgreSQL database name. The value can be in the null format to use dynamic substitution.| ||
|`--postgresql-host`<br/>|PostgreSQL host name| ||
|`--postgresql-options`<br/>|PostgreSQL connection &#x27;options&#x27; initialization parameter. For example setting this to -c statement_timeout&#x3D;5min would set the statement timeout parameter for this session to 5 minutes.| ||
|`--postgresql-password`<br/>|PostgreSQL database password. The value can be in the null format to use dynamic substitution.| ||
|`--postgresql-port`<br/>|PostgreSQL port number| ||
|`--postgresql-ssl`<br/>|Connect to PostgreSQL using SSL| ||
|`--postgresql-user`<br/>|PostgreSQL user name. The value can be in the null format to use dynamic substitution.| ||
<<<<<<< HEAD
|`--redshift-database`<br/>|Redshift database name. The value can be in the null format to use dynamic substitution.| ||
|`--redshift-host`<br/>|Redshift host name| ||
|`--redshift-options`<br/>|Redshift connection &#x27;options&#x27; initialization parameter. For example setting this to -c statement_timeout&#x3D;5min would set the statement timeout parameter for this session to 5 minutes.| ||
|`--redshift-password`<br/>|Redshift database password. The value can be in the null format to use dynamic substitution.| ||
|`--redshift-port`<br/>|Redshift port number| ||
|`--redshift-ssl`<br/>|Connect to Redshift using SSL| ||
|`--redshift-user`<br/>|Redshift user name. The value can be in the null format to use dynamic substitution.| ||
|`--snowflake-account`<br/>|Snowflake account name, e.q. &lt;account&gt;, &lt;account&gt;-&lt;locator&gt;, &lt;account&gt;.&lt;region&gt; or &lt;account&gt;.&lt;region&gt;.&lt;platform&gt;.| ||
|`--snowflake-database`<br/>|Snowflake database name. The value can be in the null format to use dynamic substitution.| ||
|`--snowflake-password`<br/>|Snowflake database password. The value can be in the null format to use dynamic substitution.| ||
|`--snowflake-role`<br/>|Snowflake role name.| ||
|`--snowflake-user`<br/>|Snowflake user name. The value can be in the null format to use dynamic substitution.| ||
|`--snowflake-warehouse`<br/>|Snowflake warehouse name.| ||
|`--sqlserver-database`<br/>|SQL Server database name. The value can be in the null format to use dynamic substitution.| ||
|`--sqlserver-host`<br/>|SQL Server host name| ||
|`--sqlserver-options`<br/>|SQL Server connection &#x27;options&#x27; initialization parameter. For example setting this to -c statement_timeout&#x3D;5min would set the statement timeout parameter for this session to 5 minutes.| ||
|`--sqlserver-password`<br/>|SQL Server database password. The value can be in the null format to use dynamic substitution.| ||
|`--sqlserver-port`<br/>|SQL Server port number| ||
|`--sqlserver-properties`<br/>|SQL Server additional properties that are added to the JDBC connection string| ||
|`--sqlserver-ssl`<br/>|Connecting to SQL Server with SSL disabled| ||
|`--sqlserver-user`<br/>|SQL Server user name. The value can be in the null format to use dynamic substitution.| ||
=======
|`--redshift-database`<br/>|Redshift database name.  The value can be in the null format to use dynamic substitution.| ||
|`--redshift-host`<br/>|Redshift host name| ||
|`--redshift-options`<br/>|Redshift connection &#x27;options&#x27; initialization parameter. For example setting this to -c statement_timeout&#x3D;5min would set the statement timeout parameter for this session to 5 minutes.| ||
|`--redshift-password`<br/>|Redshift database password.  The value can be in the null format to use dynamic substitution.| ||
|`--redshift-port`<br/>|Redshift port number| ||
|`--redshift-ssl`<br/>|Connect to Redshift using SSL| ||
|`--redshift-user`<br/>|Redshift user name.  The value can be in the null format to use dynamic substitution.| ||
|`--snowflake-account`<br/>|Snowflake account name, e.q. &lt;account&gt;, &lt;account&gt;-&lt;locator&gt;, &lt;account&gt;.&lt;region&gt; or &lt;account&gt;.&lt;region&gt;.&lt;platform&gt;.| ||
|`--snowflake-database`<br/>|Snowflake database name.  The value can be in the null format to use dynamic substitution.| ||
|`--snowflake-password`<br/>|Snowflake database password.  The value can be in the null format to use dynamic substitution.| ||
|`--snowflake-role`<br/>|Snowflake role name.| ||
|`--snowflake-user`<br/>|Snowflake user name.  The value can be in the null format to use dynamic substitution.| ||
|`--snowflake-warehouse`<br/>|Snowflake warehouse name.| ||
|`--sqlserver-database`<br/>|SQL Server database name. The value could be in the format null to use dynamic substitution.| ||
|`--sqlserver-host`<br/>|SQL Server host name| ||
|`--sqlserver-options`<br/>|SQL Server connection &#x27;options&#x27; initialization parameter. For example setting this to -c statement_timeout&#x3D;5min would set the statement timeout parameter for this session to 5 minutes.| ||
|`--sqlserver-password`<br/>|SQL Server database password. The value could be in the format null to use dynamic substitution.| ||
|`--sqlserver-port`<br/>|SQL Server port number| ||
|`--sqlserver-properties`<br/>|SQL Server additional properties that are added to the JDBC connection string| ||
|`--sqlserver-ssl`<br/>|Connecting to SQL Server with SSL disabled| ||
|`--sqlserver-user`<br/>|SQL Server user name. The value could be in the format null to use dynamic substitution.| ||
>>>>>>> 69381093
|`-F`<br/>|Snowflake additional properties that are added to the JDBC connection string| ||
|`-P`<br/>|PostgreSQL additional properties that are added to the JDBC connection string| ||
|`-R`<br/>|Redshift additional properties that are added to the JDBC connection string| ||




___
### **dqo connection schema list**

List schemas in the specified connection

**Description**

It allows the user to view the summary of all schemas in a selected connection.


**Command-line synopsis**
```
$ dqo [dqo options...] connection schema list [-h] [-fw] [-hl] [-n=<name>] [-of=<outputFormat>]
                        [-d=<dimensions>]... [-l=<labels>]...

```
**DQO Shell synopsis**
```
dqo.ai> connection schema list [-h] [-fw] [-hl] [-n=<name>] [-of=<outputFormat>]
                        [-d=<dimensions>]... [-l=<labels>]...

```

**Options**  
  
| Command&nbsp;argument&nbsp;&nbsp;&nbsp;&nbsp; | Description | Required | Accepted values |
|-----------------------------------------------|-------------|:-----------------:|-----------------|
|`-d`<br/>`--dimension`<br/>|Dimension filter| ||
|`-fw`<br/>`--file-write`<br/>|Write command response to a file| ||
|`-hl`<br/>`--headless`<br/>|Run the command in an headless (no user input allowed) mode| ||
|`-h`<br/>`--help`<br/>|Show the help for the command and parameters| ||
|`-l`<br/>`--label`<br/>|Label filter| ||
|`-n`<br/>`--name`<br/>|Connection name filter| ||
|`-of`<br/>`--output-format`<br/>|Output format for tabular responses| |TABLE<br/>CSV<br/>JSON<br/>|




___
### **dqo connection table list**

List tables for the specified connection and schema name.

**Description**

List all the tables available in the database for the specified connection and schema. It allows the user to view all the tables in the database.


**Command-line synopsis**
```
$ dqo [dqo options...] connection table list [-h] [-fw] [-hl] [-c=<connection>] [-of=<outputFormat>]
                       [-s=<schema>] [-t=<table>] [-d=<dimensions>]...
                       [-l=<labels>]...

```
**DQO Shell synopsis**
```
dqo.ai> connection table list [-h] [-fw] [-hl] [-c=<connection>] [-of=<outputFormat>]
                       [-s=<schema>] [-t=<table>] [-d=<dimensions>]...
                       [-l=<labels>]...

```

**Options**  
  
| Command&nbsp;argument&nbsp;&nbsp;&nbsp;&nbsp; | Description | Required | Accepted values |
|-----------------------------------------------|-------------|:-----------------:|-----------------|
|`-c`<br/>`--connection`<br/>|Connection name| ||
|`-d`<br/>`--dimension`<br/>|Dimension filter| ||
|`-fw`<br/>`--file-write`<br/>|Write command response to a file| ||
|`-hl`<br/>`--headless`<br/>|Run the command in an headless (no user input allowed) mode| ||
|`-h`<br/>`--help`<br/>|Show the help for the command and parameters| ||
|`-l`<br/>`--label`<br/>|Label filter| ||
|`-of`<br/>`--output-format`<br/>|Output format for tabular responses| |TABLE<br/>CSV<br/>JSON<br/>|
|`-s`<br/>`--schema`<br/>|Schema name| ||
|`-t`<br/>`--table`<br/>|Table name| ||




___
### **dqo connection table show**

Show table for connection

**Description**

Show the details of the specified table in the database for the specified connection. It allows the user to view the details of a specific table in the database.


**Command-line synopsis**
```
$ dqo [dqo options...] connection table show [-h] [-fw] [-hl] [-c=<connection>] [-of=<outputFormat>]
                       [-t=<table>]

```
**DQO Shell synopsis**
```
dqo.ai> connection table show [-h] [-fw] [-hl] [-c=<connection>] [-of=<outputFormat>]
                       [-t=<table>]

```

**Options**  
  
| Command&nbsp;argument&nbsp;&nbsp;&nbsp;&nbsp; | Description | Required | Accepted values |
|-----------------------------------------------|-------------|:-----------------:|-----------------|
|`-c`<br/>`--connection`<br/>|Connection name| ||
|`-fw`<br/>`--file-write`<br/>|Write command response to a file| ||
|`-hl`<br/>`--headless`<br/>|Run the command in an headless (no user input allowed) mode| ||
|`-h`<br/>`--help`<br/>|Show the help for the command and parameters| ||
|`-of`<br/>`--output-format`<br/>|Output format for tabular responses| |TABLE<br/>CSV<br/>JSON<br/>|
|`-t`<br/>`--table`<br/>|Full table name (schema.table), supports wildcard patterns &#x27;sch*.tab*&#x27;| ||




___
### **dqo connection edit**

Edit connection that matches a given condition

**Description**

Edit the connection or connections that match the filter conditions specified in the options. It allows the user to modify the details of an existing connection in the application.


**Command-line synopsis**
```
$ dqo [dqo options...] connection edit [-h] [-fw] [-hl] [-n=<connection>] [-of=<outputFormat>]

```
**DQO Shell synopsis**
```
dqo.ai> connection edit [-h] [-fw] [-hl] [-n=<connection>] [-of=<outputFormat>]

```

**Options**  
  
| Command&nbsp;argument&nbsp;&nbsp;&nbsp;&nbsp; | Description | Required | Accepted values |
|-----------------------------------------------|-------------|:-----------------:|-----------------|
|`-n`<br/>`--connection`<br/>|Connection Name| ||
|`-fw`<br/>`--file-write`<br/>|Write command response to a file| ||
|`-hl`<br/>`--headless`<br/>|Run the command in an headless (no user input allowed) mode| ||
|`-h`<br/>`--help`<br/>|Show the help for the command and parameters| ||
|`-of`<br/>`--output-format`<br/>|Output format for tabular responses| |TABLE<br/>CSV<br/>JSON<br/>|


<|MERGE_RESOLUTION|>--- conflicted
+++ resolved
@@ -51,7 +51,6 @@
 **Command-line synopsis**
 ```
 $ dqo [dqo options...] connection add [-h] [-fw] [-hl] [--postgresql-ssl] [--redshift-ssl]
-                [--sqlserver-ssl]
                 [--bigquery-authentication-mode=<authenticationMode>]
                 [--bigquery-billing-project-id=<billingProjectId>]
                 [--bigquery-json-key-content=<jsonKeyContent>]
@@ -130,29 +129,6 @@
 |`--postgresql-ssl`<br/>|Connect to PostgreSQL using SSL| ||
 |`--postgresql-user`<br/>|PostgreSQL user name. The value can be in the null format to use dynamic substitution.| ||
 |`-t`<br/>`--provider`<br/>|Connection provider type| |bigquery<br/>snowflake<br/>postgresql<br/>redshift<br/>sqlserver<br/>|
-<<<<<<< HEAD
-|`--redshift-database`<br/>|Redshift database name. The value can be in the null format to use dynamic substitution.| ||
-|`--redshift-host`<br/>|Redshift host name| ||
-|`--redshift-options`<br/>|Redshift connection &#x27;options&#x27; initialization parameter. For example setting this to -c statement_timeout&#x3D;5min would set the statement timeout parameter for this session to 5 minutes.| ||
-|`--redshift-password`<br/>|Redshift database password. The value can be in the null format to use dynamic substitution.| ||
-|`--redshift-port`<br/>|Redshift port number| ||
-|`--redshift-ssl`<br/>|Connect to Redshift using SSL| ||
-|`--redshift-user`<br/>|Redshift user name. The value can be in the null format to use dynamic substitution.| ||
-|`--snowflake-account`<br/>|Snowflake account name, e.q. &lt;account&gt;, &lt;account&gt;-&lt;locator&gt;, &lt;account&gt;.&lt;region&gt; or &lt;account&gt;.&lt;region&gt;.&lt;platform&gt;.| ||
-|`--snowflake-database`<br/>|Snowflake database name. The value can be in the null format to use dynamic substitution.| ||
-|`--snowflake-password`<br/>|Snowflake database password. The value can be in the null format to use dynamic substitution.| ||
-|`--snowflake-role`<br/>|Snowflake role name.| ||
-|`--snowflake-user`<br/>|Snowflake user name. The value can be in the null format to use dynamic substitution.| ||
-|`--snowflake-warehouse`<br/>|Snowflake warehouse name.| ||
-|`--sqlserver-database`<br/>|SQL Server database name. The value can be in the null format to use dynamic substitution.| ||
-|`--sqlserver-host`<br/>|SQL Server host name| ||
-|`--sqlserver-options`<br/>|SQL Server connection &#x27;options&#x27; initialization parameter. For example setting this to -c statement_timeout&#x3D;5min would set the statement timeout parameter for this session to 5 minutes.| ||
-|`--sqlserver-password`<br/>|SQL Server database password. The value can be in the null format to use dynamic substitution.| ||
-|`--sqlserver-port`<br/>|SQL Server port number| ||
-|`--sqlserver-properties`<br/>|SQL Server additional properties that are added to the JDBC connection string| ||
-|`--sqlserver-ssl`<br/>|Connecting to SQL Server with SSL disabled| ||
-|`--sqlserver-user`<br/>|SQL Server user name. The value can be in the null format to use dynamic substitution.| ||
-=======
 |`--redshift-database`<br/>|Redshift database name.  The value can be in the null format to use dynamic substitution.| ||
 |`--redshift-host`<br/>|Redshift host name| ||
 |`--redshift-options`<br/>|Redshift connection &#x27;options&#x27; initialization parameter. For example setting this to -c statement_timeout&#x3D;5min would set the statement timeout parameter for this session to 5 minutes.| ||
@@ -174,7 +150,6 @@
 |`--sqlserver-properties`<br/>|SQL Server additional properties that are added to the JDBC connection string| ||
 |`--sqlserver-ssl`<br/>|Connecting to SQL Server with SSL disabled| ||
 |`--sqlserver-user`<br/>|SQL Server user name. The value could be in the format null to use dynamic substitution.| ||
->>>>>>> 69381093
 |`-F`<br/>|Snowflake additional properties that are added to the JDBC connection string| ||
 |`-P`<br/>|PostgreSQL additional properties that are added to the JDBC connection string| ||
 |`-R`<br/>|Redshift additional properties that are added to the JDBC connection string| ||
@@ -205,8 +180,8 @@
 
 **Options**  
   
-| Command&nbsp;argument&nbsp;&nbsp;&nbsp;&nbsp; | Description | Required | Accepted values |
-|-----------------------------------------------|-------------|:-----------------:|-----------------|
+| Command&nbsp;argument&nbsp;&nbsp;&nbsp;&nbsp; | Description | Is it required? | Accepted values |
+|-----------------------------------------------|-------------|-----------------|-----------------|
 |`-fw`<br/>`--file-write`<br/>|Write command response to a file| ||
 |`-hl`<br/>`--headless`<br/>|Run the command in an headless (no user input allowed) mode| ||
 |`-h`<br/>`--help`<br/>|Show the help for the command and parameters| ||
@@ -229,7 +204,6 @@
 **Command-line synopsis**
 ```
 $ dqo [dqo options...] connection update [-h] [-fw] [-hl] [--postgresql-ssl] [--redshift-ssl]
-                   [--sqlserver-ssl]
                    [--bigquery-authentication-mode=<authenticationMode>]
                    [--bigquery-billing-project-id=<billingProjectId>]
                    [--bigquery-json-key-content=<jsonKeyContent>]
@@ -247,19 +221,13 @@
                    [--snowflake-database=<database>]
                    [--snowflake-password=<password>] [--snowflake-role=<role>]
                    [--snowflake-user=<user>]
-                   [--snowflake-warehouse=<warehouse>]
-                   [--sqlserver-database=<database>] [--sqlserver-host=<host>]
-                   [--sqlserver-options=<options>]
-                   [--sqlserver-password=<password>] [--sqlserver-port=<port>]
-                   [--sqlserver-user=<user>] [-F=<String=String>]...
+                   [--snowflake-warehouse=<warehouse>] [-F=<String=String>]...
                    [-P=<String=String>]... [-R=<String=String>]...
-                   [--sqlserver-properties=<String=String>]...
 
 ```
 **DQO Shell synopsis**
 ```
 dqo.ai> connection update [-h] [-fw] [-hl] [--postgresql-ssl] [--redshift-ssl]
-                   [--sqlserver-ssl]
                    [--bigquery-authentication-mode=<authenticationMode>]
                    [--bigquery-billing-project-id=<billingProjectId>]
                    [--bigquery-json-key-content=<jsonKeyContent>]
@@ -277,20 +245,15 @@
                    [--snowflake-database=<database>]
                    [--snowflake-password=<password>] [--snowflake-role=<role>]
                    [--snowflake-user=<user>]
-                   [--snowflake-warehouse=<warehouse>]
-                   [--sqlserver-database=<database>] [--sqlserver-host=<host>]
-                   [--sqlserver-options=<options>]
-                   [--sqlserver-password=<password>] [--sqlserver-port=<port>]
-                   [--sqlserver-user=<user>] [-F=<String=String>]...
+                   [--snowflake-warehouse=<warehouse>] [-F=<String=String>]...
                    [-P=<String=String>]... [-R=<String=String>]...
-                   [--sqlserver-properties=<String=String>]...
-
-```
-
-**Options**  
-  
-| Command&nbsp;argument&nbsp;&nbsp;&nbsp;&nbsp; | Description | Required | Accepted values |
-|-----------------------------------------------|-------------|:-----------------:|-----------------|
+
+```
+
+**Options**  
+  
+| Command&nbsp;argument&nbsp;&nbsp;&nbsp;&nbsp; | Description | Is it required? | Accepted values |
+|-----------------------------------------------|-------------|-----------------|-----------------|
 |`--bigquery-authentication-mode`<br/>|Bigquery authentication mode.| |google_application_credentials<br/>json_key_content<br/>json_key_path<br/>|
 |`--bigquery-billing-project-id`<br/>|Bigquery billing GCP project id. This is the project used as the default GCP project. The calling user must have a bigquery.jobs.create permission in this project.| ||
 |`--bigquery-json-key-content`<br/>|Bigquery service account key content as JSON.| ||
@@ -302,58 +265,26 @@
 |`-h`<br/>`--help`<br/>|Show the help for the command and parameters| ||
 |`-n`<br/>`--name`<br/>|Connection name, supports wildcards for changing multiple connections at once, i.e. &quot;conn*&quot;| ||
 |`-of`<br/>`--output-format`<br/>|Output format for tabular responses| |TABLE<br/>CSV<br/>JSON<br/>|
-|`--postgresql-database`<br/>|PostgreSQL database name. The value can be in the null format to use dynamic substitution.| ||
+|`--postgresql-database`<br/>|PostgreSQL database name. The value could be in the format null to use dynamic substitution.| ||
 |`--postgresql-host`<br/>|PostgreSQL host name| ||
 |`--postgresql-options`<br/>|PostgreSQL connection &#x27;options&#x27; initialization parameter. For example setting this to -c statement_timeout&#x3D;5min would set the statement timeout parameter for this session to 5 minutes.| ||
-|`--postgresql-password`<br/>|PostgreSQL database password. The value can be in the null format to use dynamic substitution.| ||
+|`--postgresql-password`<br/>|PostgreSQL database password. The value could be in the format null to use dynamic substitution.| ||
 |`--postgresql-port`<br/>|PostgreSQL port number| ||
 |`--postgresql-ssl`<br/>|Connect to PostgreSQL using SSL| ||
-|`--postgresql-user`<br/>|PostgreSQL user name. The value can be in the null format to use dynamic substitution.| ||
-<<<<<<< HEAD
-|`--redshift-database`<br/>|Redshift database name. The value can be in the null format to use dynamic substitution.| ||
+|`--postgresql-user`<br/>|PostgreSQL user name. The value could be in the format null to use dynamic substitution.| ||
+|`--redshift-database`<br/>|Redshift database name. The value could be in the format null to use dynamic substitution.| ||
 |`--redshift-host`<br/>|Redshift host name| ||
 |`--redshift-options`<br/>|Redshift connection &#x27;options&#x27; initialization parameter. For example setting this to -c statement_timeout&#x3D;5min would set the statement timeout parameter for this session to 5 minutes.| ||
-|`--redshift-password`<br/>|Redshift database password. The value can be in the null format to use dynamic substitution.| ||
+|`--redshift-password`<br/>|Redshift database password. The value could be in the format null to use dynamic substitution.| ||
 |`--redshift-port`<br/>|Redshift port number| ||
 |`--redshift-ssl`<br/>|Connect to Redshift using SSL| ||
-|`--redshift-user`<br/>|Redshift user name. The value can be in the null format to use dynamic substitution.| ||
+|`--redshift-user`<br/>|Redshift user name. The value could be in the format null to use dynamic substitution.| ||
 |`--snowflake-account`<br/>|Snowflake account name, e.q. &lt;account&gt;, &lt;account&gt;-&lt;locator&gt;, &lt;account&gt;.&lt;region&gt; or &lt;account&gt;.&lt;region&gt;.&lt;platform&gt;.| ||
-|`--snowflake-database`<br/>|Snowflake database name. The value can be in the null format to use dynamic substitution.| ||
-|`--snowflake-password`<br/>|Snowflake database password. The value can be in the null format to use dynamic substitution.| ||
+|`--snowflake-database`<br/>|Snowflake database name. The value could be in the format null to use dynamic substitution.| ||
+|`--snowflake-password`<br/>|Snowflake database password. The value could be in the format null to use dynamic substitution.| ||
 |`--snowflake-role`<br/>|Snowflake role name.| ||
-|`--snowflake-user`<br/>|Snowflake user name. The value can be in the null format to use dynamic substitution.| ||
+|`--snowflake-user`<br/>|Snowflake user name. The value could be in the format null to use dynamic substitution.| ||
 |`--snowflake-warehouse`<br/>|Snowflake warehouse name.| ||
-|`--sqlserver-database`<br/>|SQL Server database name. The value can be in the null format to use dynamic substitution.| ||
-|`--sqlserver-host`<br/>|SQL Server host name| ||
-|`--sqlserver-options`<br/>|SQL Server connection &#x27;options&#x27; initialization parameter. For example setting this to -c statement_timeout&#x3D;5min would set the statement timeout parameter for this session to 5 minutes.| ||
-|`--sqlserver-password`<br/>|SQL Server database password. The value can be in the null format to use dynamic substitution.| ||
-|`--sqlserver-port`<br/>|SQL Server port number| ||
-|`--sqlserver-properties`<br/>|SQL Server additional properties that are added to the JDBC connection string| ||
-|`--sqlserver-ssl`<br/>|Connecting to SQL Server with SSL disabled| ||
-|`--sqlserver-user`<br/>|SQL Server user name. The value can be in the null format to use dynamic substitution.| ||
-=======
-|`--redshift-database`<br/>|Redshift database name.  The value can be in the null format to use dynamic substitution.| ||
-|`--redshift-host`<br/>|Redshift host name| ||
-|`--redshift-options`<br/>|Redshift connection &#x27;options&#x27; initialization parameter. For example setting this to -c statement_timeout&#x3D;5min would set the statement timeout parameter for this session to 5 minutes.| ||
-|`--redshift-password`<br/>|Redshift database password.  The value can be in the null format to use dynamic substitution.| ||
-|`--redshift-port`<br/>|Redshift port number| ||
-|`--redshift-ssl`<br/>|Connect to Redshift using SSL| ||
-|`--redshift-user`<br/>|Redshift user name.  The value can be in the null format to use dynamic substitution.| ||
-|`--snowflake-account`<br/>|Snowflake account name, e.q. &lt;account&gt;, &lt;account&gt;-&lt;locator&gt;, &lt;account&gt;.&lt;region&gt; or &lt;account&gt;.&lt;region&gt;.&lt;platform&gt;.| ||
-|`--snowflake-database`<br/>|Snowflake database name.  The value can be in the null format to use dynamic substitution.| ||
-|`--snowflake-password`<br/>|Snowflake database password.  The value can be in the null format to use dynamic substitution.| ||
-|`--snowflake-role`<br/>|Snowflake role name.| ||
-|`--snowflake-user`<br/>|Snowflake user name.  The value can be in the null format to use dynamic substitution.| ||
-|`--snowflake-warehouse`<br/>|Snowflake warehouse name.| ||
-|`--sqlserver-database`<br/>|SQL Server database name. The value could be in the format null to use dynamic substitution.| ||
-|`--sqlserver-host`<br/>|SQL Server host name| ||
-|`--sqlserver-options`<br/>|SQL Server connection &#x27;options&#x27; initialization parameter. For example setting this to -c statement_timeout&#x3D;5min would set the statement timeout parameter for this session to 5 minutes.| ||
-|`--sqlserver-password`<br/>|SQL Server database password. The value could be in the format null to use dynamic substitution.| ||
-|`--sqlserver-port`<br/>|SQL Server port number| ||
-|`--sqlserver-properties`<br/>|SQL Server additional properties that are added to the JDBC connection string| ||
-|`--sqlserver-ssl`<br/>|Connecting to SQL Server with SSL disabled| ||
-|`--sqlserver-user`<br/>|SQL Server user name. The value could be in the format null to use dynamic substitution.| ||
->>>>>>> 69381093
 |`-F`<br/>|Snowflake additional properties that are added to the JDBC connection string| ||
 |`-P`<br/>|PostgreSQL additional properties that are added to the JDBC connection string| ||
 |`-R`<br/>|Redshift additional properties that are added to the JDBC connection string| ||
@@ -386,8 +317,8 @@
 
 **Options**  
   
-| Command&nbsp;argument&nbsp;&nbsp;&nbsp;&nbsp; | Description | Required | Accepted values |
-|-----------------------------------------------|-------------|:-----------------:|-----------------|
+| Command&nbsp;argument&nbsp;&nbsp;&nbsp;&nbsp; | Description | Is it required? | Accepted values |
+|-----------------------------------------------|-------------|-----------------|-----------------|
 |`-d`<br/>`--dimension`<br/>|Dimension filter| ||
 |`-fw`<br/>`--file-write`<br/>|Write command response to a file| ||
 |`-hl`<br/>`--headless`<br/>|Run the command in an headless (no user input allowed) mode| ||
@@ -426,8 +357,8 @@
 
 **Options**  
   
-| Command&nbsp;argument&nbsp;&nbsp;&nbsp;&nbsp; | Description | Required | Accepted values |
-|-----------------------------------------------|-------------|:-----------------:|-----------------|
+| Command&nbsp;argument&nbsp;&nbsp;&nbsp;&nbsp; | Description | Is it required? | Accepted values |
+|-----------------------------------------------|-------------|-----------------|-----------------|
 |`-c`<br/>`--connection`<br/>|Connection name| ||
 |`-d`<br/>`--dimension`<br/>|Dimension filter| ||
 |`-fw`<br/>`--file-write`<br/>|Write command response to a file| ||
@@ -466,14 +397,14 @@
 
 **Options**  
   
-| Command&nbsp;argument&nbsp;&nbsp;&nbsp;&nbsp; | Description | Required | Accepted values |
-|-----------------------------------------------|-------------|:-----------------:|-----------------|
+| Command&nbsp;argument&nbsp;&nbsp;&nbsp;&nbsp; | Description | Is it required? | Accepted values |
+|-----------------------------------------------|-------------|-----------------|-----------------|
 |`-c`<br/>`--connection`<br/>|Connection name| ||
 |`-fw`<br/>`--file-write`<br/>|Write command response to a file| ||
 |`-hl`<br/>`--headless`<br/>|Run the command in an headless (no user input allowed) mode| ||
 |`-h`<br/>`--help`<br/>|Show the help for the command and parameters| ||
 |`-of`<br/>`--output-format`<br/>|Output format for tabular responses| |TABLE<br/>CSV<br/>JSON<br/>|
-|`-t`<br/>`--table`<br/>|Full table name (schema.table), supports wildcard patterns &#x27;sch*.tab*&#x27;| ||
+|`-t`<br/>`--table`<br/>|Full table name| ||
 
 
 
@@ -501,8 +432,8 @@
 
 **Options**  
   
-| Command&nbsp;argument&nbsp;&nbsp;&nbsp;&nbsp; | Description | Required | Accepted values |
-|-----------------------------------------------|-------------|:-----------------:|-----------------|
+| Command&nbsp;argument&nbsp;&nbsp;&nbsp;&nbsp; | Description | Is it required? | Accepted values |
+|-----------------------------------------------|-------------|-----------------|-----------------|
 |`-n`<br/>`--connection`<br/>|Connection Name| ||
 |`-fw`<br/>`--file-write`<br/>|Write command response to a file| ||
 |`-hl`<br/>`--headless`<br/>|Run the command in an headless (no user input allowed) mode| ||

--- conflicted
+++ resolved
@@ -41,11 +41,7 @@
 
 1.  Create an empty catalogue.
 
-<<<<<<< HEAD
-2.  Download zipped source code archive from [DQO GitHub](https://github.com/dqops/dqo). 
-=======
 2. Download zipped source code archive from [DQOps GitHub](https://github.com/dqops/dqo). 
->>>>>>> b9d675a7
 
     You can learn how to download the source code archives in [GitHub Docs](https://docs.github.com/en/repositories/working-with-files/using-files/downloading-source-code-archives).
 

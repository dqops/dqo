--- conflicted
+++ resolved
@@ -97,19 +97,11 @@
     @Test
     void updateAllChecksSpec_whenChangesAppliedToDefaultProfilingObservabilityChecks_thenEnablesCheck() {
         DefaultProfilingObservabilityCheckSettingsSpec profilingObservabilityChecksSpec = new DefaultProfilingObservabilityCheckSettingsSpec();
-<<<<<<< HEAD
-        CheckContainerModel uiModel = this.specToUiMapper.createModel(profilingObservabilityChecksSpec, null,
-                null, null, null, null);
-
-        QualityCategoryModel tableVolumeCategoryModel = uiModel.getCategories().stream()
-                .filter(cm -> cm.getCategory().equals("table_volume")).findFirst().get();
-=======
         CheckContainerModel uiModel = this.specToUiMapper.createModel(profilingObservabilityChecksSpec.getTable(), null,
                 null, null, null, null);
 
         QualityCategoryModel tableVolumeCategoryModel = uiModel.getCategories().stream()
                 .filter(cm -> cm.getCategory().equals("volume")).findFirst().get();
->>>>>>> 81f00af7
         CheckModel profileRowCountModel = tableVolumeCategoryModel.getChecks().stream()
                 .filter(cm -> cm.getCheckName().equals("profile_row_count")).findFirst().get();
 
@@ -117,17 +109,10 @@
         profileRowCountModel.getRule().getWarning().setConfigured(true);
 
 
-<<<<<<< HEAD
-        this.sut.updateCheckContainerSpec(uiModel, profilingObservabilityChecksSpec);
-
-        Assertions.assertNotNull(profilingObservabilityChecksSpec.getTableVolume());
-        TableRowCountCheckSpec profileRowCountCheck = profilingObservabilityChecksSpec.getTableVolume().getProfileRowCount();
-=======
         this.sut.updateCheckContainerSpec(uiModel, profilingObservabilityChecksSpec.getTable());
 
         Assertions.assertNotNull(profilingObservabilityChecksSpec.getTable().getVolume());
         TableRowCountCheckSpec profileRowCountCheck = profilingObservabilityChecksSpec.getTable().getVolume().getProfileRowCount();
->>>>>>> 81f00af7
         Assertions.assertNotNull(profileRowCountCheck);
         Assertions.assertNotNull(profileRowCountCheck.getWarning());
     }

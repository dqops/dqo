--- conflicted
+++ resolved
@@ -17,14 +17,8 @@
 
 import com.dqops.BaseTest;
 import com.dqops.execution.sensors.finder.SensorDefinitionFindServiceImpl;
-<<<<<<< HEAD
-=======
-import com.dqops.metadata.sources.*;
 import com.dqops.metadata.storage.localfiles.dqohome.DqoHomeContextFactory;
 import com.dqops.metadata.storage.localfiles.dqohome.DqoHomeContextFactoryObjectMother;
-import com.dqops.metadata.userhome.UserHome;
-import com.dqops.metadata.userhome.UserHomeObjectMother;
->>>>>>> f9fb0f31
 import com.dqops.services.check.mapping.SpecToModelCheckMappingServiceImpl;
 import com.dqops.utils.reflection.ReflectionServiceImpl;
 import org.junit.jupiter.api.Assertions;
@@ -41,22 +35,10 @@
 
     @BeforeEach
     void setUp() {
-<<<<<<< HEAD
-        this.sut = new SimilarCheckMatchingServiceImpl(SpecToModelCheckMappingServiceImpl.createInstanceUnsafe(
-                new ReflectionServiceImpl(), new SensorDefinitionFindServiceImpl()));
-=======
         SpecToModelCheckMappingServiceImpl specToModelCheckMappingService = SpecToModelCheckMappingServiceImpl.createInstanceUnsafe(
                 new ReflectionServiceImpl(), new SensorDefinitionFindServiceImpl());
         DqoHomeContextFactory dqoHomeContextFactory = DqoHomeContextFactoryObjectMother.getRealDqoHomeContextFactory();
         this.sut = new SimilarCheckMatchingServiceImpl(specToModelCheckMappingService, dqoHomeContextFactory);
-        this.userHome = UserHomeObjectMother.createBareUserHome();
-        ConnectionWrapper connectionWrapper = userHome.getConnections().createAndAddNew("conn");
-        TableWrapper tableWrapper = connectionWrapper.getTables().createAndAddNew(new PhysicalTableName("schema", "tab"));
-        this.tableSpec = new TableSpec();
-        tableWrapper.setSpec(this.tableSpec);
-        this.columnSpec = new ColumnSpec();
-        this.tableSpec.getColumns().put("col1", this.columnSpec);
->>>>>>> f9fb0f31
     }
 
     @Test

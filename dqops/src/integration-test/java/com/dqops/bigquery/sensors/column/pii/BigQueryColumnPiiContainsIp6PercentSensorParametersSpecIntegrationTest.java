--- conflicted
+++ resolved
@@ -92,10 +92,10 @@
     }
 
     @Test
-    void runSensor_whenSensorExecutedRecurringDailyValidRows_thenReturnsOneRowWithTotallySuccessPercentage() {
-        this.sut.setFilter(validExamplesFilterText);
-        SensorExecutionRunParameters runParameters = SensorExecutionRunParametersObjectMother
-                .createForTableColumnForRecurringCheck(
+    void runSensor_whenSensorExecutedMonitoringDailyValidRows_thenReturnsOneRowWithTotallySuccessPercentage() {
+        this.sut.setFilter(validExamplesFilterText);
+        SensorExecutionRunParameters runParameters = SensorExecutionRunParametersObjectMother
+                .createForTableColumnForMonitoringCheck(
                         sampleTableMetadata, testedColumnName, this.checkSpec, CheckTimeScale.daily);
 
         SensorExecutionResult sensorResult = DataQualitySensorRunnerObjectMother
@@ -108,10 +108,10 @@
     }
 
     @Test
-    void runSensor_whenSensorExecutedRecurringDailyInvalidRows_thenReturnsOneRowWithTotallyFailedPercentage() {
-        this.sut.setFilter(invalidExamplesFilterText);
-        SensorExecutionRunParameters runParameters = SensorExecutionRunParametersObjectMother
-                .createForTableColumnForRecurringCheck(
+    void runSensor_whenSensorExecutedMonitoringDailyInvalidRows_thenReturnsOneRowWithTotallyFailedPercentage() {
+        this.sut.setFilter(invalidExamplesFilterText);
+        SensorExecutionRunParameters runParameters = SensorExecutionRunParametersObjectMother
+                .createForTableColumnForMonitoringCheck(
                         sampleTableMetadata, testedColumnName, this.checkSpec, CheckTimeScale.daily);
 
         SensorExecutionResult sensorResult = DataQualitySensorRunnerObjectMother
@@ -124,39 +124,27 @@
     }
 
     @Test
-<<<<<<< HEAD
-    void runSensor_whenSensorExecutedRecurringMonthlyValidRows_thenReturnsOneRowWithTotallySuccessPercentage() {
-        this.sut.setFilter(validExamplesFilterText);
-        SensorExecutionRunParameters runParameters = SensorExecutionRunParametersObjectMother
-                .createForTableColumnForRecurringCheck(
+    void runSensor_whenSensorExecutedMonitoringMonthlyValidRows_thenReturnsOneRowWithTotallySuccessPercentage() {
+        this.sut.setFilter(validExamplesFilterText);
+        SensorExecutionRunParameters runParameters = SensorExecutionRunParametersObjectMother
+                .createForTableColumnForMonitoringCheck(
                         sampleTableMetadata, testedColumnName, this.checkSpec, CheckTimeScale.monthly);
-=======
-    void runSensor_whenSensorExecutedMonitoringDaily_thenReturnsValues() {
-        SensorExecutionRunParameters runParameters = SensorExecutionRunParametersObjectMother.createForTableColumnForMonitoringCheck(
-                sampleTableMetadata, "ip6", this.checkSpec, CheckTimeScale.daily);
->>>>>>> 30db398f
-
-        SensorExecutionResult sensorResult = DataQualitySensorRunnerObjectMother
-                .executeSensor(this.userHomeContext, runParameters);
-
-        Table resultTable = sensorResult.getResultTable();
-        Assertions.assertEquals(1, resultTable.rowCount());
-        Assertions.assertEquals("actual_value", resultTable.column(0).name());
-        Assertions.assertEquals(100.0, resultTable.column(0).get(0));
-    }
-
-    @Test
-<<<<<<< HEAD
-    void runSensor_whenSensorExecutedRecurringMonthlyInvalidRows_thenReturnsOneRowWithTotallyFailedPercentage() {
-        this.sut.setFilter(invalidExamplesFilterText);
-        SensorExecutionRunParameters runParameters = SensorExecutionRunParametersObjectMother
-                .createForTableColumnForRecurringCheck(
+
+        SensorExecutionResult sensorResult = DataQualitySensorRunnerObjectMother
+                .executeSensor(this.userHomeContext, runParameters);
+
+        Table resultTable = sensorResult.getResultTable();
+        Assertions.assertEquals(1, resultTable.rowCount());
+        Assertions.assertEquals("actual_value", resultTable.column(0).name());
+        Assertions.assertEquals(100.0, resultTable.column(0).get(0));
+    }
+
+    @Test
+    void runSensor_whenSensorExecutedMonitoringMonthlyInvalidRows_thenReturnsOneRowWithTotallyFailedPercentage() {
+        this.sut.setFilter(invalidExamplesFilterText);
+        SensorExecutionRunParameters runParameters = SensorExecutionRunParametersObjectMother
+                .createForTableColumnForMonitoringCheck(
                         sampleTableMetadata, testedColumnName, this.checkSpec, CheckTimeScale.monthly);
-=======
-    void runSensor_whenSensorExecutedMonitoringMonthly_thenReturnsValues() {
-        SensorExecutionRunParameters runParameters = SensorExecutionRunParametersObjectMother.createForTableColumnForMonitoringCheck(
-                sampleTableMetadata, "ip6", this.checkSpec, CheckTimeScale.monthly);
->>>>>>> 30db398f
 
         SensorExecutionResult sensorResult = DataQualitySensorRunnerObjectMother
                 .executeSensor(this.userHomeContext, runParameters);

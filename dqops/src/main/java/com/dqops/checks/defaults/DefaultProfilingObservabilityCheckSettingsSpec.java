/*
 * Copyright © 2021 DQOps (support@dqops.com)
 *
 * Licensed under the Apache License, Version 2.0 (the "License");
 * you may not use this file except in compliance with the License.
 * You may obtain a copy of the License at
 *
 *     http://www.apache.org/licenses/LICENSE-2.0
 *
 * Unless required by applicable law or agreed to in writing, software
 * distributed under the License is distributed on an "AS IS" BASIS,
 * WITHOUT WARRANTIES OR CONDITIONS OF ANY KIND, either express or implied.
 * See the License for the specific language governing permissions and
 * limitations under the License.
 */

package com.dqops.checks.defaults;

<<<<<<< HEAD
import com.dqops.checks.AbstractRootChecksContainerSpec;
import com.dqops.checks.CheckTarget;
import com.dqops.checks.CheckTimeScale;
import com.dqops.checks.CheckType;
import com.dqops.checks.column.profiling.*;
import com.dqops.checks.comparison.AbstractComparisonCheckCategorySpecMap;
import com.dqops.checks.table.profiling.TableAvailabilityProfilingChecksSpec;
import com.dqops.checks.table.profiling.TableProfilingCheckCategoriesSpec;
import com.dqops.checks.table.profiling.TableSchemaProfilingChecksSpec;
import com.dqops.checks.table.profiling.TableVolumeProfilingChecksSpec;
import com.dqops.connectors.DataTypeCategory;
=======
import com.dqops.checks.CheckTarget;
import com.dqops.checks.CheckTimeScale;
import com.dqops.checks.CheckType;
import com.dqops.checks.comparison.AbstractComparisonCheckCategorySpecMap;
>>>>>>> 81f00af7
import com.dqops.connectors.ProviderDialectSettings;
import com.dqops.metadata.basespecs.AbstractSpec;
import com.dqops.metadata.id.ChildHierarchyNodeFieldMap;
import com.dqops.metadata.id.ChildHierarchyNodeFieldMapImpl;
import com.dqops.metadata.id.HierarchyNodeResultVisitor;
import com.dqops.metadata.scheduling.CheckRunRecurringScheduleGroup;
import com.dqops.metadata.sources.ColumnSpec;
import com.dqops.metadata.sources.TableSpec;
import com.dqops.metadata.timeseries.TimeSeriesConfigurationSpec;
import com.dqops.utils.serialization.IgnoreEmptyYamlSerializer;
import com.fasterxml.jackson.annotation.JsonIgnore;
import com.fasterxml.jackson.annotation.JsonInclude;
import com.fasterxml.jackson.annotation.JsonPropertyDescription;
import com.fasterxml.jackson.databind.PropertyNamingStrategies;
import com.fasterxml.jackson.databind.annotation.JsonNaming;
import com.fasterxml.jackson.databind.annotation.JsonSerialize;
import lombok.EqualsAndHashCode;

import java.util.Objects;

/**
 * The default configuration of checks that are enabled as data observability advanced profiling checks that will be detecting anomalies
 * for all columns and tables that are imported. This configuration of checks is copied to the list of enabled checks on all tables and columns that are imported, for profiling checks only.
 */
@JsonInclude(JsonInclude.Include.NON_NULL)
@JsonNaming(PropertyNamingStrategies.SnakeCaseStrategy.class)
@EqualsAndHashCode(callSuper = true)
public class DefaultProfilingObservabilityCheckSettingsSpec extends AbstractRootChecksContainerSpec {
    public static final ChildHierarchyNodeFieldMapImpl<DefaultProfilingObservabilityCheckSettingsSpec> FIELDS = new ChildHierarchyNodeFieldMapImpl<>(AbstractRootChecksContainerSpec.FIELDS) {
        {
<<<<<<< HEAD
            put("table_volume", o -> o.tableVolume);
            put("table_availability", o -> o.tableAvailability);
            put("table_schema", o -> o.tableSchema);
            put("column_nulls", o -> o.columnNulls);
            put("column_numeric", o -> o.columnNumeric);
            put("column_strings", o -> o.columnStrings);
            put("column_uniqueness", o -> o.columnUniqueness);
            put("column_datetime", o -> o.columnDatetime);
            put("column_pii", o -> o.columnPii);
            put("column_bool", o -> o.columnBool);
            put("column_datatype", o -> o.columnDatatype);
            put("column_anomaly", o -> o.columnAnomaly);
            put("column_schema", o -> o.columnSchema);
=======
            put("table", o -> o.table);
            put("column", o -> o.column);
>>>>>>> 81f00af7
        }
    };

    @JsonPropertyDescription("The default configuration of profiling checks on a table level.")
    @JsonInclude(JsonInclude.Include.NON_EMPTY)
    @JsonSerialize(using = IgnoreEmptyYamlSerializer.class)
    private DefaultProfilingTableObservabilityCheckSettingsSpec table = new DefaultProfilingTableObservabilityCheckSettingsSpec();

    @JsonPropertyDescription("The default configuration of profiling checks on a column level.")
    @JsonInclude(JsonInclude.Include.NON_EMPTY)
    @JsonSerialize(using = IgnoreEmptyYamlSerializer.class)
    private DefaultProfilingColumnObservabilityCheckSettingsSpec column = new DefaultProfilingColumnObservabilityCheckSettingsSpec();

<<<<<<< HEAD
    @JsonPropertyDescription("The default configuration of schema (column count and schema) data quality checks on a table level.")
    @JsonInclude(JsonInclude.Include.NON_EMPTY)
    @JsonSerialize(using = IgnoreEmptyYamlSerializer.class)
    private TableSchemaProfilingChecksSpec tableSchema;

    @JsonPropertyDescription("The default configuration of column level checks that verify nulls and blanks.")
    @JsonInclude(JsonInclude.Include.NON_EMPTY)
    @JsonSerialize(using = IgnoreEmptyYamlSerializer.class)
    private ColumnNullsProfilingChecksSpec columnNulls;

    @JsonPropertyDescription("The default configuration of column level checks that verify negative values.")
    @JsonInclude(JsonInclude.Include.NON_EMPTY)
    @JsonSerialize(using = IgnoreEmptyYamlSerializer.class)
    private ColumnNumericProfilingChecksSpec columnNumeric;

    @JsonPropertyDescription("The default configuration of strings checks on a column level.")
    @JsonInclude(JsonInclude.Include.NON_EMPTY)
    @JsonSerialize(using = IgnoreEmptyYamlSerializer.class)
    private ColumnStringsProfilingChecksSpec columnStrings;

    @JsonPropertyDescription("The default configuration of uniqueness checks on a column level.")
    @JsonInclude(JsonInclude.Include.NON_EMPTY)
    @JsonSerialize(using = IgnoreEmptyYamlSerializer.class)
    private ColumnUniquenessProfilingChecksSpec columnUniqueness;

    @JsonPropertyDescription("The default configuration of datetime checks on a column level.")
    @JsonInclude(JsonInclude.Include.NON_EMPTY)
    @JsonSerialize(using = IgnoreEmptyYamlSerializer.class)
    private ColumnDatetimeProfilingChecksSpec columnDatetime;

    @JsonPropertyDescription("The default configuration of Personal Identifiable Information (PII) checks on a column level.")
    @JsonInclude(JsonInclude.Include.NON_EMPTY)
    @JsonSerialize(using = IgnoreEmptyYamlSerializer.class)
    private ColumnPiiProfilingChecksSpec columnPii;

    @JsonPropertyDescription("The default configuration of booleans checks on a column level.")
    @JsonInclude(JsonInclude.Include.NON_EMPTY)
    @JsonSerialize(using = IgnoreEmptyYamlSerializer.class)
    private ColumnBoolProfilingChecksSpec columnBool;

    @JsonPropertyDescription("The default configuration of datatype checks on a column level.")
    @JsonInclude(JsonInclude.Include.NON_EMPTY)
    @JsonSerialize(using = IgnoreEmptyYamlSerializer.class)
    private ColumnDatatypeProfilingChecksSpec columnDatatype;

    @JsonPropertyDescription("The default configuration of anomaly checks on a column level.")
    @JsonInclude(JsonInclude.Include.NON_EMPTY)
    @JsonSerialize(using = IgnoreEmptyYamlSerializer.class)
    private ColumnAnomalyProfilingChecksSpec columnAnomaly;

    @JsonPropertyDescription("The default configuration of schema checks on a column level.")
    @JsonInclude(JsonInclude.Include.NON_EMPTY)
    @JsonSerialize(using = IgnoreEmptyYamlSerializer.class)
    private ColumnSchemaProfilingChecksSpec columnSchema;

    /**
     * Returns a container of volume check configuration on a table level.
     * @return Volume checks configuration.
     */
    public TableVolumeProfilingChecksSpec getTableVolume() {
        return tableVolume;
    }

    /**
     * Sets a reference to a volume checks container.
     * @param tableVolume New volume checks configuration.
     */
    public void setTableVolume(TableVolumeProfilingChecksSpec tableVolume) {
        this.setDirtyIf(!Objects.equals(this.tableVolume, tableVolume));
        this.tableVolume = tableVolume;
        this.propagateHierarchyIdToField(tableVolume, "table_volume");
    }

    /**
     * Returns a container of the table availability checks.
     * @return Table availability checks.
     */
    public TableAvailabilityProfilingChecksSpec getTableAvailability() {
        return tableAvailability;
    }
=======
>>>>>>> 81f00af7

    /**
     * Returns the container of default table level checks.
     * @return Table level checks.
     */
    public DefaultProfilingTableObservabilityCheckSettingsSpec getTable() {
        return table;
    }

    /**
     * Sets the reference to the container of table level default checks.
     * @param table Table level checks container.
     */
    public void setTable(DefaultProfilingTableObservabilityCheckSettingsSpec table) {
        this.setDirtyIf(!Objects.equals(this.table, table));
        this.table = table;
        this.propagateHierarchyIdToField(table, "table");
    }

    /**
     * Returns the container of default column level checks.
     * @return Column level checks.
     */
    public DefaultProfilingColumnObservabilityCheckSettingsSpec getColumn() {
        return column;
    }

    /**
     * Sets the reference to the container of column level default checks.
     * @param column Column level checks container.
     */
<<<<<<< HEAD
    public ColumnNullsProfilingChecksSpec getColumnNulls() {
        return columnNulls;
    }

    /**
     * Sets the nulls check configuration on a column level.
     * @param columnNulls New nulls checks configuration.
     */
    public void setColumnNulls(ColumnNullsProfilingChecksSpec columnNulls) {
        this.setDirtyIf(!Objects.equals(this.columnNulls, columnNulls));
        this.columnNulls = columnNulls;
        this.propagateHierarchyIdToField(columnNulls, "column_nulls");
    }

    /**
     * Returns the negative values check configuration on a column level.
     * @return Negative values check configuration.
     */
    public ColumnNumericProfilingChecksSpec getColumnNumeric() {
        return columnNumeric;
    }

    /**
     * Sets the negative values check configuration on a column level.
     * @param columnNumeric New negative values checks configuration.
     */
    public void setColumnNumeric(ColumnNumericProfilingChecksSpec columnNumeric) {
        this.setDirtyIf(!Objects.equals(this.columnNumeric, columnNumeric));
        this.columnNumeric = columnNumeric;
        this.propagateHierarchyIdToField(columnNumeric, "column_numeric");
    }

    /**
     * Returns the strings check configuration on a column level.
     * @return Strings check configuration.
     */
    public ColumnStringsProfilingChecksSpec getColumnStrings() {
        return columnStrings;
    }

    /**
     * Sets the string check configuration on a column level.
     * @param columnStrings New string checks configuration.
     */
    public void setColumnStrings(ColumnStringsProfilingChecksSpec columnStrings) {
        this.setDirtyIf(!Objects.equals(this.columnStrings, columnStrings));
        this.columnStrings = columnStrings;
        this.propagateHierarchyIdToField(columnStrings, "column_strings");
    }

    /**
     * Returns the uniqueness check configuration on a column level.
     * @return Uniqueness check configuration.
     */
    public ColumnUniquenessProfilingChecksSpec getColumnUniqueness() {
        return columnUniqueness;
    }

    /**
     * Sets the uniqueness check configuration on a column level.
     * @param columnUniqueness New uniqueness checks configuration.
     */
    public void setColumnUniqueness(ColumnUniquenessProfilingChecksSpec columnUniqueness) {
        this.setDirtyIf(!Objects.equals(this.columnUniqueness, columnUniqueness));
        this.columnUniqueness = columnUniqueness;
        this.propagateHierarchyIdToField(columnUniqueness, "column_uniqueness");
    }

    /**
     * Returns the datetime check configuration on a column level.
     * @return Datetime check configuration.
     */
    public ColumnDatetimeProfilingChecksSpec getColumnDatetime() {
        return columnDatetime;
    }

    /**
     * Sets the datetime check configuration on a column level.
     * @param columnDatetime New datetime checks configuration.
     */
    public void setColumnDatetime(ColumnDatetimeProfilingChecksSpec columnDatetime) {
        this.setDirtyIf(!Objects.equals(this.columnDatetime, columnDatetime));
        this.columnDatetime = columnDatetime;
        this.propagateHierarchyIdToField(columnDatetime, "column_datetime");
    }

    /**
     * Returns the Personal Identifiable Information (PII) check configuration on a column level.
     * @return Personal Identifiable Information (PII) check configuration.
     */
    public ColumnPiiProfilingChecksSpec getColumnPii() {
        return columnPii;
    }

    /**
     * Sets the Personal Identifiable Information (PII) check configuration on a column level.
     * @param columnPii New Personal Identifiable Information (PII) checks configuration.
     */
    public void setColumnPii(ColumnPiiProfilingChecksSpec columnPii) {
        this.setDirtyIf(!Objects.equals(this.columnPii, columnPii));
        this.columnPii = columnPii;
        this.propagateHierarchyIdToField(columnPii, "column_pii");
    }

    /**
     * Returns the booleans check configuration on a column level.
     * @return Boolean check configuration.
     */
    public ColumnBoolProfilingChecksSpec getColumnBool() {
        return columnBool;
    }

    /**
     * Sets the boolean check configuration on a column level.
     * @param columnBool New boolean checks configuration.
     */
    public void setColumnBool(ColumnBoolProfilingChecksSpec columnBool) {
        this.setDirtyIf(!Objects.equals(this.columnBool, columnBool));
        this.columnBool = columnBool;
        this.propagateHierarchyIdToField(columnBool, "column_bool");
    }

    /**
     * Returns the datatype check configuration on a column level.
     * @return Datatype check configuration.
     */
    public ColumnDatatypeProfilingChecksSpec getColumnDatatype() {
        return columnDatatype;
    }

    /**
     * Sets the datatype check configuration on a column level.
     * @param columnDatatype New datatype checks configuration.
     */
    public void setColumnDatatype(ColumnDatatypeProfilingChecksSpec columnDatatype) {
        this.setDirtyIf(!Objects.equals(this.columnDatatype, columnDatatype));
        this.columnDatatype = columnDatatype;
        this.propagateHierarchyIdToField(columnDatatype, "column_datatype");
    }

    /**
     * Returns the anomaly check configuration on a column level.
     * @return Anomaly check configuration.
     */
    public ColumnAnomalyProfilingChecksSpec getColumnAnomaly() {
        return columnAnomaly;
    }

    /**
     * Sets the anomaly check configuration on a column level.
     * @param columnAnomaly New anomaly checks configuration.
     */
    public void setColumnAnomaly(ColumnAnomalyProfilingChecksSpec columnAnomaly) {
        this.setDirtyIf(!Objects.equals(this.columnAnomaly, columnAnomaly));
        this.columnAnomaly = columnAnomaly;
        this.propagateHierarchyIdToField(columnAnomaly, "column_anomaly");
    }

    /**
     * Returns the schema checks container on a column level.
     * @return Schema checks container.
     */
    public ColumnSchemaProfilingChecksSpec getColumnSchema() {
        return columnSchema;
    }

    /**
     * Sets teh schema checks container for column level checks.
     * @param columnSchema Schema checks container.
     */
    public void setColumnSchema(ColumnSchemaProfilingChecksSpec columnSchema) {
        this.setDirtyIf(!Objects.equals(this.columnSchema, columnSchema));
        this.columnSchema = columnSchema;
        this.propagateHierarchyIdToField(columnSchema, "column_schema");
=======
    public void setColumn(DefaultProfilingColumnObservabilityCheckSettingsSpec column) {
        this.setDirtyIf(!Objects.equals(this.column, column));
        this.column = column;
        this.propagateHierarchyIdToField(column, "column");
>>>>>>> 81f00af7
    }

    /**
     * Returns the child map on the spec class with all fields.
     *
     * @return Return the field map.
     */
    @Override
    protected ChildHierarchyNodeFieldMap getChildMap() {
        return FIELDS;
    }

    /**
     * Calls a visitor (using a visitor design pattern) that returns a result.
     *
     * @param visitor   Visitor instance.
     * @param parameter Additional parameter that will be passed back to the visitor.
     * @return Result value returned by an "accept" method of the visitor.
     */
    @Override
    public <P, R> R visit(HierarchyNodeResultVisitor<P, R> visitor, P parameter) {
        return visitor.accept(this, parameter);
    }

    /**
     * Applies the checks on a target table.
     * @param targetTable Target table.
     * @param dialectSettings Dialect settings, to decide if the checks are applicable.
     */
    public void applyOnTable(TableSpec targetTable, ProviderDialectSettings dialectSettings) {
<<<<<<< HEAD
        if (this.tableVolume != null && !this.tableVolume.isDefault()) {
            this.getTableCheckCategories(targetTable).setVolume(this.tableVolume.deepClone());
        }

        if (this.tableAvailability != null && !this.tableAvailability.isDefault()) {
            this.getTableCheckCategories(targetTable).setAvailability(this.tableAvailability.deepClone());
        }

        if (this.tableSchema != null && !this.tableSchema.isDefault()) {
            this.getTableCheckCategories(targetTable).setSchema(this.tableSchema.deepClone());
        }

        for (ColumnSpec columnSpec : targetTable.getColumns().values()) {
            applyOnColumn(columnSpec, dialectSettings);
        }
    }

    /**
     * Retrieves or creates and retrieves the check categories class on a column.
     * @param targetColumn Target column.
     * @return Check categories.
     */
    protected ColumnProfilingCheckCategoriesSpec getColumnCheckCategories(ColumnSpec targetColumn) {
        ColumnProfilingCheckCategoriesSpec checkCategoriesSpec = targetColumn.getProfilingChecks();
        if (checkCategoriesSpec == null) {
            checkCategoriesSpec = new ColumnProfilingCheckCategoriesSpec();
            targetColumn.setProfilingChecks(checkCategoriesSpec);
        }

        return checkCategoriesSpec;
    }

    /**
     * Applies the checks on a target column, but only if the target column support that category of checks.
     * Non-numeric column data types (detected by the dialect settings) will not have numeric sensors applied.
     * @param targetColumn Target column.
     * @param dialectSettings Dialect settings, to decide if the checks are applicable.
     */
    public void applyOnColumn(ColumnSpec targetColumn, ProviderDialectSettings dialectSettings) {
        DataTypeCategory dataTypeCategory = dialectSettings.detectColumnType(targetColumn.getTypeSnapshot());

        if (this.columnNulls != null && !this.columnNulls.isDefault()) {
            this.getColumnCheckCategories(targetColumn).setNulls(this.columnNulls.deepClone());
        }

        if (this.columnNumeric != null && !this.columnNumeric.isDefault() && DataTypeCategory.isNumericType(dataTypeCategory)) {
            this.getColumnCheckCategories(targetColumn).setNumeric(this.columnNumeric.deepClone());
        }

        if (this.columnStrings != null && !this.columnStrings.isDefault() && dataTypeCategory == DataTypeCategory.string) {
            this.getColumnCheckCategories(targetColumn).setStrings(this.columnStrings.deepClone());
        }

        if (this.columnUniqueness != null && !this.columnUniqueness.isDefault()) {
            this.getColumnCheckCategories(targetColumn).setUniqueness(this.columnUniqueness.deepClone());
        }

        if (this.columnDatetime != null && !this.columnDatetime.isDefault() && DataTypeCategory.hasDate(dataTypeCategory)) {
            this.getColumnCheckCategories(targetColumn).setDatetime(this.columnDatetime.deepClone());
        }

        if (this.columnPii != null && !this.columnPii.isDefault() && dataTypeCategory == DataTypeCategory.string) {
            this.getColumnCheckCategories(targetColumn).setPii(this.columnPii.deepClone());
        }

        if (this.columnBool != null && !this.columnBool.isDefault() && dataTypeCategory == DataTypeCategory.bool) {
            this.getColumnCheckCategories(targetColumn).setBool(this.columnBool.deepClone());
        }

        if (this.columnDatatype != null && !this.columnDatatype.isDefault() && dataTypeCategory == DataTypeCategory.string) {
            this.getColumnCheckCategories(targetColumn).setDatatype(this.columnDatatype.deepClone());
        }

        if (this.columnAnomaly != null && !this.columnAnomaly.isDefault() && DataTypeCategory.isNumericType(dataTypeCategory)) {
            this.getColumnCheckCategories(targetColumn).setAnomaly(this.columnAnomaly.deepClone());
=======
        if (this.table != null && !this.table.isDefault()) {
            this.table.applyOnTable(targetTable, dialectSettings);
>>>>>>> 81f00af7
        }

        if (this.column != null && !this.column.isDefault()) {
            for (ColumnSpec columnSpec : targetTable.getColumns().values()) {
                this.column.applyOnColumn(columnSpec, dialectSettings);
            }
        }
    }

    /**
     * Returns the type of checks (profiling, recurring, partitioned).
     *
     * @return Check type.
     */
    @Override
    @JsonIgnore
    public CheckType getCheckType() {
        return null;
    }

    /**
     * Returns the time scale for recurring and partitioned checks (daily, monthly, etc.).
     * Profiling checks do not have a time scale and return null.
     *
     * @return Time scale (daily, monthly, ...).
     */
    @Override
    @JsonIgnore
    public CheckTimeScale getCheckTimeScale() {
        return null;
    }

    /**
     * Returns the check target, where the check could be applied.
     *
     * @return Check target, "table" or "column".
     */
    @Override
    @JsonIgnore
    public CheckTarget getCheckTarget() {
        return null;
    }

    /**
     * Returns the name of the cron expression that is used to schedule checks in this check root object.
     *
     * @return Recurring schedule group (named schedule) that is used to schedule the checks in this root.
     */
    @Override
    @JsonIgnore
    public CheckRunRecurringScheduleGroup getSchedulingGroup() {
        return null;
    }

    /**
     * Returns the comparisons container for table comparison checks, indexed by the reference table configuration name.
     *
     * @return Table comparison container.
     */
    @Override
    @JsonIgnore
    public AbstractComparisonCheckCategorySpecMap<?> getComparisons() {
        return null;
    }

    /**
     * Returns time series configuration for the given group of checks.
     *
     * @param tableSpec Parent table specification - used to get the details about the time partitioning column.
     * @return Time series configuration.
     */
    @Override
    @JsonIgnore
    public TimeSeriesConfigurationSpec getTimeSeriesConfiguration(TableSpec tableSpec) {
        return null;
    }
}<|MERGE_RESOLUTION|>--- conflicted
+++ resolved
@@ -16,24 +16,10 @@
 
 package com.dqops.checks.defaults;
 
-<<<<<<< HEAD
-import com.dqops.checks.AbstractRootChecksContainerSpec;
-import com.dqops.checks.CheckTarget;
-import com.dqops.checks.CheckTimeScale;
-import com.dqops.checks.CheckType;
-import com.dqops.checks.column.profiling.*;
-import com.dqops.checks.comparison.AbstractComparisonCheckCategorySpecMap;
-import com.dqops.checks.table.profiling.TableAvailabilityProfilingChecksSpec;
-import com.dqops.checks.table.profiling.TableProfilingCheckCategoriesSpec;
-import com.dqops.checks.table.profiling.TableSchemaProfilingChecksSpec;
-import com.dqops.checks.table.profiling.TableVolumeProfilingChecksSpec;
-import com.dqops.connectors.DataTypeCategory;
-=======
 import com.dqops.checks.CheckTarget;
 import com.dqops.checks.CheckTimeScale;
 import com.dqops.checks.CheckType;
 import com.dqops.checks.comparison.AbstractComparisonCheckCategorySpecMap;
->>>>>>> 81f00af7
 import com.dqops.connectors.ProviderDialectSettings;
 import com.dqops.metadata.basespecs.AbstractSpec;
 import com.dqops.metadata.id.ChildHierarchyNodeFieldMap;
@@ -61,27 +47,11 @@
 @JsonInclude(JsonInclude.Include.NON_NULL)
 @JsonNaming(PropertyNamingStrategies.SnakeCaseStrategy.class)
 @EqualsAndHashCode(callSuper = true)
-public class DefaultProfilingObservabilityCheckSettingsSpec extends AbstractRootChecksContainerSpec {
-    public static final ChildHierarchyNodeFieldMapImpl<DefaultProfilingObservabilityCheckSettingsSpec> FIELDS = new ChildHierarchyNodeFieldMapImpl<>(AbstractRootChecksContainerSpec.FIELDS) {
+public class DefaultProfilingObservabilityCheckSettingsSpec extends AbstractSpec {
+    public static final ChildHierarchyNodeFieldMapImpl<DefaultProfilingObservabilityCheckSettingsSpec> FIELDS = new ChildHierarchyNodeFieldMapImpl<>(AbstractSpec.FIELDS) {
         {
-<<<<<<< HEAD
-            put("table_volume", o -> o.tableVolume);
-            put("table_availability", o -> o.tableAvailability);
-            put("table_schema", o -> o.tableSchema);
-            put("column_nulls", o -> o.columnNulls);
-            put("column_numeric", o -> o.columnNumeric);
-            put("column_strings", o -> o.columnStrings);
-            put("column_uniqueness", o -> o.columnUniqueness);
-            put("column_datetime", o -> o.columnDatetime);
-            put("column_pii", o -> o.columnPii);
-            put("column_bool", o -> o.columnBool);
-            put("column_datatype", o -> o.columnDatatype);
-            put("column_anomaly", o -> o.columnAnomaly);
-            put("column_schema", o -> o.columnSchema);
-=======
             put("table", o -> o.table);
             put("column", o -> o.column);
->>>>>>> 81f00af7
         }
     };
 
@@ -95,89 +65,6 @@
     @JsonSerialize(using = IgnoreEmptyYamlSerializer.class)
     private DefaultProfilingColumnObservabilityCheckSettingsSpec column = new DefaultProfilingColumnObservabilityCheckSettingsSpec();
 
-<<<<<<< HEAD
-    @JsonPropertyDescription("The default configuration of schema (column count and schema) data quality checks on a table level.")
-    @JsonInclude(JsonInclude.Include.NON_EMPTY)
-    @JsonSerialize(using = IgnoreEmptyYamlSerializer.class)
-    private TableSchemaProfilingChecksSpec tableSchema;
-
-    @JsonPropertyDescription("The default configuration of column level checks that verify nulls and blanks.")
-    @JsonInclude(JsonInclude.Include.NON_EMPTY)
-    @JsonSerialize(using = IgnoreEmptyYamlSerializer.class)
-    private ColumnNullsProfilingChecksSpec columnNulls;
-
-    @JsonPropertyDescription("The default configuration of column level checks that verify negative values.")
-    @JsonInclude(JsonInclude.Include.NON_EMPTY)
-    @JsonSerialize(using = IgnoreEmptyYamlSerializer.class)
-    private ColumnNumericProfilingChecksSpec columnNumeric;
-
-    @JsonPropertyDescription("The default configuration of strings checks on a column level.")
-    @JsonInclude(JsonInclude.Include.NON_EMPTY)
-    @JsonSerialize(using = IgnoreEmptyYamlSerializer.class)
-    private ColumnStringsProfilingChecksSpec columnStrings;
-
-    @JsonPropertyDescription("The default configuration of uniqueness checks on a column level.")
-    @JsonInclude(JsonInclude.Include.NON_EMPTY)
-    @JsonSerialize(using = IgnoreEmptyYamlSerializer.class)
-    private ColumnUniquenessProfilingChecksSpec columnUniqueness;
-
-    @JsonPropertyDescription("The default configuration of datetime checks on a column level.")
-    @JsonInclude(JsonInclude.Include.NON_EMPTY)
-    @JsonSerialize(using = IgnoreEmptyYamlSerializer.class)
-    private ColumnDatetimeProfilingChecksSpec columnDatetime;
-
-    @JsonPropertyDescription("The default configuration of Personal Identifiable Information (PII) checks on a column level.")
-    @JsonInclude(JsonInclude.Include.NON_EMPTY)
-    @JsonSerialize(using = IgnoreEmptyYamlSerializer.class)
-    private ColumnPiiProfilingChecksSpec columnPii;
-
-    @JsonPropertyDescription("The default configuration of booleans checks on a column level.")
-    @JsonInclude(JsonInclude.Include.NON_EMPTY)
-    @JsonSerialize(using = IgnoreEmptyYamlSerializer.class)
-    private ColumnBoolProfilingChecksSpec columnBool;
-
-    @JsonPropertyDescription("The default configuration of datatype checks on a column level.")
-    @JsonInclude(JsonInclude.Include.NON_EMPTY)
-    @JsonSerialize(using = IgnoreEmptyYamlSerializer.class)
-    private ColumnDatatypeProfilingChecksSpec columnDatatype;
-
-    @JsonPropertyDescription("The default configuration of anomaly checks on a column level.")
-    @JsonInclude(JsonInclude.Include.NON_EMPTY)
-    @JsonSerialize(using = IgnoreEmptyYamlSerializer.class)
-    private ColumnAnomalyProfilingChecksSpec columnAnomaly;
-
-    @JsonPropertyDescription("The default configuration of schema checks on a column level.")
-    @JsonInclude(JsonInclude.Include.NON_EMPTY)
-    @JsonSerialize(using = IgnoreEmptyYamlSerializer.class)
-    private ColumnSchemaProfilingChecksSpec columnSchema;
-
-    /**
-     * Returns a container of volume check configuration on a table level.
-     * @return Volume checks configuration.
-     */
-    public TableVolumeProfilingChecksSpec getTableVolume() {
-        return tableVolume;
-    }
-
-    /**
-     * Sets a reference to a volume checks container.
-     * @param tableVolume New volume checks configuration.
-     */
-    public void setTableVolume(TableVolumeProfilingChecksSpec tableVolume) {
-        this.setDirtyIf(!Objects.equals(this.tableVolume, tableVolume));
-        this.tableVolume = tableVolume;
-        this.propagateHierarchyIdToField(tableVolume, "table_volume");
-    }
-
-    /**
-     * Returns a container of the table availability checks.
-     * @return Table availability checks.
-     */
-    public TableAvailabilityProfilingChecksSpec getTableAvailability() {
-        return tableAvailability;
-    }
-=======
->>>>>>> 81f00af7
 
     /**
      * Returns the container of default table level checks.
@@ -209,187 +96,10 @@
      * Sets the reference to the container of column level default checks.
      * @param column Column level checks container.
      */
-<<<<<<< HEAD
-    public ColumnNullsProfilingChecksSpec getColumnNulls() {
-        return columnNulls;
-    }
-
-    /**
-     * Sets the nulls check configuration on a column level.
-     * @param columnNulls New nulls checks configuration.
-     */
-    public void setColumnNulls(ColumnNullsProfilingChecksSpec columnNulls) {
-        this.setDirtyIf(!Objects.equals(this.columnNulls, columnNulls));
-        this.columnNulls = columnNulls;
-        this.propagateHierarchyIdToField(columnNulls, "column_nulls");
-    }
-
-    /**
-     * Returns the negative values check configuration on a column level.
-     * @return Negative values check configuration.
-     */
-    public ColumnNumericProfilingChecksSpec getColumnNumeric() {
-        return columnNumeric;
-    }
-
-    /**
-     * Sets the negative values check configuration on a column level.
-     * @param columnNumeric New negative values checks configuration.
-     */
-    public void setColumnNumeric(ColumnNumericProfilingChecksSpec columnNumeric) {
-        this.setDirtyIf(!Objects.equals(this.columnNumeric, columnNumeric));
-        this.columnNumeric = columnNumeric;
-        this.propagateHierarchyIdToField(columnNumeric, "column_numeric");
-    }
-
-    /**
-     * Returns the strings check configuration on a column level.
-     * @return Strings check configuration.
-     */
-    public ColumnStringsProfilingChecksSpec getColumnStrings() {
-        return columnStrings;
-    }
-
-    /**
-     * Sets the string check configuration on a column level.
-     * @param columnStrings New string checks configuration.
-     */
-    public void setColumnStrings(ColumnStringsProfilingChecksSpec columnStrings) {
-        this.setDirtyIf(!Objects.equals(this.columnStrings, columnStrings));
-        this.columnStrings = columnStrings;
-        this.propagateHierarchyIdToField(columnStrings, "column_strings");
-    }
-
-    /**
-     * Returns the uniqueness check configuration on a column level.
-     * @return Uniqueness check configuration.
-     */
-    public ColumnUniquenessProfilingChecksSpec getColumnUniqueness() {
-        return columnUniqueness;
-    }
-
-    /**
-     * Sets the uniqueness check configuration on a column level.
-     * @param columnUniqueness New uniqueness checks configuration.
-     */
-    public void setColumnUniqueness(ColumnUniquenessProfilingChecksSpec columnUniqueness) {
-        this.setDirtyIf(!Objects.equals(this.columnUniqueness, columnUniqueness));
-        this.columnUniqueness = columnUniqueness;
-        this.propagateHierarchyIdToField(columnUniqueness, "column_uniqueness");
-    }
-
-    /**
-     * Returns the datetime check configuration on a column level.
-     * @return Datetime check configuration.
-     */
-    public ColumnDatetimeProfilingChecksSpec getColumnDatetime() {
-        return columnDatetime;
-    }
-
-    /**
-     * Sets the datetime check configuration on a column level.
-     * @param columnDatetime New datetime checks configuration.
-     */
-    public void setColumnDatetime(ColumnDatetimeProfilingChecksSpec columnDatetime) {
-        this.setDirtyIf(!Objects.equals(this.columnDatetime, columnDatetime));
-        this.columnDatetime = columnDatetime;
-        this.propagateHierarchyIdToField(columnDatetime, "column_datetime");
-    }
-
-    /**
-     * Returns the Personal Identifiable Information (PII) check configuration on a column level.
-     * @return Personal Identifiable Information (PII) check configuration.
-     */
-    public ColumnPiiProfilingChecksSpec getColumnPii() {
-        return columnPii;
-    }
-
-    /**
-     * Sets the Personal Identifiable Information (PII) check configuration on a column level.
-     * @param columnPii New Personal Identifiable Information (PII) checks configuration.
-     */
-    public void setColumnPii(ColumnPiiProfilingChecksSpec columnPii) {
-        this.setDirtyIf(!Objects.equals(this.columnPii, columnPii));
-        this.columnPii = columnPii;
-        this.propagateHierarchyIdToField(columnPii, "column_pii");
-    }
-
-    /**
-     * Returns the booleans check configuration on a column level.
-     * @return Boolean check configuration.
-     */
-    public ColumnBoolProfilingChecksSpec getColumnBool() {
-        return columnBool;
-    }
-
-    /**
-     * Sets the boolean check configuration on a column level.
-     * @param columnBool New boolean checks configuration.
-     */
-    public void setColumnBool(ColumnBoolProfilingChecksSpec columnBool) {
-        this.setDirtyIf(!Objects.equals(this.columnBool, columnBool));
-        this.columnBool = columnBool;
-        this.propagateHierarchyIdToField(columnBool, "column_bool");
-    }
-
-    /**
-     * Returns the datatype check configuration on a column level.
-     * @return Datatype check configuration.
-     */
-    public ColumnDatatypeProfilingChecksSpec getColumnDatatype() {
-        return columnDatatype;
-    }
-
-    /**
-     * Sets the datatype check configuration on a column level.
-     * @param columnDatatype New datatype checks configuration.
-     */
-    public void setColumnDatatype(ColumnDatatypeProfilingChecksSpec columnDatatype) {
-        this.setDirtyIf(!Objects.equals(this.columnDatatype, columnDatatype));
-        this.columnDatatype = columnDatatype;
-        this.propagateHierarchyIdToField(columnDatatype, "column_datatype");
-    }
-
-    /**
-     * Returns the anomaly check configuration on a column level.
-     * @return Anomaly check configuration.
-     */
-    public ColumnAnomalyProfilingChecksSpec getColumnAnomaly() {
-        return columnAnomaly;
-    }
-
-    /**
-     * Sets the anomaly check configuration on a column level.
-     * @param columnAnomaly New anomaly checks configuration.
-     */
-    public void setColumnAnomaly(ColumnAnomalyProfilingChecksSpec columnAnomaly) {
-        this.setDirtyIf(!Objects.equals(this.columnAnomaly, columnAnomaly));
-        this.columnAnomaly = columnAnomaly;
-        this.propagateHierarchyIdToField(columnAnomaly, "column_anomaly");
-    }
-
-    /**
-     * Returns the schema checks container on a column level.
-     * @return Schema checks container.
-     */
-    public ColumnSchemaProfilingChecksSpec getColumnSchema() {
-        return columnSchema;
-    }
-
-    /**
-     * Sets teh schema checks container for column level checks.
-     * @param columnSchema Schema checks container.
-     */
-    public void setColumnSchema(ColumnSchemaProfilingChecksSpec columnSchema) {
-        this.setDirtyIf(!Objects.equals(this.columnSchema, columnSchema));
-        this.columnSchema = columnSchema;
-        this.propagateHierarchyIdToField(columnSchema, "column_schema");
-=======
     public void setColumn(DefaultProfilingColumnObservabilityCheckSettingsSpec column) {
         this.setDirtyIf(!Objects.equals(this.column, column));
         this.column = column;
         this.propagateHierarchyIdToField(column, "column");
->>>>>>> 81f00af7
     }
 
     /**
@@ -420,86 +130,8 @@
      * @param dialectSettings Dialect settings, to decide if the checks are applicable.
      */
     public void applyOnTable(TableSpec targetTable, ProviderDialectSettings dialectSettings) {
-<<<<<<< HEAD
-        if (this.tableVolume != null && !this.tableVolume.isDefault()) {
-            this.getTableCheckCategories(targetTable).setVolume(this.tableVolume.deepClone());
-        }
-
-        if (this.tableAvailability != null && !this.tableAvailability.isDefault()) {
-            this.getTableCheckCategories(targetTable).setAvailability(this.tableAvailability.deepClone());
-        }
-
-        if (this.tableSchema != null && !this.tableSchema.isDefault()) {
-            this.getTableCheckCategories(targetTable).setSchema(this.tableSchema.deepClone());
-        }
-
-        for (ColumnSpec columnSpec : targetTable.getColumns().values()) {
-            applyOnColumn(columnSpec, dialectSettings);
-        }
-    }
-
-    /**
-     * Retrieves or creates and retrieves the check categories class on a column.
-     * @param targetColumn Target column.
-     * @return Check categories.
-     */
-    protected ColumnProfilingCheckCategoriesSpec getColumnCheckCategories(ColumnSpec targetColumn) {
-        ColumnProfilingCheckCategoriesSpec checkCategoriesSpec = targetColumn.getProfilingChecks();
-        if (checkCategoriesSpec == null) {
-            checkCategoriesSpec = new ColumnProfilingCheckCategoriesSpec();
-            targetColumn.setProfilingChecks(checkCategoriesSpec);
-        }
-
-        return checkCategoriesSpec;
-    }
-
-    /**
-     * Applies the checks on a target column, but only if the target column support that category of checks.
-     * Non-numeric column data types (detected by the dialect settings) will not have numeric sensors applied.
-     * @param targetColumn Target column.
-     * @param dialectSettings Dialect settings, to decide if the checks are applicable.
-     */
-    public void applyOnColumn(ColumnSpec targetColumn, ProviderDialectSettings dialectSettings) {
-        DataTypeCategory dataTypeCategory = dialectSettings.detectColumnType(targetColumn.getTypeSnapshot());
-
-        if (this.columnNulls != null && !this.columnNulls.isDefault()) {
-            this.getColumnCheckCategories(targetColumn).setNulls(this.columnNulls.deepClone());
-        }
-
-        if (this.columnNumeric != null && !this.columnNumeric.isDefault() && DataTypeCategory.isNumericType(dataTypeCategory)) {
-            this.getColumnCheckCategories(targetColumn).setNumeric(this.columnNumeric.deepClone());
-        }
-
-        if (this.columnStrings != null && !this.columnStrings.isDefault() && dataTypeCategory == DataTypeCategory.string) {
-            this.getColumnCheckCategories(targetColumn).setStrings(this.columnStrings.deepClone());
-        }
-
-        if (this.columnUniqueness != null && !this.columnUniqueness.isDefault()) {
-            this.getColumnCheckCategories(targetColumn).setUniqueness(this.columnUniqueness.deepClone());
-        }
-
-        if (this.columnDatetime != null && !this.columnDatetime.isDefault() && DataTypeCategory.hasDate(dataTypeCategory)) {
-            this.getColumnCheckCategories(targetColumn).setDatetime(this.columnDatetime.deepClone());
-        }
-
-        if (this.columnPii != null && !this.columnPii.isDefault() && dataTypeCategory == DataTypeCategory.string) {
-            this.getColumnCheckCategories(targetColumn).setPii(this.columnPii.deepClone());
-        }
-
-        if (this.columnBool != null && !this.columnBool.isDefault() && dataTypeCategory == DataTypeCategory.bool) {
-            this.getColumnCheckCategories(targetColumn).setBool(this.columnBool.deepClone());
-        }
-
-        if (this.columnDatatype != null && !this.columnDatatype.isDefault() && dataTypeCategory == DataTypeCategory.string) {
-            this.getColumnCheckCategories(targetColumn).setDatatype(this.columnDatatype.deepClone());
-        }
-
-        if (this.columnAnomaly != null && !this.columnAnomaly.isDefault() && DataTypeCategory.isNumericType(dataTypeCategory)) {
-            this.getColumnCheckCategories(targetColumn).setAnomaly(this.columnAnomaly.deepClone());
-=======
         if (this.table != null && !this.table.isDefault()) {
             this.table.applyOnTable(targetTable, dialectSettings);
->>>>>>> 81f00af7
         }
 
         if (this.column != null && !this.column.isDefault()) {
@@ -508,72 +140,4 @@
             }
         }
     }
-
-    /**
-     * Returns the type of checks (profiling, recurring, partitioned).
-     *
-     * @return Check type.
-     */
-    @Override
-    @JsonIgnore
-    public CheckType getCheckType() {
-        return null;
-    }
-
-    /**
-     * Returns the time scale for recurring and partitioned checks (daily, monthly, etc.).
-     * Profiling checks do not have a time scale and return null.
-     *
-     * @return Time scale (daily, monthly, ...).
-     */
-    @Override
-    @JsonIgnore
-    public CheckTimeScale getCheckTimeScale() {
-        return null;
-    }
-
-    /**
-     * Returns the check target, where the check could be applied.
-     *
-     * @return Check target, "table" or "column".
-     */
-    @Override
-    @JsonIgnore
-    public CheckTarget getCheckTarget() {
-        return null;
-    }
-
-    /**
-     * Returns the name of the cron expression that is used to schedule checks in this check root object.
-     *
-     * @return Recurring schedule group (named schedule) that is used to schedule the checks in this root.
-     */
-    @Override
-    @JsonIgnore
-    public CheckRunRecurringScheduleGroup getSchedulingGroup() {
-        return null;
-    }
-
-    /**
-     * Returns the comparisons container for table comparison checks, indexed by the reference table configuration name.
-     *
-     * @return Table comparison container.
-     */
-    @Override
-    @JsonIgnore
-    public AbstractComparisonCheckCategorySpecMap<?> getComparisons() {
-        return null;
-    }
-
-    /**
-     * Returns time series configuration for the given group of checks.
-     *
-     * @param tableSpec Parent table specification - used to get the details about the time partitioning column.
-     * @return Time series configuration.
-     */
-    @Override
-    @JsonIgnore
-    public TimeSeriesConfigurationSpec getTimeSeriesConfiguration(TableSpec tableSpec) {
-        return null;
-    }
 }
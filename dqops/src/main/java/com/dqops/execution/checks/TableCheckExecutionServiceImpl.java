--- conflicted
+++ resolved
@@ -21,11 +21,7 @@
 import com.dqops.checks.comparison.AbstractColumnComparisonCheckCategorySpec;
 import com.dqops.checks.comparison.AbstractComparisonCheckCategorySpec;
 import com.dqops.checks.custom.CustomCheckSpec;
-<<<<<<< HEAD
-import com.dqops.checks.defaults.services.DefaultObservabilityConfigurationService;
-=======
 import com.dqops.checks.defaults.DefaultObservabilityConfigurationService;
->>>>>>> 2e3e2090
 import com.dqops.connectors.ConnectionProvider;
 import com.dqops.connectors.ConnectionProviderRegistry;
 import com.dqops.connectors.ProviderDialectSettings;
@@ -194,11 +190,7 @@
 
         TableSpec originalTableSpec = targetTable.getSpec();
         TableSpec tableSpec = originalTableSpec.deepClone();
-<<<<<<< HEAD
-        this.defaultObservabilityConfigurationService.applyDefaultChecksOnTableAndColumns(tableSpec, connectionWrapper.getSpec(), userHome);
-=======
         this.defaultObservabilityConfigurationService.applyDefaultChecksOnTableAndColumns(connectionWrapper.getSpec(), tableSpec, userHome);
->>>>>>> 2e3e2090
         // TODO: before applying default checks, we could look into the filters, if the run check filters are selective (one column, or one check), we could use
         // a different variant of applying default checks, or pass the CheckSearchFilters object to the defaultObservabilityConfigurationService
 

/*
 * Copyright © 2021 DQOps (support@dqops.com)
 *
 * Licensed under the Apache License, Version 2.0 (the "License");
 * you may not use this file except in compliance with the License.
 * You may obtain a copy of the License at
 *
 *     http://www.apache.org/licenses/LICENSE-2.0
 *
 * Unless required by applicable law or agreed to in writing, software
 * distributed under the License is distributed on an "AS IS" BASIS,
 * WITHOUT WARRANTIES OR CONDITIONS OF ANY KIND, either express or implied.
 * See the License for the specific language governing permissions and
 * limitations under the License.
 */
package com.dqops.metadata.id;

import com.dqops.checks.AbstractCheckCategorySpec;
import com.dqops.checks.AbstractCheckSpec;
import com.dqops.checks.AbstractRootChecksContainerSpec;
import com.dqops.checks.column.partitioned.ColumnPartitionedChecksRootSpec;
import com.dqops.checks.column.monitoring.ColumnMonitoringChecksRootSpec;
import com.dqops.checks.comparison.AbstractComparisonCheckCategorySpecMap;
import com.dqops.checks.custom.CustomCategoryCheckSpecMap;
import com.dqops.checks.custom.CustomCheckSpecMap;
import com.dqops.checks.defaults.DefaultObservabilityCheckSettingsSpec;
import com.dqops.checks.defaults.DefaultProfilingObservabilityCheckSettingsSpec;
import com.dqops.checks.defaults.DefaultDailyMonitoringObservabilityCheckSettingsSpec;
import com.dqops.checks.defaults.DefaultMonthlyMonitoringObservabilityCheckSettingsSpec;
import com.dqops.checks.table.partitioned.TablePartitionedChecksRootSpec;
import com.dqops.metadata.comparisons.TableComparisonConfigurationSpec;
import com.dqops.metadata.comparisons.TableComparisonConfigurationSpecMap;
import com.dqops.metadata.comparisons.TableComparisonGroupingColumnsPairSpec;
import com.dqops.metadata.comparisons.TableComparisonGroupingColumnsPairsListSpec;
import com.dqops.metadata.incidents.ConnectionIncidentGroupingSpec;
import com.dqops.checks.table.monitoring.TableMonitoringChecksSpec;
import com.dqops.metadata.comments.CommentSpec;
import com.dqops.metadata.comments.CommentsListSpec;
import com.dqops.metadata.dashboards.*;
import com.dqops.metadata.definitions.checks.CheckDefinitionListImpl;
import com.dqops.metadata.definitions.checks.CheckDefinitionSpec;
import com.dqops.metadata.definitions.checks.CheckDefinitionWrapperImpl;
import com.dqops.metadata.definitions.rules.RuleDefinitionList;
import com.dqops.metadata.definitions.rules.RuleDefinitionSpec;
import com.dqops.metadata.definitions.rules.RuleDefinitionWrapper;
import com.dqops.metadata.definitions.sensors.*;
import com.dqops.metadata.dqohome.DqoHomeImpl;
import com.dqops.metadata.fields.ParameterDefinitionSpec;
import com.dqops.metadata.fields.ParameterDefinitionsListSpec;
import com.dqops.metadata.fileindices.FileIndexListImpl;
import com.dqops.metadata.fileindices.FileIndexSpec;
import com.dqops.metadata.fileindices.FileIndexWrapperImpl;
import com.dqops.metadata.groupings.DataGroupingDimensionSpec;
import com.dqops.metadata.groupings.DataGroupingConfigurationSpec;
import com.dqops.metadata.groupings.DataGroupingConfigurationSpecMap;
import com.dqops.metadata.timeseries.TimeSeriesConfigurationSpec;
import com.dqops.metadata.incidents.IncidentWebhookNotificationsSpec;
import com.dqops.metadata.incidents.TableIncidentGroupingSpec;
import com.dqops.metadata.scheduling.MonitoringScheduleSpec;
import com.dqops.metadata.scheduling.MonitoringSchedulesSpec;
import com.dqops.metadata.settings.SettingsSpec;
import com.dqops.metadata.sources.*;
import com.dqops.metadata.userhome.UserHome;
import com.dqops.rules.AbstractRuleParametersSpec;
import com.dqops.rules.RuleTimeWindowSettingsSpec;
import com.dqops.sensors.AbstractSensorParametersSpec;
import com.dqops.statistics.AbstractRootStatisticsCollectorsContainerSpec;
import com.dqops.statistics.AbstractStatisticsCollectorCategorySpec;
import com.dqops.statistics.AbstractStatisticsCollectorSpec;


/**
 * Hierarchy node visitor (for the visitor design pattern) whose "accept" methods return a result.
 * @param <P> Accept parameter type.
 * @param <R> Result type of the "accept" method.
 */
public interface HierarchyNodeResultVisitor<P, R> {
    /**
     * Accepts a user home.
     *
     * @param userHome  User home instance.
     * @param parameter Additional parameter.
     * @return Accept's result.
     */
    R accept(UserHome userHome, P parameter);

    /**
     * Accepts a list of connections.
     *
     * @param connectionList List of connections.
     * @param parameter      Additional parameter.
     * @return Accept's result.
     */
    R accept(ConnectionList connectionList, P parameter);

    /**
     * Accepts a connection wrapper (lazy loader).
     *
     * @param connectionWrapper Connection wrapper.
     * @param parameter         Additional parameter.
     * @return Accept's result.
     */
    R accept(ConnectionWrapper connectionWrapper, P parameter);

    /**
     * Accept a connection spec.
     *
     * @param connectionSpec Connection spec.
     * @param parameter      Additional parameter.
     * @return Accept's result.
     */
    R accept(ConnectionSpec connectionSpec, P parameter);

    /**
     * Accepts a collection of tables inside a connection.
     *
     * @param tableList Table list.
     * @param parameter Additional parameter.
     * @return Accept's result.
     */
    R accept(TableList tableList, P parameter);

    /**
     * Accepts a table wrapper (lazy loader).
     *
     * @param tableWrapper Table wrapper.
     * @param parameter    Additional parameter.
     * @return Accept's result.
     */
    R accept(TableWrapper tableWrapper, P parameter);

    /**
     * Accepts a table specification.
     *
     * @param tableSpec Table specification.
     * @param parameter Additional parameter.
     * @return Accept's result.
     */
    R accept(TableSpec tableSpec, P parameter);

    /**
     * Accepts a column collection (map).
     *
     * @param columnSpecMap Column collection.
     * @param parameter     Additional parameter.
     * @return Accept's result.
     */
    R accept(ColumnSpecMap columnSpecMap, P parameter);

    /**
     * Accepts a column specification.
     *
     * @param columnSpec Column specification.
     * @param parameter  Additional parameter.
     * @return Accept's result.
     */
    R accept(ColumnSpec columnSpec, P parameter);

    /**
     * Accepts a column data type snapshot.
     *
     * @param columnTypeSnapshotSpec Column data type snapshot specification.
     * @param parameter              Additional parameter.
     * @return Accept's result.
     */
    R accept(ColumnTypeSnapshotSpec columnTypeSnapshotSpec, P parameter);

    /**
     * Accepts a label set specification.
     *
     * @param strings   Label set.
     * @param parameter Additional parameter.
     * @return Accept's result.
     */
    R accept(LabelSetSpec strings, P parameter);

    /**
     * Accepts a rule parameters (abstract).
     *
     * @param abstractRuleParametersSpec Base class for rule parameters.
     * @param parameter                  Additional parameter.
     * @return Accept's result.
     */
    R accept(AbstractRuleParametersSpec abstractRuleParametersSpec, P parameter);

    /**
     * Accepts any sensor specification (sensor call parameters).
     *
     * @param abstractSensorParameters Sensor specification (parameters).
     * @param parameter                Additional parameter.
     * @return Accept's result.
     */
    R accept(AbstractSensorParametersSpec abstractSensorParameters, P parameter);

    /**
     * Accepts a list of sensor definitions.
     *
     * @param sensorDefinitionWrappers Sensor definitions list.
     * @param parameter                Additional parameter.
     * @return Accept's result.
     */
    R accept(SensorDefinitionList sensorDefinitionWrappers, P parameter);

    /**
     * Accepts a sensor definition wrapper.
     *
     * @param sensorDefinitionWrapper Sensor definition wrapper.
     * @param parameter               Additional parameter.
     * @return Accept's result.
     */
    R accept(SensorDefinitionWrapper sensorDefinitionWrapper, P parameter);

    /**
     * Accepts a sensor definition specification.
     *
     * @param sensorDefinitionSpec Sensor definition.
     * @param parameter            Additional parameter.
     * @return Accept's result.
     */
    R accept(SensorDefinitionSpec sensorDefinitionSpec, P parameter);

    /**
     * Accepts a list of sensor definitions for different providers.
     *
     * @param providerSensorDefinitionList List of sensor definitions per provider.
     * @param parameter                    Additional parameter.
     * @return Accept's result.
     */
    R accept(ProviderSensorDefinitionList providerSensorDefinitionList, P parameter);

    /**
     * Accepts a provider specific sensor definition wrapper (lazy loader).
     *
     * @param providerSensorDefinitionWrapper Provider specific table wrapper.
     * @param parameter                       Additional parameter.
     * @return Accept's result.
     */
    R accept(ProviderSensorDefinitionWrapper providerSensorDefinitionWrapper, P parameter);

    /**
     * Accepts a provider specific sensor definition.
     *
     * @param providerSensorDefinitionSpec Provider specific sensor definition.
     * @param parameter                    Additional parameter.
     * @return Accept's result.
     */
    R accept(ProviderSensorDefinitionSpec providerSensorDefinitionSpec, P parameter);

    /**
     * Accepts a wrapper (lazy loader) for a custom rule definition.
     *
     * @param ruleDefinitionWrapper Custom rule wrapper.
     * @param parameter             Additional Additional visitor's parameter.
     * @return Accept's result.
     */
    R accept(RuleDefinitionWrapper ruleDefinitionWrapper, P parameter);

    /**
     * Accepts a custom rule definition wrapper list that stores a list of custom rules.
     *
     * @param ruleDefinitionList Custom rule list.
     * @param parameter          Additional visitor's parameter.
     * @return Accept's result.
     */
    R accept(RuleDefinitionList ruleDefinitionList, P parameter);

    /**
     * Accepts a dqo.io home root node with the DQO_HOME built-in definitions.
     *
     * @param dqoHome   Dqo home root.
     * @param parameter Additional visitor's parameter.
     * @return Accept's result.
     */
    R accept(DqoHomeImpl dqoHome, P parameter);

    /**
     * Accepts a custom rule definition specification. Those are the rule requirements.
     *
     * @param ruleDefinitionSpec Rule definition specification.
     * @param parameter          Additional visitor's parameter.
     * @return Accept's result.
     */
    R accept(RuleDefinitionSpec ruleDefinitionSpec, P parameter);

    /**
     * Accepts a time series configuration specification on a table level.
     *
     * @param timeSeriesConfigurationSpec Time series specification.
     * @param parameter                   Additional visitor's parameter.
     * @return Accept's result.
     */
    R accept(TimeSeriesConfigurationSpec timeSeriesConfigurationSpec, P parameter);

    /**
     * Accepts a data groupings configuration specification on a table level.
     *
     * @param dataGroupingConfigurationSpec Data groupings configuration specification.
     * @param parameter                     Additional visitor's parameter.
     * @return Accept's result.
     */
    R accept(DataGroupingConfigurationSpec dataGroupingConfigurationSpec, P parameter);

    /**
     * Accepts a table owner specification on a table level.
     *
     * @param tableOwnerSpec Table owner specification.
     * @param parameter      Additional visitor's parameter.
     * @return Accept's result.
     */
    R accept(TableOwnerSpec tableOwnerSpec, P parameter);

    /**
     * Accepts a comment specification.
     *
     * @param commentSpec Single comment entry.
     * @param parameter   Additional visitor's parameter.
     * @return Accept's result.
     */
    R accept(CommentSpec commentSpec, P parameter);

    /**
     * Accepts a list of comments specification.
     *
     * @param commentSpecs List of comments.
     * @param parameter    Additional visitor's parameter.
     * @return Accept's result.
     */
    R accept(CommentsListSpec commentSpecs, P parameter);

    /**
     * Accepts a configuration of a single data grouping dimension.
     *
     * @param dataGroupingDimensionSpec Data grouping mapping specification.
     * @param parameter                 Additional visitor's parameter.
     * @return Accept's result.
     */
    R accept(DataGroupingDimensionSpec dataGroupingDimensionSpec, P parameter);

    /**
     * Accepts a provider specific connection specification nested specification.
     *
     * @param providerParametersSpec Provider specific configuration.
     * @param parameter              Additional visitor's parameter.
     * @return Accept's result.
     */
    R accept(BaseProviderParametersSpec providerParametersSpec, P parameter);

    /**
     * Accepts a rule time window configuration. This configuration is used on a rule threshold and in the sensor definition.
     *
     * @param ruleTimeWindowSettingsSpec Rule time window settings.
     * @param parameter                  Additional visitor's parameter.
     * @return Accept's result.
     */
    R accept(RuleTimeWindowSettingsSpec ruleTimeWindowSettingsSpec, P parameter);

    /**
     * Accepts a settings specific specification.
     *
     * @param settingsSpec Settings specific configuration.
     * @param parameter    Additional visitor's parameter.
     * @return Accept's result.
     */
    R accept(SettingsSpec settingsSpec, P parameter);

    /**
     * Accepts a file index list.
     *
     * @param fileIndexWrappers File index list.
     * @param parameter         Additional visitor's parameter.
     * @return Accept's result.
     */
    R accept(FileIndexListImpl fileIndexWrappers, P parameter);

    /**
     * Accepts a file index specification.
     *
     * @param fileIndexSpec File index specification.
     * @param parameter     Additional visitor's parameter.
     * @return Accept's result.
     */
    R accept(FileIndexSpec fileIndexSpec, P parameter);

    /**
     * Accepts a file index wrapper.
     *
     * @param fileIndexWrapper File index wrapper.
     * @param parameter        Additional visitor's parameter.
     * @return Accept's result.
     */
    R accept(FileIndexWrapperImpl fileIndexWrapper, P parameter);

    /**
<<<<<<< HEAD
     * Accepts a recurring schedule specification, it is the cron expression how to schedule the job.
     *
     * @param recurringScheduleSpec Recurring schedule.
     * @param parameter             Additional visitor's parameter.
=======
     * Accepts a monitoring schedule specification, it is the cron expression how to schedule the job.
     * @param monitoringScheduleSpec Monitoring schedule.
     * @param parameter Additional visitor's parameter.
>>>>>>> 40976896
     * @return Accept's result.
     */
    R accept(MonitoringScheduleSpec monitoringScheduleSpec, P parameter);

    /**
     * Accepts a parameter definition specification, it describes a single parameter for custom sensors and rules.
     *
     * @param parameterDefinitionSpec Parameter definition specification.
     * @param parameter               Additional visitor's parameter.
     * @return Accept's result.
     */
    R accept(ParameterDefinitionSpec parameterDefinitionSpec, P parameter);

    /**
     * Accepts a list of parameter definitions, it describes all parameters for custom sensors and rules.
     *
     * @param parameterDefinitionSpecs Parameter definitions list.
     * @param parameter                Additional visitor's parameter.
     * @return Accept's result.
     */
    R accept(ParameterDefinitionsListSpec parameterDefinitionSpecs, P parameter);

    /**
     * Accepts a base class for all data quality checks.
     *
     * @param checkSpec Data quality check instance.
     * @param parameter Additional visitor's parameter.
     * @return Accept's result.
     */
    R accept(AbstractCheckSpec<?, ?, ?, ?> checkSpec, P parameter);

    /**
     * Accepts a container of categories of data quality checks.
     *
     * @param checksContainerSpec Container of data quality checks that has nested categories (and categories contain checks).
     * @param parameter           Additional visitor's parameter.
     * @return Accept's result.
     */
    R accept(AbstractRootChecksContainerSpec checksContainerSpec, P parameter);

    /**
     * Accepts a container of data quality checks for a single category.
     *
     * @param abstractCheckCategorySpec Container of data quality checks for a single category.
     * @param parameter                 Additional visitor's parameter.
     * @return Accept's result.
     */
    R accept(AbstractCheckCategorySpec abstractCheckCategorySpec, P parameter);

    /**
<<<<<<< HEAD
     * Accepts a container of table level recurring checks (daily, monthly, etc.)
     *
     * @param tableRecurringChecksSpec Table level recurring checks container.
     * @param parameter                Additional visitor's parameter.
=======
     * Accepts a container of table level monitoring checks (daily, monthly, etc.)
     * @param tableMonitoringChecksSpec Table level monitoring checks container.
     * @param parameter Additional visitor's parameter.
>>>>>>> 40976896
     * @return Accept's result.
     */
    R accept(TableMonitoringChecksSpec tableMonitoringChecksSpec, P parameter);

    /**
     * Accepts a container of table level partitioned checks (daily, monthly, etc.)
     *
     * @param tablePartitionedChecksRootSpec Table level partitioned checks container.
     * @param parameter                      Additional visitor's parameter.
     * @return Accept's result.
     */
    R accept(TablePartitionedChecksRootSpec tablePartitionedChecksRootSpec, P parameter);

    /**
<<<<<<< HEAD
     * Accepts a container of column level recurring checks (daily, monthly, etc.)
     *
     * @param columnRecurringChecksRootSpec Column level recurring checks container.
     * @param parameter                     Additional visitor's parameter.
=======
     * Accepts a container of column level monitoring checks (daily, monthly, etc.)
     * @param columnMonitoringChecksRootSpec Column level monitoring checks container.
     * @param parameter Additional visitor's parameter.
>>>>>>> 40976896
     * @return Accept's result.
     */
    R accept(ColumnMonitoringChecksRootSpec columnMonitoringChecksRootSpec, P parameter);

    /**
     * Accepts a container of column level partitioned checks (daily, monthly, etc.)
     *
     * @param columnPartitionedChecksRootSpec Column level partitioned checks container.
     * @param parameter                       Additional visitor's parameter.
     * @return Accept's result.
     */
    R accept(ColumnPartitionedChecksRootSpec columnPartitionedChecksRootSpec, P parameter);

    /**
     * Accepts a container of timestamp related columns on a table level.
     *
     * @param timestampColumnsSpec Configuration of timestamp related columns.
     * @param parameter            Additional visitor's parameter.
     * @return Accept's result.
     */
    R accept(TimestampColumnsSpec timestampColumnsSpec, P parameter);

    /**
     * Accepts a map (hashtable) of named data groupings mappings.
     *
     * @param dataGroupingConfigurationSpecMap Data groupings mappings map.
     * @param parameter                        Additional visitor's parameter.
     * @return Accept's result.
     */
    R accept(DataGroupingConfigurationSpecMap dataGroupingConfigurationSpecMap, P parameter);

    /**
     * Accepts a profiler check instance.
     *
     * @param profileSpec Profiler instance.
     * @param parameter   Additional visitor's parameter.
     * @return Accept's result.
     */
    R accept(AbstractStatisticsCollectorSpec<?> profileSpec, P parameter);

    /**
     * Accepts a container of profiling checks (a profiling category) instance.
     *
     * @param profileCategorySpec Profiling category instance that contains profilers.
     * @param parameter           Additional visitor's parameter.
     * @return Accept's result.
     */
    R accept(AbstractStatisticsCollectorCategorySpec profileCategorySpec, P parameter);

    /**
     * Accepts a root container of profiling checks (a profiling category) instance.
     *
     * @param rootProfilerContainerSpec Profiling root container instance that contains profilers.
     * @param parameter                 Additional visitor's parameter.
     * @return Accept's result.
     */
    R accept(AbstractRootStatisticsCollectorsContainerSpec rootProfilerContainerSpec, P parameter);

    /**
     * Accepts a dashboard configuration object.
     *
     * @param dashboardSpec Dashboard configuration.
     * @param parameter     Additional visitor's parameter.
     * @return Accept's result.
     */
    R accept(DashboardSpec dashboardSpec, P parameter);

    /**
     * Accepts a list of dashboard configuration objects.
     *
     * @param dashboardListSpec Dashboard configuration objects.
     * @param parameter         Additional visitor's parameter.
     * @return Accept's result.
     */
    R accept(DashboardListSpec dashboardListSpec, P parameter);

    /**
     * Accepts a folder with a list of dashboards.
     *
     * @param dashboardsFolderSpec Dashboard folder.
     * @param parameter            Additional visitor's parameter.
     * @return Accept's result.
     */
    R accept(DashboardsFolderSpec dashboardsFolderSpec, P parameter);

    /**
     * Accepts a list of dashboard folders.
     *
     * @param dashboardsFolderSpecs List of dashboard folders.
     * @param parameter             Additional visitor's parameter.
     * @return Accept's result.
     */
    R accept(DashboardsFolderListSpec dashboardsFolderSpecs, P parameter);

    /**
     * Accepts a list of dashboards definitions wrapper.
     *
     * @param dashboardDefinitionWrapper List of dashboards definitions wrapper.
     * @param parameter                  Additional visitor's parameter.
     * @return Accept's result.
     */
    R accept(DashboardFolderListSpecWrapperImpl dashboardDefinitionWrapper, P parameter);

    /**
     * Accepts a container of schedules, divided by the time range.
<<<<<<< HEAD
     *
     * @param recurringSchedulesSpec Container of schedule categories.
     * @param parameter              Additional visitor's parameter.
=======
     * @param monitoringSchedulesSpec Container of schedule categories.
     * @param parameter Additional visitor's parameter.
>>>>>>> 40976896
     * @return Accept's result.
     */
    R accept(MonitoringSchedulesSpec monitoringSchedulesSpec, P parameter);

    /**
     * Accepts a configuration of incremental partition checks.
     *
     * @param partitionIncrementalTimeWindowSpec Configuration of incremental partition checks.
     * @param parameter                          Additional visitor's parameter.
     * @return Accept's result.
     */
    R accept(PartitionIncrementalTimeWindowSpec partitionIncrementalTimeWindowSpec, P parameter);

    /**
     * Accepts a dictionary of custom checks. The keys must be names of configured custom checks.
     *
     * @param customCheckSpecMap Dictionary of custom checks.
     * @param parameter          Additional visitor's parameter.
     * @return Accept's result.
     */
    R accept(CustomCheckSpecMap customCheckSpecMap, P parameter);

    /**
     * Accepts a dictionary of custom checks configured as a child of a category.
     * @param customCategoryCheckSpecMap Dictionary of custom checks at a category level.
     * @param parameter Visitor's parameter.
     * @return Accept's result.
     */
    R accept(CustomCategoryCheckSpecMap customCategoryCheckSpecMap, P parameter);

    /**
     * Accepts a definition of a custom check.
     *
     * @param checkDefinitionSpec Custom check specification.
     * @param parameter           Additional visitor's parameter.
     * @return Accept's result.
     */
    R accept(CheckDefinitionSpec checkDefinitionSpec, P parameter);

    /**
     * Accepts a wrapper for a definition of a custom check.
     *
     * @param checkDefinitionWrapper Custom check specification wrapper.
     * @param parameter              Additional visitor's parameter.
     * @return Accept's result.
     */
    R accept(CheckDefinitionWrapperImpl checkDefinitionWrapper, P parameter);

    /**
     * Accepts a list of custom checks.
     *
     * @param checkDefinitionWrappers Custom check list.
     * @param parameter               Additional visitor's parameter.
     * @return Accept's result.
     */
    R accept(CheckDefinitionListImpl checkDefinitionWrappers, P parameter);

    /**
     * Accepts an incident grouping configuration.
     *
     * @param connectionIncidentGroupingSpec Incident grouping configuration.
     * @param parameter                      Additional visitor's parameter.
     * @return Accept's result.
     */
    R accept(ConnectionIncidentGroupingSpec connectionIncidentGroupingSpec, P parameter);

    /**
     * Accepts an incident notifications using webhooks configuration.
     *
     * @param incidentWebhookNotificationsSpec Webhooks for incident notifications.
     * @param parameter                        Additional visitor's parameter.
     * @return Accept's result.
     */
    R accept(IncidentWebhookNotificationsSpec incidentWebhookNotificationsSpec, P parameter);

    /**
     * Accepts an incident configuration on a table level.
     *
     * @param tableIncidentGroupingSpec Incident grouping configuration.
     * @param parameter                 Additional visitor's parameter.
     * @return Accept's result.
     */
    R accept(TableIncidentGroupingSpec tableIncidentGroupingSpec, P parameter);

    /**
     * Accepts a description of the reference table to which the current table is compared.
     *
     * @param tableComparisonConfigurationSpec Reference table specification.
     * @param parameter                        Additional visitor's parameter.
     * @return Accept's result.
     */
    R accept(TableComparisonConfigurationSpec tableComparisonConfigurationSpec, P parameter);

    /**
     * Accepts a dictionary of reference table comparisons.
     *
     * @param tableComparisonConfigurationSpecMap Dictionary of reference table comparisons.
     * @param parameter                           Visitor's parameter.
     * @return Accept's result.
     */
    R accept(TableComparisonConfigurationSpecMap tableComparisonConfigurationSpecMap, P parameter);

    /**
     * Accepts a map of comparison checks for a named comparison.
     *
     * @param abstractComparisonCheckCategorySpecMap Comparison map with checks.
     * @param parameter                              Visitor's parameter.
     * @return Accept's result.
     */
    R accept(AbstractComparisonCheckCategorySpecMap<?> abstractComparisonCheckCategorySpecMap, P parameter);

    /**
     * Accepts a configuration of default observability checks to enable on new tables and columns.
     *
     * @param defaultObservabilityCheckSettingsSpec Default configuration of observability checks.
     * @param parameter                             Visitor's parameter.
     * @return Accept's result.
     */
    R accept(DefaultObservabilityCheckSettingsSpec defaultObservabilityCheckSettingsSpec, P parameter);

    /**
     * Accepts a configuration of default observability checks to enable on new tables and columns.
     *
     * @param defaultProfilingObservabilityCheckSettingsSpec Default configuration of observability checks.
     * @param parameter                                      Visitor's parameter.
     * @return Accept's result.
     */
    R accept(DefaultProfilingObservabilityCheckSettingsSpec defaultProfilingObservabilityCheckSettingsSpec, P parameter);

    /**
     * Accepts a configuration of default observability checks to enable on new tables and columns.
<<<<<<< HEAD
     *
     * @param defaultDailyRecurringObservabilityCheckSettingsSpec Default configuration of observability checks.
     * @param parameter                                           Visitor's parameter.
=======
     * @param defaultDailyMonitoringObservabilityCheckSettingsSpec Default configuration of observability checks.
     * @param parameter Visitor's parameter.
>>>>>>> 40976896
     * @return Accept's result.
     */

    R accept(DefaultDailyMonitoringObservabilityCheckSettingsSpec defaultDailyMonitoringObservabilityCheckSettingsSpec, P parameter);

    /**
     * Accepts a configuration of default observability checks to enable on new tables and columns.
<<<<<<< HEAD
     *
     * @param defaultMonthlyRecurringObservabilityCheckSettingsSpec Default configuration of observability checks.
     * @param parameter                                             Visitor's parameter.
=======
     * @param defaultMonthlyMonitoringObservabilityCheckSettingsSpec Default configuration of observability checks.
     * @param parameter Visitor's parameter.
>>>>>>> 40976896
     * @return Accept's result.
     */
    R accept(DefaultMonthlyMonitoringObservabilityCheckSettingsSpec defaultMonthlyMonitoringObservabilityCheckSettingsSpec, P parameter);

    /**
     * Accepts a configuration of a pair of column names that are used for joining and grouping.
     *
     * @param tableComparisonGroupingColumnsPairSpec Configuration of a pair of columns used for grouping and joining in table comparison checks.
     * @param parameter                              Visitor's parameter.
     * @return Accept's result.
     */
    R accept(TableComparisonGroupingColumnsPairSpec tableComparisonGroupingColumnsPairSpec, P parameter);

    /**
     * Accepts a list of a pair of column names that are used for joining and grouping.
     *
     * @param tableComparisonGroupingColumnsPairSpecs A list of a pairs of columns used for grouping and joining in table comparison checks.
     * @param parameter                               Visitor's parameter.
     * @return Accept's result.
     */
    R accept(TableComparisonGroupingColumnsPairsListSpec tableComparisonGroupingColumnsPairSpecs, P parameter);
}<|MERGE_RESOLUTION|>--- conflicted
+++ resolved
@@ -391,16 +391,9 @@
     R accept(FileIndexWrapperImpl fileIndexWrapper, P parameter);
 
     /**
-<<<<<<< HEAD
-     * Accepts a recurring schedule specification, it is the cron expression how to schedule the job.
-     *
-     * @param recurringScheduleSpec Recurring schedule.
-     * @param parameter             Additional visitor's parameter.
-=======
      * Accepts a monitoring schedule specification, it is the cron expression how to schedule the job.
      * @param monitoringScheduleSpec Monitoring schedule.
-     * @param parameter Additional visitor's parameter.
->>>>>>> 40976896
+     * @param parameter             Additional visitor's parameter.
      * @return Accept's result.
      */
     R accept(MonitoringScheduleSpec monitoringScheduleSpec, P parameter);
@@ -451,16 +444,9 @@
     R accept(AbstractCheckCategorySpec abstractCheckCategorySpec, P parameter);
 
     /**
-<<<<<<< HEAD
-     * Accepts a container of table level recurring checks (daily, monthly, etc.)
-     *
-     * @param tableRecurringChecksSpec Table level recurring checks container.
-     * @param parameter                Additional visitor's parameter.
-=======
      * Accepts a container of table level monitoring checks (daily, monthly, etc.)
      * @param tableMonitoringChecksSpec Table level monitoring checks container.
-     * @param parameter Additional visitor's parameter.
->>>>>>> 40976896
+     * @param parameter                Additional visitor's parameter.
      * @return Accept's result.
      */
     R accept(TableMonitoringChecksSpec tableMonitoringChecksSpec, P parameter);
@@ -475,16 +461,9 @@
     R accept(TablePartitionedChecksRootSpec tablePartitionedChecksRootSpec, P parameter);
 
     /**
-<<<<<<< HEAD
-     * Accepts a container of column level recurring checks (daily, monthly, etc.)
-     *
-     * @param columnRecurringChecksRootSpec Column level recurring checks container.
-     * @param parameter                     Additional visitor's parameter.
-=======
      * Accepts a container of column level monitoring checks (daily, monthly, etc.)
      * @param columnMonitoringChecksRootSpec Column level monitoring checks container.
-     * @param parameter Additional visitor's parameter.
->>>>>>> 40976896
+     * @param parameter                     Additional visitor's parameter.
      * @return Accept's result.
      */
     R accept(ColumnMonitoringChecksRootSpec columnMonitoringChecksRootSpec, P parameter);
@@ -590,14 +569,8 @@
 
     /**
      * Accepts a container of schedules, divided by the time range.
-<<<<<<< HEAD
-     *
-     * @param recurringSchedulesSpec Container of schedule categories.
+     * @param monitoringSchedulesSpec Container of schedule categories.
      * @param parameter              Additional visitor's parameter.
-=======
-     * @param monitoringSchedulesSpec Container of schedule categories.
-     * @param parameter Additional visitor's parameter.
->>>>>>> 40976896
      * @return Accept's result.
      */
     R accept(MonitoringSchedulesSpec monitoringSchedulesSpec, P parameter);
@@ -729,14 +702,8 @@
 
     /**
      * Accepts a configuration of default observability checks to enable on new tables and columns.
-<<<<<<< HEAD
-     *
-     * @param defaultDailyRecurringObservabilityCheckSettingsSpec Default configuration of observability checks.
+     * @param defaultDailyMonitoringObservabilityCheckSettingsSpec Default configuration of observability checks.
      * @param parameter                                           Visitor's parameter.
-=======
-     * @param defaultDailyMonitoringObservabilityCheckSettingsSpec Default configuration of observability checks.
-     * @param parameter Visitor's parameter.
->>>>>>> 40976896
      * @return Accept's result.
      */
 
@@ -744,14 +711,8 @@
 
     /**
      * Accepts a configuration of default observability checks to enable on new tables and columns.
-<<<<<<< HEAD
-     *
-     * @param defaultMonthlyRecurringObservabilityCheckSettingsSpec Default configuration of observability checks.
+     * @param defaultMonthlyMonitoringObservabilityCheckSettingsSpec Default configuration of observability checks.
      * @param parameter                                             Visitor's parameter.
-=======
-     * @param defaultMonthlyMonitoringObservabilityCheckSettingsSpec Default configuration of observability checks.
-     * @param parameter Visitor's parameter.
->>>>>>> 40976896
      * @return Accept's result.
      */
     R accept(DefaultMonthlyMonitoringObservabilityCheckSettingsSpec defaultMonthlyMonitoringObservabilityCheckSettingsSpec, P parameter);

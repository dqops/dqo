package com.dqops.metadata.sources.fileformat;

import com.dqops.connectors.duckdb.DuckdbSourceFilesType;
import com.dqops.metadata.basespecs.AbstractSpec;
import com.dqops.metadata.id.ChildHierarchyNodeFieldMap;
import com.dqops.metadata.id.ChildHierarchyNodeFieldMapImpl;
import com.dqops.metadata.id.HierarchyNodeResultVisitor;
import com.dqops.utils.serialization.IgnoreEmptyYamlSerializer;
import com.fasterxml.jackson.annotation.JsonInclude;
import com.fasterxml.jackson.annotation.JsonPropertyDescription;
import com.fasterxml.jackson.databind.PropertyNamingStrategies;
import com.fasterxml.jackson.databind.annotation.JsonNaming;
import com.fasterxml.jackson.databind.annotation.JsonSerialize;
import lombok.EqualsAndHashCode;

import java.util.Objects;

/**
 * File format specification for data loaded from the physical files of one of supported formats.
 */
@JsonInclude(JsonInclude.Include.NON_NULL)
@JsonNaming(PropertyNamingStrategies.SnakeCaseStrategy.class)
@EqualsAndHashCode(callSuper = true)
public class FileFormatSpec extends AbstractSpec {

    private static final ChildHierarchyNodeFieldMapImpl<FileFormatSpec> FIELDS = new ChildHierarchyNodeFieldMapImpl<>(AbstractSpec.FIELDS) {
        {
<<<<<<< HEAD
            put("file_path_list", o -> o.filePathList);
=======
            put("file_paths", o -> o.filePaths);
>>>>>>> fa870b53
            put("csv_file_format", o -> o.csvFileFormat);
            put("json_file_format", o -> o.jsonFileFormat);
            put("parquet_file_format", o -> o.parquetFileFormat);
        }
    };

    @JsonPropertyDescription("Csv file format specification.")
    @JsonInclude(JsonInclude.Include.NON_EMPTY)
    @JsonSerialize(using = IgnoreEmptyYamlSerializer.class)
    private CsvFileFormatSpec csvFileFormat;

    @JsonPropertyDescription("Json file format specification.")
    @JsonInclude(JsonInclude.Include.NON_EMPTY)
    @JsonSerialize(using = IgnoreEmptyYamlSerializer.class)
    private JsonFileFormatSpec jsonFileFormat;

    @JsonPropertyDescription("Parquet file format specification.")
    @JsonInclude(JsonInclude.Include.NON_EMPTY)
    @JsonSerialize(using = IgnoreEmptyYamlSerializer.class)
    private ParquetFileFormatSpec parquetFileFormat;

    @JsonPropertyDescription("The list of paths to files with data that are used as a source.")
    @JsonInclude(JsonInclude.Include.NON_EMPTY)
    @JsonSerialize(using = IgnoreEmptyYamlSerializer.class)
    private FilePathListSpec filePaths = new FilePathListSpec();

    public FileFormatSpec() {
    }

    /**
     * Returns the csv file format specification.
     * @return Csv file format specification.
     */
    public CsvFileFormatSpec getCsvFileFormat() {
        return csvFileFormat;
    }

    /**
     * Sets the csv file format specification.
     * @param csvFileFormat Csv file format specification.
     */
    public void setCsvFileFormat(CsvFileFormatSpec csvFileFormat) {
        setDirtyIf(!Objects.equals(this.csvFileFormat, csvFileFormat));
        this.csvFileFormat = csvFileFormat;
        propagateHierarchyIdToField(csvFileFormat, "csv_file_format");
    }

    /**
     * Returns the json file format specification.
     * @return Json file format specification.
     */
    public JsonFileFormatSpec getJsonFileFormat() {
        return jsonFileFormat;
    }

    /**
     * Sets the json file format specification.
     * @param jsonFileFormat Json file format specification.
     */
    public void setJsonFileFormat(JsonFileFormatSpec jsonFileFormat) {
        setDirtyIf(!Objects.equals(this.jsonFileFormat, jsonFileFormat));
        this.jsonFileFormat = jsonFileFormat;
        propagateHierarchyIdToField(jsonFileFormat, "json_file_format");
    }

    /**
     * Returns the parquet file format specification.
     * @return Parquet file format specification.
     */
    public ParquetFileFormatSpec getParquetFileFormat() {
        return parquetFileFormat;
    }

    /**
     * Sets the parquet file format specification.
     * @param parquetFileFormat Parquet file format specification.
     */
    public void setParquetFileFormat(ParquetFileFormatSpec parquetFileFormat) {
        setDirtyIf(!Objects.equals(this.parquetFileFormat, parquetFileFormat));
        this.parquetFileFormat = parquetFileFormat;
        propagateHierarchyIdToField(parquetFileFormat, "parquet_file_format");
    }

    /**
     * Returns the list of paths to files with data that are used as a source.
     * @return List with file paths.
     */
<<<<<<< HEAD
    public FilePathListSpec getFilePathList() {
        return filePathList;
=======
    public FilePathListSpec getFilePaths() {
        return filePaths;
>>>>>>> fa870b53
    }

    /**
     * Sets the list of paths to files with data that are used as a source.
     * @param filePaths List with file paths.
     */
<<<<<<< HEAD
    public void setFilePathList(FilePathListSpec filePathList) {
        setDirtyIf(!Objects.equals(this.filePathList, filePathList));
        this.filePathList = filePathList;
=======
    public void setFilePaths(FilePathListSpec filePaths) {
        setDirtyIf(!Objects.equals(this.filePaths, filePaths));
        this.filePaths = filePaths;
        propagateHierarchyIdToField(filePaths, "file_paths");
>>>>>>> fa870b53
    }

    /**
     * Builds the table options string for use in SQL query that contains file paths to the source data files and options for the files.
     * @return Table options string.
     */
<<<<<<< HEAD
    public String buildTableOptionsString(DuckdbSourceFilesType duckdbSourceFilesType){
        if(duckdbSourceFilesType.equals(DuckdbSourceFilesType.csv)){
            if(csvFileFormat == null){
                csvFileFormat = new CsvFileFormatSpec();
            }
            return csvFileFormat.buildSourceTableOptionsString(filePathList);
=======
    public String buildTableOptionsString(){
        if (csvFileFormat != null) {
            return csvFileFormat.buildSourceTableOptionsString(filePaths);
>>>>>>> fa870b53
        }
        if(duckdbSourceFilesType.equals(DuckdbSourceFilesType.json)){
            if(jsonFileFormat == null){
                jsonFileFormat = new JsonFileFormatSpec();
            }
            return jsonFileFormat.buildSourceTableOptionsString(filePathList);
        }
        if(duckdbSourceFilesType.equals(DuckdbSourceFilesType.parquet)){
            if(parquetFileFormat == null){
                parquetFileFormat = new ParquetFileFormatSpec();
            }
            return parquetFileFormat.buildSourceTableOptionsString(filePathList);
        }
        throw new RuntimeException("Cant create table options string for the given files. " + this.toString());
    }

    @Override
    protected ChildHierarchyNodeFieldMap getChildMap() {
        return FIELDS;
    }

    /**
     * Calls a visitor (using a visitor design pattern) that returns a result.
     *
     * @param visitor   Visitor instance.
     * @param parameter Additional parameter that will be passed back to the visitor.
     */
    @Override
    public <P, R> R visit(HierarchyNodeResultVisitor<P, R> visitor, P parameter) {
        return visitor.accept(this, parameter);
    }

    /**
     * Returns a string representation of the object.
     * The output describes the target file format spec with its details.
     */
    @Override
    public String toString() {
        StringBuilder stringBuilder = new StringBuilder();
        if (this.filePaths != null) {
            stringBuilder.append("Files: ");
            stringBuilder.append(String.join(", ", this.filePaths) );
        }

        return stringBuilder.toString();
    }

}<|MERGE_RESOLUTION|>--- conflicted
+++ resolved
@@ -25,11 +25,7 @@
 
     private static final ChildHierarchyNodeFieldMapImpl<FileFormatSpec> FIELDS = new ChildHierarchyNodeFieldMapImpl<>(AbstractSpec.FIELDS) {
         {
-<<<<<<< HEAD
-            put("file_path_list", o -> o.filePathList);
-=======
             put("file_paths", o -> o.filePaths);
->>>>>>> fa870b53
             put("csv_file_format", o -> o.csvFileFormat);
             put("json_file_format", o -> o.jsonFileFormat);
             put("parquet_file_format", o -> o.parquetFileFormat);
@@ -55,9 +51,6 @@
     @JsonInclude(JsonInclude.Include.NON_EMPTY)
     @JsonSerialize(using = IgnoreEmptyYamlSerializer.class)
     private FilePathListSpec filePaths = new FilePathListSpec();
-
-    public FileFormatSpec() {
-    }
 
     /**
      * Returns the csv file format specification.
@@ -117,59 +110,42 @@
      * Returns the list of paths to files with data that are used as a source.
      * @return List with file paths.
      */
-<<<<<<< HEAD
-    public FilePathListSpec getFilePathList() {
-        return filePathList;
-=======
     public FilePathListSpec getFilePaths() {
         return filePaths;
->>>>>>> fa870b53
     }
 
     /**
      * Sets the list of paths to files with data that are used as a source.
      * @param filePaths List with file paths.
      */
-<<<<<<< HEAD
-    public void setFilePathList(FilePathListSpec filePathList) {
-        setDirtyIf(!Objects.equals(this.filePathList, filePathList));
-        this.filePathList = filePathList;
-=======
     public void setFilePaths(FilePathListSpec filePaths) {
         setDirtyIf(!Objects.equals(this.filePaths, filePaths));
         this.filePaths = filePaths;
         propagateHierarchyIdToField(filePaths, "file_paths");
->>>>>>> fa870b53
     }
 
     /**
      * Builds the table options string for use in SQL query that contains file paths to the source data files and options for the files.
      * @return Table options string.
      */
-<<<<<<< HEAD
     public String buildTableOptionsString(DuckdbSourceFilesType duckdbSourceFilesType){
         if(duckdbSourceFilesType.equals(DuckdbSourceFilesType.csv)){
             if(csvFileFormat == null){
                 csvFileFormat = new CsvFileFormatSpec();
             }
-            return csvFileFormat.buildSourceTableOptionsString(filePathList);
-=======
-    public String buildTableOptionsString(){
-        if (csvFileFormat != null) {
             return csvFileFormat.buildSourceTableOptionsString(filePaths);
->>>>>>> fa870b53
         }
         if(duckdbSourceFilesType.equals(DuckdbSourceFilesType.json)){
             if(jsonFileFormat == null){
                 jsonFileFormat = new JsonFileFormatSpec();
             }
-            return jsonFileFormat.buildSourceTableOptionsString(filePathList);
+            return jsonFileFormat.buildSourceTableOptionsString(filePaths);
         }
         if(duckdbSourceFilesType.equals(DuckdbSourceFilesType.parquet)){
             if(parquetFileFormat == null){
                 parquetFileFormat = new ParquetFileFormatSpec();
             }
-            return parquetFileFormat.buildSourceTableOptionsString(filePathList);
+            return parquetFileFormat.buildSourceTableOptionsString(filePaths);
         }
         throw new RuntimeException("Cant create table options string for the given files. " + this.toString());
     }

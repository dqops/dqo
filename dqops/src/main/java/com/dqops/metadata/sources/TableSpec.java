--- conflicted
+++ resolved
@@ -214,19 +214,17 @@
     @JsonSerialize(using = IgnoreEmptyYamlSerializer.class)
     private FileFormatSpec fileFormat;
 
-<<<<<<< HEAD
     @JsonPropertyDescription("A dictionary of advanced properties that can be used for e.g. to support mapping data to data catalogs, a key/value dictionary.")
     @JsonInclude(JsonInclude.Include.NON_EMPTY)
     private Map<String, String> advancedProperties = new HashMap<>();
+
+    @JsonPropertyDescription("A list of source tables. This information is used to define the data lineage report for the table.")
+    @JsonInclude(JsonInclude.Include.NON_EMPTY)
+    @JsonSerialize(using = IgnoreEmptyYamlSerializer.class)
+    private TableLineageSourceSpecList sourceTables;
 
     @JsonIgnore
     private String yamlParsingError;
-=======
-    @JsonPropertyDescription("A list of source tables. This information is used to define the data lineage report for the table.")
-    @JsonInclude(JsonInclude.Include.NON_EMPTY)
-    @JsonSerialize(using = IgnoreEmptyYamlSerializer.class)
-    private TableLineageSourceSpecList sourceTables;
->>>>>>> d7d72cdc
 
     /**
      * Sets a value that indicates that the YAML file deserialized into this object has a parsing error.
@@ -638,7 +636,6 @@
     }
 
     /**
-<<<<<<< HEAD
      * Returns a key/value map of advanced properties.
      * @return Key/value dictionary of advanced properties.
      */
@@ -653,7 +650,9 @@
     public void setAdvancedProperties(Map<String, String> advancedProperties) {
         setDirtyIf(!Objects.equals(this.advancedProperties, advancedProperties));
         this.advancedProperties = advancedProperties != null ? Collections.unmodifiableMap(advancedProperties) : null;
-=======
+    }
+
+    /**
      * Returns a list of source tables for the data lineage report.
      * @return List of source tables.
      */
@@ -669,7 +668,6 @@
         setDirtyIf(!Objects.equals(this.sourceTables, sourceTables));
         this.sourceTables = sourceTables;
         propagateHierarchyIdToField(sourceTables, "source_tables");
->>>>>>> d7d72cdc
     }
 
     /**
@@ -1006,6 +1004,7 @@
             cloned.comments = null;
             cloned.statistics = null;
             cloned.tableComparisons = null;
+            cloned.advancedProperties = null;
             cloned.sourceTables = null;
             if (cloned.timestampColumns != null) {
                 cloned.timestampColumns = cloned.timestampColumns.expandAndTrim(secretValueProvider, secretValueLookupContext);
@@ -1023,7 +1022,6 @@
             if(cloned.fileFormat != null){
                 cloned.fileFormat = cloned.fileFormat.expandAndTrim(secretValueProvider, secretValueLookupContext);
             }
-            cloned.advancedProperties = null;
             return cloned;
         }
         catch (CloneNotSupportedException ex) {
@@ -1055,9 +1053,9 @@
             cloned.comments = null;
             cloned.statistics = null;
             cloned.incidentGrouping = null;
+            cloned.advancedProperties = null;
             cloned.sourceTables = null;
             cloned.columns = this.columns.trim();
-            cloned.advancedProperties = null;
             return cloned;
         }
         catch (CloneNotSupportedException ex) {
@@ -1087,11 +1085,8 @@
             cloned.columns = null;
             cloned.statistics = null;
             cloned.incidentGrouping = null;
-<<<<<<< HEAD
             cloned.advancedProperties = null;
-=======
             cloned.sourceTables = null;
->>>>>>> d7d72cdc
             return cloned;
         }
         catch (CloneNotSupportedException ex) {

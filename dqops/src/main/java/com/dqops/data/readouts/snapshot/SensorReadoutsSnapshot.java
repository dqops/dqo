--- conflicted
+++ resolved
@@ -36,7 +36,6 @@
  */
 public class SensorReadoutsSnapshot extends TableDataSnapshot {
     public static String PARQUET_FILE_NAME = "sensor_readout.0.parquet";
-    public static boolean ENABLE_PRE_FILLING_TIME_SERIES_CACHE = false;
     private SensorReadoutsTimeSeriesMap timeSeriesMap;
 
     /**
@@ -98,35 +97,8 @@
             return this.timeSeriesMap;
         }
 
-<<<<<<< HEAD
-        Table allLoadedData = this.getAllData();
-		this.timeSeriesMap = new SensorReadoutsTimeSeriesMap(this.getFirstLoadedMonth(), this.getLastLoadedMonth(), allLoadedData);
-
-        if (allLoadedData != null && ENABLE_PRE_FILLING_TIME_SERIES_CACHE) {
-            // THIS SECTION is disabled for the moment in favor of using an index and searching for time series on demand
-
-            TableSliceGroup tableSlices = allLoadedData.splitOn(SensorReadoutsColumnNames.CHECK_HASH_COLUMN_NAME,
-                    SensorReadoutsColumnNames.DATA_GROUP_HASH_COLUMN_NAME);
-            
-            for (TableSlice tableSlice : tableSlices) {
-                Table timeSeriesTable = tableSlice.asTable();
-                LongColumn checkHashColumn = (LongColumn) timeSeriesTable.column(SensorReadoutsColumnNames.CHECK_HASH_COLUMN_NAME);
-                LongColumn dataStreamHashColumn = (LongColumn) TableColumnUtility.findColumn(timeSeriesTable,
-                        SensorReadoutsColumnNames.DATA_GROUP_HASH_COLUMN_NAME);
-                long checkHashId = checkHashColumn.get(0); // the first row has the value
-                long dataStreamHash = dataStreamHashColumn.isMissing(0) ? 0L : dataStreamHashColumn.get(0);
-
-                SensorReadoutTimeSeriesKey timeSeriesKey = new SensorReadoutTimeSeriesKey(checkHashId, dataStreamHash);
-                Table sortedTimeSeriesTable = timeSeriesTable.sortOn(SensorReadoutsColumnNames.TIME_PERIOD_COLUMN_NAME);
-                SensorReadoutsTimeSeriesData timeSeriesData = new SensorReadoutsTimeSeriesData(timeSeriesKey, sortedTimeSeriesTable);
-				this.timeSeriesMap.add(timeSeriesData);
-            }
-        }
-
-=======
 		this.timeSeriesMap = new SensorReadoutsTimeSeriesMap(this.getFirstLoadedMonth(), this.getLastLoadedMonth(),
                 this.getLoadedMonthlyPartitions());
->>>>>>> 2a11f38c
         return this.timeSeriesMap;
     }
 }
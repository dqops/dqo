/*
 * Copyright © 2021 DQOps (support@dqops.com)
 *
 * Licensed under the Apache License, Version 2.0 (the "License");
 * you may not use this file except in compliance with the License.
 * You may obtain a copy of the License at
 *
 *     http://www.apache.org/licenses/LICENSE-2.0
 *
 * Unless required by applicable law or agreed to in writing, software
 * distributed under the License is distributed on an "AS IS" BASIS,
 * WITHOUT WARRANTIES OR CONDITIONS OF ANY KIND, either express or implied.
 * See the License for the specific language governing permissions and
 * limitations under the License.
 */
package com.dqops.core.incidents;

import com.dqops.core.configuration.SmtpServerConfigurationProperties;
import com.dqops.core.incidents.email.EmailSender;
import com.dqops.core.incidents.email.EmailSenderProvider;
import com.dqops.core.incidents.message.IncidentNotificationHtmlMessageFormatter;
import com.dqops.core.incidents.message.IncidentNotificationMessage;
import com.dqops.core.incidents.message.IncidentNotificationMessageMarkdownFormatter;
import com.dqops.core.incidents.message.MessageAddressPair;
import com.dqops.core.principal.UserDomainIdentity;
import com.dqops.data.incidents.factory.IncidentStatus;
import com.dqops.execution.ExecutionContext;
import com.dqops.execution.ExecutionContextFactory;
import com.dqops.metadata.incidents.ConnectionIncidentGroupingSpec;
import com.dqops.metadata.incidents.FilteredNotificationSpec;
import com.dqops.metadata.incidents.IncidentNotificationSpec;
import com.dqops.metadata.incidents.NotificationFilterSpec;
import com.dqops.metadata.incidents.defaultnotifications.DefaultIncidentNotificationsWrapper;
import com.dqops.metadata.settings.SmtpServerConfigurationSpec;
import com.dqops.metadata.storage.localfiles.userhome.UserHomeContext;
import com.dqops.metadata.userhome.UserHome;
import com.dqops.utils.http.SharedHttpClientProvider;
import com.dqops.utils.serialization.JsonSerializer;
import io.netty.buffer.Unpooled;
import jakarta.mail.internet.InternetAddress;
import jakarta.mail.internet.MimeMessage;
import lombok.extern.slf4j.Slf4j;
import org.apache.commons.lang.StringUtils;
import org.apache.http.HttpHeaders;
import org.apache.parquet.Strings;
import org.springframework.beans.factory.annotation.Autowired;
import org.springframework.http.MediaType;
import org.springframework.mail.javamail.JavaMailSender;
import org.springframework.mail.javamail.MimeMessageHelper;
import org.springframework.stereotype.Component;
import reactor.core.publisher.Flux;
import reactor.core.publisher.Mono;
import reactor.core.scheduler.Schedulers;
import reactor.netty.http.client.HttpClient;

import java.nio.charset.StandardCharsets;
import java.util.*;
import java.util.stream.Collectors;

/**
 * Incident notification service that sends notifications when new data quality incidents are detected.
 */
@Component
@Slf4j
public class IncidentNotificationServiceImpl implements IncidentNotificationService {
    private SharedHttpClientProvider sharedHttpClientProvider;
    private JsonSerializer jsonSerializer;
    private ExecutionContextFactory executionContextFactory;
    private EmailSenderProvider emailSenderProvider;
    private final IncidentNotificationMessageMarkdownFormatter incidentNotificationMessageMarkdownFormatter;
    private final IncidentNotificationHtmlMessageFormatter incidentNotificationHtmlMessageFormatter;
    private final SmtpServerConfigurationProperties smtpServerConfigurationProperties;

    /**
     * Creates an incident notification service.
     *
     * @param sharedHttpClientProvider                     Shared http client provider that manages the HTTP connection pooling.
     * @param jsonSerializer                               Json serializer.
     * @param executionContextFactory                      Execution context factory.
     * @param incidentNotificationMessageMarkdownFormatter Incident notification message formatter that creates a markdown formatted message.
     * @param incidentNotificationHtmlMessageFormatter     Incident notification message formatter that creates an HTML formatted message.
     * @param smtpServerConfigurationProperties            SMTP
     */
    @Autowired
    public IncidentNotificationServiceImpl(SharedHttpClientProvider sharedHttpClientProvider,
                                           JsonSerializer jsonSerializer,
                                           ExecutionContextFactory executionContextFactory,
                                           EmailSenderProvider emailSenderProvider,
                                           IncidentNotificationMessageMarkdownFormatter incidentNotificationMessageMarkdownFormatter,
                                           IncidentNotificationHtmlMessageFormatter incidentNotificationHtmlMessageFormatter,
                                           SmtpServerConfigurationProperties smtpServerConfigurationProperties) {
        this.sharedHttpClientProvider = sharedHttpClientProvider;
        this.jsonSerializer = jsonSerializer;
        this.executionContextFactory = executionContextFactory;
        this.emailSenderProvider = emailSenderProvider;
        this.incidentNotificationMessageMarkdownFormatter = incidentNotificationMessageMarkdownFormatter;
        this.incidentNotificationHtmlMessageFormatter = incidentNotificationHtmlMessageFormatter;
        this.smtpServerConfigurationProperties = smtpServerConfigurationProperties;
    }

    /**
     * Sends new incident notifications to the notification targets addresses specified in the incident grouping configuration.
     *
     * @param newMessages      List of new data quality incidents that will be sent as a payload.
     * @param incidentGrouping Incident grouping that identifies the notification target (where to send the notifications).
     * @param userIdentity     User identity that specifies the data domain where the addresses are defined.
     */
    @Override
    public void sendNotifications(List<IncidentNotificationMessage> newMessages,
                                  ConnectionIncidentGroupingSpec incidentGrouping,
                                  UserDomainIdentity userIdentity) {
        IncidentNotificationSpec incidentNotificationSpec = prepareIncidentNotifications(incidentGrouping, userIdentity);
        Mono<Void> finishedSendMono = sendAllNotifications(newMessages, incidentNotificationSpec);
        finishedSendMono.subscribe(); // starts a background task (fire-and-forget), running on reactor
    }

    /**
     * Sends all notifications, one by one.
     * @param newMessages Messages with new data quality incidents.
     * @param notificationSpec Webhook specification.
     * @return Awaitable Mono object.
     */
    protected Mono<Void> sendAllNotifications(List<IncidentNotificationMessage> newMessages,
<<<<<<< HEAD
                                              IncidentNotificationSpec notificationSpec,
                                              UserDomainIdentity userIdentity) {

=======
                                              IncidentNotificationSpec notificationSpec) {
>>>>>>> faae9ced
        Mono<Void> allNotificationsSent = Flux.fromIterable(newMessages)
                .map(message -> filterNotifications(message, notificationSpec))
                .flatMap(Flux::fromIterable)
                .filter(messageAddressPair -> !Strings.isNullOrEmpty(notificationSpec.getNotificationAddressForStatus(messageAddressPair.getIncidentNotificationMessage().getStatus())))
                .filter(messageAddressPair -> !Strings.isNullOrEmpty(messageAddressPair.getNotificationAddress()))
                .flatMap(messageAddressPair -> {

                    if(messageAddressPair.getNotificationAddress().contains("@")){
                        String incidentText = incidentNotificationHtmlMessageFormatter.prepareText(messageAddressPair.getIncidentNotificationMessage());
                        messageAddressPair.getIncidentNotificationMessage().setText(incidentText);

                        return sendEmailNotification(messageAddressPair);
                    }

                    String incidentText = incidentNotificationMessageMarkdownFormatter.prepareText(messageAddressPair.getIncidentNotificationMessage());
                    messageAddressPair.getIncidentNotificationMessage().setText(incidentText);

                    return sendWebhookNotification(messageAddressPair);
                })
                .onErrorContinue((Throwable ex, Object msg) -> {
                    log.error("Failed to send notification to address(es): " +
                            msg + ", error: " + ex.getMessage(), ex);
                })
                .subscribeOn(Schedulers.parallel())
                .then();

        return allNotificationsSent;
    }

    public List<MessageAddressPair> filterNotifications(IncidentNotificationMessage message, IncidentNotificationSpec notificationSpec) {
        List<Map.Entry<String, FilteredNotificationSpec>> filteredNotifications = notificationSpec.getFilteredNotificationMap()
                .entrySet().stream()
                .filter(stringFilteredNotificationSpecEntry -> {
                    NotificationFilterSpec filter = stringFilteredNotificationSpecEntry.getValue().getNotificationFilter();

                    return (filter.getConnection() == null || filter.getConnectionNameSearchPattern().match(message.getConnection()) &&
                           (filter.getSchema() == null || filter.getSchemaNameSearchPattern().match(message.getSchema())) &&
                           (filter.getTable() == null || filter.getTableNameSearchPattern().match(message.getTable())) &&
                           (filter.getTablePriority() == null || filter.getTablePriority().equals(message.getTablePriority())) &&
                           (filter.getDataGroupName() == null || filter.getDataGroupNameSearchPattern().match(message.getDataGroupName())) &&
                           (filter.getQualityDimension() == null || filter.getQualityDimension().equals(message.getQualityDimension())) &&
                           (filter.getCheckCategory() == null || filter.getCheckCategory().equals(message.getCheckCategory())) &&
                           (filter.getCheckType() == null || filter.getCheckType().equals(message.getCheckType())) &&
                           (filter.getCheckName() == null || filter.getCheckNameSearchPattern().match(message.getCheckName())) &&
                           (filter.getHighestSeverity() == null || filter.getHighestSeverity().equals(message.getHighestSeverity())));
                })
                .sorted(Comparator.comparing(value -> value.getValue().getPriority()))
                .collect(Collectors.toList());

        List<FilteredNotificationSpec> filteredNotificationsList = filteredNotifications.stream().map(Map.Entry::getValue).collect(Collectors.toList());
        List<IncidentNotificationSpec> notificationsToSend = new ArrayList<>();
        int processAdditionalFiltersNumber = 0;
        for (FilteredNotificationSpec filteredNotification : filteredNotificationsList) {
            notificationsToSend.add(filteredNotification.getNotificationTarget());
            if (!filteredNotification.getProcessAdditionalFilters()) {
                break;
            }
            processAdditionalFiltersNumber++;
        }

        // all filtered notifications got ProcessAdditionalFilters flag
        if (notificationsToSend.isEmpty() || filteredNotificationsList.size() == processAdditionalFiltersNumber) {
            notificationsToSend.add(notificationSpec);
        }

        List<String> compoundAddressesList = notificationsToSend.stream().map(notificationTarget -> {
            String notificationAddress = notificationTarget.getNotificationAddressForStatus(message.getStatus());
            return notificationAddress != null ? notificationAddress : "";
        }).collect(Collectors.toList());

        String addressesString = StringUtils.join(compoundAddressesList, ',');

        List<String> addresses = addressesString.contains(",")
                ? Arrays.stream(addressesString.split(",")).map(String::trim).collect(Collectors.toList())
                : List.of(addressesString);

        return addresses.stream().map(address -> new MessageAddressPair(message, address)).collect(Collectors.toList());
    }

    /**
     * Sets a single notification with one incident.
     * @param messageAddressPair Incident notification payload and webhook url pair.
     * @return Mono that returns the target webhook url.
     */
    protected Mono<MessageAddressPair> sendWebhookNotification(MessageAddressPair messageAddressPair) {
        HttpClient httpClient = this.sharedHttpClientProvider.getHttp11SharedClient();
        String serializedJsonMessage = this.jsonSerializer.serialize(messageAddressPair.getIncidentNotificationMessage());
        byte[] messageBytes = serializedJsonMessage.getBytes(StandardCharsets.UTF_8);

        Mono<Void> responseSent = httpClient
                .headers(httpHeaders -> {
                    httpHeaders.add(HttpHeaders.CONTENT_TYPE, MediaType.APPLICATION_JSON_VALUE + "; charset=utf-8");
                    httpHeaders.add(HttpHeaders.CONTENT_LENGTH, messageBytes.length);
                })
                .post()
                .uri(messageAddressPair.getNotificationAddress())
                .send(Mono.fromCallable(() -> Unpooled.wrappedBuffer(messageBytes)))
                .response()
                .then();

        return responseSent.retry(3).thenReturn(messageAddressPair);
    }

    /**
     * Sets a single notification with one incident.
     * @param messageAddressPair Incident notification payload and email address pair.
     * @return Mono that returns the target email address.
     */
    protected Mono<MessageAddressPair> sendEmailNotification(MessageAddressPair messageAddressPair) {
        SmtpServerConfigurationSpec smtpServerConfigurationSpec = loadSmtpServerConfiguration();
        JavaMailSender javaMailSender = emailSenderProvider.configureJavaMailSender(smtpServerConfigurationSpec);

        Mono<Void> responseSent = Mono.fromCallable(() -> {
                    try {
                        MimeMessage simpleMailMessage = javaMailSender.createMimeMessage();
                        String messageTemplate = (messageAddressPair.getIncidentNotificationMessage().getStatus().equals(IncidentStatus.open))
                                ? "New incident detected in %s table."
                                : "The incident in %s table has been detected.";
                        String subjectMessage = String.format(messageTemplate,
                                messageAddressPair.getIncidentNotificationMessage().getConnection()
                                        + "." + messageAddressPair.getIncidentNotificationMessage().getTable());
                        simpleMailMessage.setSubject(subjectMessage);
                        MimeMessageHelper helper;
                        helper = new MimeMessageHelper(simpleMailMessage, true);
                        helper.setFrom(String.valueOf(new InternetAddress(EmailSender.EMAIL_SENDER_FROM_EMAIL, EmailSender.EMAIL_SENDER_FROM_NAME)));
                        helper.setTo(messageAddressPair.getNotificationAddress());
                        helper.setText(messageAddressPair.getIncidentNotificationMessage().getText(), true);
                        javaMailSender.send(simpleMailMessage);
                        return simpleMailMessage;
                    } catch (Exception e) {
                        log.error(e.getMessage());
                        throw new RuntimeException(e);
                    }
                }
        ).then();
        return responseSent.retry(3).thenReturn(messageAddressPair);
    }

    /**
     * Returns a combined list of web hooks, combining the default notification channels with the notification settings on a connection.
     * @param incidentGrouping Incident grouping and notification settings from a connection.
     * @param userIdentity User identity that also specifies the data domain where the webhooks are defined.
     * @return Effective notification settings with addresses that could be the default values.
     */
    protected IncidentNotificationSpec prepareIncidentNotifications(ConnectionIncidentGroupingSpec incidentGrouping,
                                                                    UserDomainIdentity userIdentity){
        ExecutionContext executionContext = executionContextFactory.create(userIdentity);
        UserHomeContext userHomeContext = executionContext.getUserHomeContext();
        UserHome userHome = userHomeContext.getUserHome();
        DefaultIncidentNotificationsWrapper defaultIncidentNotificationsWrapper = userHome.getDefaultIncidentNotifications();
        IncidentNotificationSpec defaultIncidentNotifications = defaultIncidentNotificationsWrapper.getSpec();
        if (defaultIncidentNotifications == null) {
            defaultIncidentNotifications = new IncidentNotificationSpec();
        }

        if (incidentGrouping == null || incidentGrouping.getIncidentNotification() == null){
            return defaultIncidentNotifications.deepClone();
        } else {
            return incidentGrouping.getIncidentNotification().combineWithDefaults(defaultIncidentNotifications);
        }
    }

    /**
     * Loads SMTP server configuration, picking the configuration from the local user settings, or from the configuration parameters (failback).
     * @return Effective SMTP configuration.
     */
    private SmtpServerConfigurationSpec loadSmtpServerConfiguration(){
        ExecutionContext executionContext = executionContextFactory.create(UserDomainIdentity.LOCAL_INSTANCE_ADMIN_IDENTITY);
        UserHomeContext userHomeContext = executionContext.getUserHomeContext();
        UserHome userHome = userHomeContext.getUserHome();
        SmtpServerConfigurationSpec serverConfiguration;
        if (userHome.getSettings() == null || userHome.getSettings().getSpec() == null
                || userHome.getSettings().getSpec().getSmtpServerConfiguration() == null) {
            serverConfiguration = new SmtpServerConfigurationSpec();

            String host = smtpServerConfigurationProperties.getHost();
            if(host != null && !host.isEmpty()){
                smtpServerConfigurationProperties.setHost(host);
            }
            String port = smtpServerConfigurationProperties.getPort();
            if(port != null && !port.isEmpty()){
                smtpServerConfigurationProperties.setPort(port);
            }
            Boolean useSsl = smtpServerConfigurationProperties.getUseSsl();
            if(useSsl != null){
                smtpServerConfigurationProperties.setUseSsl(useSsl);
            }
            String username = smtpServerConfigurationProperties.getUsername();
            if(username != null && !username.isEmpty()){
                smtpServerConfigurationProperties.setUsername(username);
            }
            String password = smtpServerConfigurationProperties.getPassword();
            if(password != null && !password.isEmpty()){
                smtpServerConfigurationProperties.setPassword(password);
            }
        }
        else {
            serverConfiguration = userHome.getSettings().getSpec().getSmtpServerConfiguration();
        }

        return serverConfiguration;
    }

}<|MERGE_RESOLUTION|>--- conflicted
+++ resolved
@@ -121,13 +121,7 @@
      * @return Awaitable Mono object.
      */
     protected Mono<Void> sendAllNotifications(List<IncidentNotificationMessage> newMessages,
-<<<<<<< HEAD
-                                              IncidentNotificationSpec notificationSpec,
-                                              UserDomainIdentity userIdentity) {
-
-=======
                                               IncidentNotificationSpec notificationSpec) {
->>>>>>> faae9ced
         Mono<Void> allNotificationsSent = Flux.fromIterable(newMessages)
                 .map(message -> filterNotifications(message, notificationSpec))
                 .flatMap(Flux::fromIterable)

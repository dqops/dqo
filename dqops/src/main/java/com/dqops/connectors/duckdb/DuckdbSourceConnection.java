/*
 * Copyright © 2021 DQOps (support@dqops.com)
 *
 * Licensed under the Apache License, Version 2.0 (the "License");
 * you may not use this file except in compliance with the License.
 * You may obtain a copy of the License at
 *
 *     http://www.apache.org/licenses/LICENSE-2.0
 *
 * Unless required by applicable law or agreed to in writing, software
 * distributed under the License is distributed on an "AS IS" BASIS,
 * WITHOUT WARRANTIES OR CONDITIONS OF ANY KIND, either express or implied.
 * See the License for the specific language governing permissions and
 * limitations under the License.
 */
package com.dqops.connectors.duckdb;

import com.dqops.connectors.SourceSchemaModel;
import com.dqops.connectors.SourceTableModel;
import com.dqops.connectors.duckdb.fileslisting.*;
import com.dqops.connectors.duckdb.schema.DuckDBDataTypeParser;
import com.dqops.connectors.duckdb.schema.DuckDBField;
import com.dqops.connectors.jdbc.AbstractJdbcSourceConnection;
import com.dqops.connectors.jdbc.JdbcConnectionPool;
import com.dqops.connectors.jdbc.JdbcQueryFailedException;
import com.dqops.connectors.storage.aws.AwsAuthenticationMode;
import com.dqops.core.configuration.DqoDuckdbConfiguration;
import com.dqops.core.filesystem.localfiles.HomeLocationFindService;
import com.dqops.core.jobqueue.JobCancellationListenerHandle;
import com.dqops.core.jobqueue.JobCancellationToken;
import com.dqops.core.secrets.SecretValueLookupContext;
import com.dqops.core.secrets.SecretValueProvider;
import com.dqops.metadata.sources.*;
import com.dqops.metadata.sources.fileformat.FileFormatSpec;
import com.dqops.metadata.sources.fileformat.FileFormatSpecProvider;
import com.dqops.metadata.sources.fileformat.FilePathListSpec;
import com.dqops.utils.exceptions.DqoRuntimeException;
import com.dqops.utils.exceptions.RunSilently;
import com.zaxxer.hikari.HikariConfig;
import lombok.extern.slf4j.Slf4j;
import org.apache.parquet.Strings;
import org.springframework.beans.factory.annotation.Autowired;
import org.springframework.beans.factory.config.ConfigurableBeanFactory;
import org.springframework.context.annotation.Scope;
import org.springframework.stereotype.Component;
import tech.tablesaw.api.Row;
import tech.tablesaw.api.Table;
import tech.tablesaw.columns.Column;

import java.nio.file.Files;
import java.nio.file.Path;
import java.sql.ResultSet;
import java.sql.SQLException;
import java.sql.Statement;
import java.util.*;
import java.util.stream.Collectors;

/**
 * DuckDB source connection.
 */
@Slf4j
@Component("duckdb-connection")
@Scope(ConfigurableBeanFactory.SCOPE_PROTOTYPE)
public class DuckdbSourceConnection extends AbstractJdbcSourceConnection {

    private final HomeLocationFindService homeLocationFindService;
    private static final Object registerExtensionsLock = new Object();
    private static Set<String> extensionsRegisteredPerThread = new HashSet<>();
    private final DqoDuckdbConfiguration dqoDuckdbConfiguration;
    private final DuckDBDataTypeParser dataTypeParser;
    private static final Object settingsExecutionLock = new Object();
    private static final boolean settingsConfigured = false;
    private static final String temporaryDirectoryPrefix = "dqops_duckdb_temp_";
    private final TablesListerProvider tablesListerProvider;

    /**
     * Injection constructor for the duckdb connection.
     *
     * @param jdbcConnectionPool      Jdbc connection pool.
     * @param secretValueProvider     Secret value provider for the environment variable expansion.
     * @param homeLocationFindService Home location find service.
     * @param dqoDuckdbConfiguration  Configuration settings for duckdb.
     * @param dataTypeParser          Data type parser that parses the schema of structures.
     */
    @Autowired
    public DuckdbSourceConnection(JdbcConnectionPool jdbcConnectionPool,
                                  SecretValueProvider secretValueProvider,
                                  DuckdbConnectionProvider duckdbConnectionProvider,
                                  HomeLocationFindService homeLocationFindService,
                                  DqoDuckdbConfiguration dqoDuckdbConfiguration,
                                  DuckDBDataTypeParser dataTypeParser,
                                  TablesListerProvider tablesListerProvider) {
        super(jdbcConnectionPool, secretValueProvider, duckdbConnectionProvider);
        this.homeLocationFindService = homeLocationFindService;
        this.dqoDuckdbConfiguration = dqoDuckdbConfiguration;
        this.dataTypeParser = dataTypeParser;
        this.tablesListerProvider = tablesListerProvider;
    }

    /**
     * Creates a hikari connection pool config for the connection specification.
     * @param secretValueLookupContext Secret value lookup context used to find shared credentials that could be used in the connection names.
     * @return Hikari config.
     */
    @Override
    public HikariConfig createHikariConfig(SecretValueLookupContext secretValueLookupContext) {
        HikariConfig hikariConfig = new HikariConfig();
        ConnectionSpec connectionSpec = this.getConnectionSpec();
        DuckdbParametersSpec duckdbSpec = connectionSpec.getDuckdb();

        StringBuilder jdbcConnectionBuilder = new StringBuilder();
        jdbcConnectionBuilder.append("jdbc:duckdb:");

        if(duckdbSpec.getReadMode().equals(DuckdbReadMode.in_memory)){
            jdbcConnectionBuilder.append(":memory:");
        }

        String database = this.getSecretValueProvider().expandValue(duckdbSpec.getDatabase(), secretValueLookupContext);
        if(database != null){
            jdbcConnectionBuilder.append(database);
        }

        String jdbcUrl = jdbcConnectionBuilder.toString();
        hikariConfig.setJdbcUrl(jdbcUrl);

        Properties dataSourceProperties = new Properties();

        if (duckdbSpec.getProperties() != null) {
            dataSourceProperties.putAll(
                    duckdbSpec.getProperties()
                            .entrySet().stream()
                            .filter(x -> !x.getKey().isEmpty())
                            .collect(Collectors.toMap(Map.Entry::getKey, Map.Entry::getValue))
            );
        }

        hikariConfig.setDataSourceProperties(dataSourceProperties);
        return hikariConfig;
    }

    /**
     * Creates the tablesaw's Table from the ResultSet for the query execution
     * @param results               ResultSet object that contains the data produced by a query
     * @param sqlQueryStatement     SQL statement that returns a row set.
     * @return Tabular result captured from the query.
     * @throws SQLException
     */
    @Override
    protected Table rawTableResultFromResultSet(ResultSet results, String sqlQueryStatement) throws SQLException {
        try (DuckdbResultSet mysqlResultSet = new DuckdbResultSet(results)) {
            Table resultTable = Table.read().db(mysqlResultSet, sqlQueryStatement);
            return resultTable;
        }
    }

    /**
     * Executes a provider specific SQL that runs a command DML/DDL command.
     *
     * @param sqlStatement SQL DDL or DML statement.
     * @param jobCancellationToken Job cancellation token, enables cancelling a running query.
     */
    @Override
    public long executeCommand(String sqlStatement, JobCancellationToken jobCancellationToken) {
        try {
            try (Statement statement = this.getJdbcConnection().createStatement()) {
                try (JobCancellationListenerHandle cancellationListenerHandle =
                             jobCancellationToken.registerCancellationListener(
                                     cancellationToken -> RunSilently.run(statement::cancel))) {
                    statement.execute(sqlStatement);
                    return 0;
                }
                finally {
                    jobCancellationToken.throwIfCancelled();
                }
            }
        }
        catch (Exception ex) {
            String connectionName = this.getConnectionSpec().getConnectionName();
            throw new JdbcQueryFailedException(
                    String.format("SQL statement failed: %s, connection: %s, SQL: %s", ex.getMessage(), connectionName, sqlStatement),
                    ex, sqlStatement, connectionName);
        }
    }

    /**
     * Opens a connection before it can be used for executing any statements.
     * @param secretValueLookupContext Secret value lookup context used to find shared credentials that can be used in the connection names.
     */
    @Override
    public void open(SecretValueLookupContext secretValueLookupContext) {
        try {
            Class.forName("org.duckdb.DuckDBDriver");
        } catch (ClassNotFoundException e) {
            throw new RuntimeException(e);
        }
        super.open(secretValueLookupContext);
        configureSettings();
        registerExtensions();
        loadSecrets(secretValueLookupContext);
    }

    private void configureSettings(){
        if(settingsConfigured){
            return;
        }
        try{
            synchronized (settingsExecutionLock){
                String memoryLimit = dqoDuckdbConfiguration.getMemoryLimit();
                if(memoryLimit != null){
                    String memoryLimitQuery = "SET GLOBAL memory_limit = '" + memoryLimit + "'";
                    this.executeCommand(memoryLimitQuery, JobCancellationToken.createDummyJobCancellationToken());
                }

                String threadsQuery = "SET GLOBAL threads = " + dqoDuckdbConfiguration.getThreads();
                this.executeCommand(threadsQuery, JobCancellationToken.createDummyJobCancellationToken());

                String temporaryDirectory = Files.createTempDirectory(temporaryDirectoryPrefix).toFile().getAbsolutePath();
                Path.of(temporaryDirectory).toFile().deleteOnExit();
                String tempDirectoryQuery = "SET GLOBAL temp_directory = '" + temporaryDirectory + "'";
                this.executeCommand(tempDirectoryQuery, JobCancellationToken.createDummyJobCancellationToken());
            }
        } catch (Exception e) {
            throw new RuntimeException(e);
        }
    }

    /**
     * Registers extensions for duckdb from the local extension repository.
     */
    private void registerExtensions(){
        String currentThreadName = Thread.currentThread().getName();
        if(extensionsRegisteredPerThread.contains(currentThreadName)){
            return;
        }
        try {
            synchronized (registerExtensionsLock) {
                String setExtensionsQuery = DuckdbQueriesProvider.provideSetExtensionsQuery(homeLocationFindService.getDqoHomePath());
                this.executeCommand(setExtensionsQuery, JobCancellationToken.createDummyJobCancellationToken());

                List<String> availableExtensionList = getAvailableExtensions();
                availableExtensionList.stream().forEach(extensionName -> {
                    try {
                        String installExtensionQuery = "INSTALL " + extensionName;
                        this.executeCommand(installExtensionQuery, JobCancellationToken.createDummyJobCancellationToken());
                        String loadExtensionQuery = "LOAD " + extensionName;
                        this.executeCommand(loadExtensionQuery, JobCancellationToken.createDummyJobCancellationToken());
                    } catch (Exception exception) {
                        log.error("Extension " + extensionName + " cannot be loaded.");
                        log.error(exception.getMessage());
                    }
                });
                extensionsRegisteredPerThread.add(currentThreadName);
            }
        } catch (Exception e) {
            throw new RuntimeException(e);
        }
    }

    /**
     * Loads secrets that are used during the connection to a cloud storage service.
     *
     * @param secretValueLookupContext Secret value lookup context used to find shared credentials that could be used in the connection names.
     */
    private void loadSecrets(SecretValueLookupContext secretValueLookupContext){
        DuckdbParametersSpec duckdb = getConnectionSpec().getDuckdb();
        if(duckdb.getStorageType() == null || duckdb.getStorageType().equals(DuckdbStorageType.local)){
            return;
        }

        DuckdbParametersSpec duckdbSpecCloned = getConnectionSpec()
                .expandAndTrim(getSecretValueProvider(), secretValueLookupContext).getDuckdb();

        DuckdbStorageType storageType = duckdb.getStorageType();
        if (storageType != null){
            switch (storageType){
                case s3:
                    AwsAuthenticationMode awsAuthenticationMode = duckdb.getAwsAuthenticationMode() == null ?
                            AwsAuthenticationMode.default_credentials : duckdb.getAwsAuthenticationMode();

                    if(awsAuthenticationMode.equals(AwsAuthenticationMode.default_credentials)){
                        duckdbSpecCloned.fillSpecWithDefaultCredentials(secretValueLookupContext);
                    } else if (Strings.isNullOrEmpty(duckdbSpecCloned.getRegion())){
                        duckdbSpecCloned.fillSpecWithDefaultAwsConfig(secretValueLookupContext);
                    }
                    break;
                    // todo: add default azure credentials
            }
        }

        this.getConnectionSpec().setDuckdb(duckdbSpecCloned);

        try {
            DuckdbSecretManager.getInstance().createSecrets(this.getConnectionSpec(), this);
        } catch (Exception e) {
            throw new RuntimeException(e);
        }
    }

    /**
     * The list of available extensions for DuckDB. Extensions are gathered locally through the project installation process.
     * @return The list of extension names for DuckDB.
     */
    private List<String> getAvailableExtensions(){
        return Arrays.asList(
                "httpfs",
                "aws",
                "azure"
        );
    }

    /**
     * Returns a list of schemas from the source.
     *
     * @return List of schemas.
     */
    @Override
    public List<SourceSchemaModel> listSchemas() {
        DuckdbParametersSpec duckdb = getConnectionSpec().getDuckdb();
        if(duckdb.getReadMode().equals(DuckdbReadMode.in_memory)){
            return super.listSchemas();
        }
        Map<String, String> directories = duckdb.getDirectories();
        List<SourceSchemaModel> results = new ArrayList<>();
        directories.keySet().forEach(s -> {
            SourceSchemaModel schemaModel = new SourceSchemaModel(s);
            results.add(schemaModel);
        });

        return results;
    }

    /**
     * Lists tables inside a schema.
     *
     * @param schemaName Schema name.
     * @return List of tables in the given schema.
     */
    @Override
    public List<SourceTableModel> listTables(String schemaName, SecretValueLookupContext secretValueLookupContext) {
        DuckdbParametersSpec duckDbParameters = getConnectionSpec().getDuckdb();
        if (duckDbParameters == null) {
            duckDbParameters = new DuckdbParametersSpec();
        }

        if (duckDbParameters.getReadMode().equals(DuckdbReadMode.in_memory)) {
            List<SourceTableModel> sourceTableModels = super.listTables(schemaName, secretValueLookupContext);
            return sourceTableModels;
        }
        if (duckDbParameters == null || duckDbParameters.getFilesFormatType() == null) {
            return new ArrayList<>();
        }

<<<<<<< HEAD
        DuckdbStorageType storageType = duckdb.getStorageType();
        TablesLister remoteTablesLister = tablesListerProvider.createTablesLister(storageType);
        List<SourceTableModel> sourceTableModels = remoteTablesLister.listTables(duckdb, schemaName);
=======
        DuckdbStorageType storageType = duckDbParameters.getStorageType();
        TablesLister remoteTablesLister = TablesListerProvider.createTablesLister(storageType);
        List<SourceTableModel> sourceTableModels = remoteTablesLister.listTables(duckDbParameters, schemaName);

>>>>>>> 4718dead
        return sourceTableModels;
    }

    /**
     * Retrieves the metadata (column information) for a given list of tables from a given schema.
     *
     * @param schemaName Schema name.
     * @param tableNames Table names.
     * @param connectionWrapper The connection wrapper on table spec which points the file path and the file format.
     * @param secretValueLookupContext Secret value lookup context used to find shared credentials that could be used in the connection names.
     * @return List of table specifications with the column list.
     */
    @Override
    public List<TableSpec> retrieveTableMetadata(String schemaName,
                                                 List<String> tableNames,
                                                 ConnectionWrapper connectionWrapper,
                                                 SecretValueLookupContext secretValueLookupContext) {
        assert !Strings.isNullOrEmpty(schemaName);

        DuckdbParametersSpec duckdbParametersSpec = getConnectionSpec().getDuckdb();

        if (duckdbParametersSpec.getReadMode().equals(DuckdbReadMode.in_memory)){
            return super.retrieveTableMetadata(schemaName, tableNames, connectionWrapper, secretValueLookupContext);
        }

        List<TableSpec> tableSpecs = new ArrayList<>();

        Map<String, TableSpec> physicalTableNameToTableSpec = new HashMap<>();
        if (connectionWrapper != null){
            List<TableWrapper> tableWrappers = connectionWrapper.getTables().toList();
            physicalTableNameToTableSpec = tableWrappers.stream()
                    .filter(tableWrapper -> tableWrapper.getPhysicalTableName().getSchemaName().equals(schemaName))
                    .collect(Collectors.toMap(
                            tableWrapper -> tableWrapper.getPhysicalTableName().toString(),
                            tableWrapper -> tableWrapper.getSpec()
                    ));
        }

        for (String tableName : tableNames) {
            PhysicalTableName physicalTableName = new PhysicalTableName(schemaName, tableName);
            TableSpec tableSpecTemp = physicalTableNameToTableSpec.get(physicalTableName.toString());
            if (tableSpecTemp == null){
                tableSpecTemp = new TableSpec();
                tableSpecTemp.setPhysicalTableName(physicalTableName);
            }

            FileFormatSpec fileFormatSpec = FileFormatSpecProvider.resolveFileFormat(duckdbParametersSpec, tableSpecTemp);
            if (fileFormatSpec == null){
                return tableSpecs;
            }

            TableSpec tableSpec = prepareNewTableSpec(tableSpecTemp.deepClone(), fileFormatSpec.getFilePaths());
            tableSpecs.add(tableSpec);

            try {
                Table tableResult = queryForTableResult(fileFormatSpec, tableSpecTemp, secretValueLookupContext);

                Column<?>[] columns = tableResult.columnArray();
                for (Column<?> column : columns) {
                    column.setName(column.name().toLowerCase(Locale.ROOT));
                }

                for (Row colRow : tableResult) {
                    String columnName = colRow.getString("column_name");
                    String dataType = colRow.getString("column_type");
                    boolean isNullable = Objects.equals(colRow.getString("null"), "YES");
                    ColumnSpec columnSpec = prepareNewColumnSpec(dataType, isNullable);
                    if (dataType != null && (dataType.startsWith("STRUCT") || dataType.startsWith("UNION") || dataType.startsWith("MAP"))) {
                        columnSpec.setTypeSnapshot(new ColumnTypeSnapshotSpec(dataType, isNullable));
                    }
                    tableSpec.getColumns().put(columnName, columnSpec);

                    DuckDBField parsedField = this.dataTypeParser.parseFieldType(dataType, columnName);
                    if (parsedField.isStruct()) {
                        String parentColumnPrefix = parsedField.isArray() ? columnName + "[0]" : columnName;
                        addNestedFieldsFromStructs(parentColumnPrefix, parsedField, tableSpec.getColumns());
                    }
                }
            } catch (Exception e){
                if (!e.getMessage().contains("SQL query failed: java.sql.SQLException: IO Error: No files found that match the pattern")){
                    throw new DqoRuntimeException(e);
                }
            }

        }
        return tableSpecs;
    }

    /**
     * Traverses a structure of nested fields inside STRUCT data types and adds all nested fields.
     * @param parentColumnName Parent column name used as a prefix to access nested fields.
     * @param structField DuckDB field schema that as parsed - must be a STRUCT field.
     * @param targetColumnsMap Target column map to add generated columns.
     */
    private void addNestedFieldsFromStructs(String parentColumnName, DuckDBField structField, ColumnSpecMap targetColumnsMap) {
        if (structField.isStruct() && structField.getNestedFields() != null) {
            for (DuckDBField childField : structField.getNestedFields()) {
                ColumnSpec columnSpec = prepareNewColumnSpec(childField.getTypeName(), childField.isNullable());
                columnSpec.getTypeSnapshot().setNested(true);
                String nestedFieldName = parentColumnName + "." + childField.getFieldName();
                targetColumnsMap.put(nestedFieldName, columnSpec);

                if (childField.isStruct()) {
                    String childColumnPrefix = childField.isArray() ? nestedFieldName + "[0]" : nestedFieldName;
                    addNestedFieldsFromStructs(childColumnPrefix, childField, targetColumnsMap);
                }
            }
        }
    }

    /**
     * Creates a new column spec.
     * @param dataType A data type of the column.
     * @param isNullable Whether the column is nullable.
     * @return The new column spec.
     */
    private ColumnSpec prepareNewColumnSpec(String dataType, boolean isNullable){
        ColumnSpec columnSpec = new ColumnSpec();
        ColumnTypeSnapshotSpec columnType = ColumnTypeSnapshotSpec.fromType(dataType);
        columnType.setNullable(isNullable);
        columnSpec.setTypeSnapshot(columnType);
        return columnSpec;
    }

    /**
     * Creates a new table spec with file format filled.
     * @param clonedTableSpec A table spec.
     * @param filePaths File path list spec.
     * @return The new table spec.
     */
    private TableSpec prepareNewTableSpec(TableSpec clonedTableSpec, FilePathListSpec filePaths){
        TableSpec tableSpec = new TableSpec();
        tableSpec.setPhysicalTableName(clonedTableSpec.getPhysicalTableName());
        tableSpec.setFileFormat(
                clonedTableSpec.getFileFormat() == null
                        ? new FileFormatSpec()
                        : clonedTableSpec.getFileFormat()
        );

        FileFormatSpec newFileFormat = tableSpec.getFileFormat();
        if(newFileFormat.getFilePaths().isEmpty()){
            tableSpec.getFileFormat().getFilePaths().addAll(filePaths);
        }
        return tableSpec;
    }


    /**
     * Retrieves a table result depending on the source files type.
     * @param fileFormatSpec A file format specification with paths and format configuration.
     * @return A table result with metadata of the given data file.
     */
    private tech.tablesaw.api.Table queryForTableResult(FileFormatSpec fileFormatSpec,
                                                        TableSpec tableSpec,
                                                        SecretValueLookupContext secretValueLookupContext){
        ConnectionSpec connectionSpec = getConnectionSpec().expandAndTrim(getSecretValueProvider(), secretValueLookupContext);
        DuckdbParametersSpec duckdb = connectionSpec.getDuckdb();
        TableSpec tableSpecWithoutColumns = tableSpec.deepClone();
        tableSpecWithoutColumns.getColumns().clear();
        String tableString = fileFormatSpec.buildTableOptionsString(duckdb, tableSpecWithoutColumns);
        String query = String.format("DESCRIBE SELECT * FROM %s", tableString);
        return this.executeQuery(query, JobCancellationToken.createDummyJobCancellationToken(), null, false);
    }

}<|MERGE_RESOLUTION|>--- conflicted
+++ resolved
@@ -350,16 +350,9 @@
             return new ArrayList<>();
         }
 
-<<<<<<< HEAD
-        DuckdbStorageType storageType = duckdb.getStorageType();
+        DuckdbStorageType storageType = duckDbParameters.getStorageType();
         TablesLister remoteTablesLister = tablesListerProvider.createTablesLister(storageType);
-        List<SourceTableModel> sourceTableModels = remoteTablesLister.listTables(duckdb, schemaName);
-=======
-        DuckdbStorageType storageType = duckDbParameters.getStorageType();
-        TablesLister remoteTablesLister = TablesListerProvider.createTablesLister(storageType);
         List<SourceTableModel> sourceTableModels = remoteTablesLister.listTables(duckDbParameters, schemaName);
-
->>>>>>> 4718dead
         return sourceTableModels;
     }
 

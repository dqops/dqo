import moment from 'moment/moment';
<<<<<<< HEAD
import { useParams } from 'react-router-dom';
=======
import { ConnectionModel, ConnectionModelProviderTypeEnum, TableListModel } from '../api';
>>>>>>> 80212bf9

export const getDaysString = (value: string | number) => {
  const daysDiff = moment().diff(moment(value), 'day');
  if (daysDiff === 0) return 'Today';
  if (daysDiff === 1) return '1 day ago';

  return `${daysDiff} days ago`;
};

export const wait = (time: number) =>
  new Promise((resolve) => setTimeout(resolve, time));

export const getLocalDateInUserTimeZone = (date: Date): string => {
  const userTimeZone = Intl.DateTimeFormat().resolvedOptions().timeZone;
  const options: Intl.DateTimeFormatOptions = {
    year: 'numeric',
    month: '2-digit',
    day: '2-digit',
    hour: '2-digit',
    minute: '2-digit',
    second: '2-digit',
    hour12: false,
    timeZone: userTimeZone
  };

  let strDate = String(date);

  if (strDate.includes(' 24:')) {
    strDate = strDate.replace(' 24:', ' 00:');
  }

  return new Date(strDate).toLocaleString('en-US', options);
};

export const urlencodeEncoder = (url: string | undefined) => {
  if (!url) return '';

  let decodedValue = '';
  for (let i = 0; i < url.length; i++) {
    if (url[i] === '%' && i + 2 < url.length) {
      const encodedChar = url.slice(i, i + 3);
      switch (encodedChar) {
        case '%20':
          decodedValue += ' ';
          break;
        case '%2E':
          decodedValue += '.';
          break;
        case '%2F':
          decodedValue += '/';
          break;
        case '%5C':
          decodedValue += '\\';
          break;
        // case '%25':
        //   decodedValue += '%';
        //   break;  
        default:
          decodedValue += encodedChar;
          break;
      }
      i += 2;
    } else {
      decodedValue += url[i];
    }
  }

  return decodedValue;
};

export const urlencodeDecoder = (url: string | undefined) => {
  if (!url) return '';

  let encodedValue = '';
  for (let i = 0; i < url.length; i++) {
    const char = url[i];
    switch (char) {
<<<<<<< HEAD
       case '%': encodedValue += '%25'; break;
      case ' ': encodedValue += '%20'; break;
      case '.': encodedValue += '%2E'; break;
      case '/': encodedValue += '%2F'; break;
      case '\\': encodedValue += '%5C'; break;
      default: encodedValue += char;
=======
      // case '%': encodedValue += '%25'; break;
      case ' ':
        encodedValue += '%20';
        break;
      case '.':
        encodedValue += '%2E';
        break;
      case '/':
        encodedValue += '%2F';
        break;
      case '\\':
        encodedValue += '%5C';
        break;
      default:
        encodedValue += char;
>>>>>>> 80212bf9
    }
  }
  return encodedValue;
};

export const getDetectedDatatype = (numberForFile: any) => {
  if (Number(numberForFile) === 1) {
    return 'INTEGER';
  }
  if (Number(numberForFile) === 2) {
    return 'FLOAT';
  }
  if (Number(numberForFile) === 3) {
    return 'DATETIME';
  }
  if (Number(numberForFile) === 4) {
    return 'DATETIME';
  }
  if (Number(numberForFile) === 6) {
    return 'BOOLEAN';
  }
  if (Number(numberForFile) === 7) {
    return 'STRING';
  }
  if (Number(numberForFile) === 8) {
    return 'Mixed data type';
  }
};

export const sortPatterns = <T>(
  patterns: T[],
  key: keyof T,
  order: 'asc' | 'desc'
) => {
  const copiedPatterns = [...patterns];

  copiedPatterns.sort((a, b) => {
    const valueA = a[key];
    const valueB = b[key];

    if (valueA === null && valueB === null) {
      return 0;
    } else if (valueA === null) {
      return order === 'asc' ? -1 : 1;
    } else if (valueB === null) {
      return order === 'asc' ? 1 : -1;
    }

    if (valueA === undefined && valueB === undefined) {
      return 0;
    } else if (valueA === undefined) {
      return order === 'asc' ? -1 : 1;
    } else if (valueB === undefined) {
      return order === 'asc' ? 1 : -1;
    }

    const comparison = order === 'asc' ? 1 : -1;

    if (valueA < valueB) {
      return -1 * comparison;
    } else if (valueA > valueB) {
      return 1 * comparison;
    } else {
      return 0;
    }
  });
  return copiedPatterns;
};
export function sortByKey(key: string) {
  return function (a: any, b: any): number {
    const aProp = key.split('.').reduce((obj, prop) => obj && obj[prop], a);
    const bProp = key.split('.').reduce((obj, prop) => obj && obj[prop], b);

    if (typeof aProp === 'string' && typeof bProp === 'string') {
      return aProp.localeCompare(bProp);
    } else if (typeof aProp === 'number' && typeof bProp === 'number') {
      return aProp - bProp;
    } else {
      return 0;
    }
  };
}

<<<<<<< HEAD
export function useDecodedParams() : any {
  const parameters = useParams();
  Object.values(parameters).map((x) => {
    return urlencodeEncoder(String(x))
  })
  return parameters;
}

=======
export const filterPathsDuckDbTable = (table: TableListModel) => {
  return {
    ...table,
    file_format: {
      ...table.file_format,
      file_paths: table.file_format?.file_paths?.filter((x) => x)
    }
  };
}
export const filterPropertiesDirectories = (db: ConnectionModel) => {
  const directories = { ...(db?.[db.provider_type as keyof ConnectionModel] as any)?.directories };
  const properties = { ...(db?.[db.provider_type as keyof ConnectionModel] as any)?.properties };
  Object.keys(properties).forEach((key) => {
    if (!properties[key]) {
      delete properties[key];
    }
  });
 
  if (db.provider_type === ConnectionModelProviderTypeEnum.duckdb) {
    Object.keys(directories).forEach((key) => {
      if (!directories[key]) {
        delete directories[key];
      }
    });
    return {
      ...db,
      duckdb: {
        ...db.duckdb,
        directories,
        properties
    }
  }
}
return {
  ...db,
  [db.provider_type as keyof ConnectionModel]: {
    ...(db?.[db.provider_type as keyof ConnectionModel] as any),
    properties
    }
  }
}
>>>>>>> 80212bf9
<|MERGE_RESOLUTION|>--- conflicted
+++ resolved
@@ -1,242 +1,226 @@
-import moment from 'moment/moment';
-<<<<<<< HEAD
-import { useParams } from 'react-router-dom';
-=======
-import { ConnectionModel, ConnectionModelProviderTypeEnum, TableListModel } from '../api';
->>>>>>> 80212bf9
-
-export const getDaysString = (value: string | number) => {
-  const daysDiff = moment().diff(moment(value), 'day');
-  if (daysDiff === 0) return 'Today';
-  if (daysDiff === 1) return '1 day ago';
-
-  return `${daysDiff} days ago`;
-};
-
-export const wait = (time: number) =>
-  new Promise((resolve) => setTimeout(resolve, time));
-
-export const getLocalDateInUserTimeZone = (date: Date): string => {
-  const userTimeZone = Intl.DateTimeFormat().resolvedOptions().timeZone;
-  const options: Intl.DateTimeFormatOptions = {
-    year: 'numeric',
-    month: '2-digit',
-    day: '2-digit',
-    hour: '2-digit',
-    minute: '2-digit',
-    second: '2-digit',
-    hour12: false,
-    timeZone: userTimeZone
-  };
-
-  let strDate = String(date);
-
-  if (strDate.includes(' 24:')) {
-    strDate = strDate.replace(' 24:', ' 00:');
-  }
-
-  return new Date(strDate).toLocaleString('en-US', options);
-};
-
-export const urlencodeEncoder = (url: string | undefined) => {
-  if (!url) return '';
-
-  let decodedValue = '';
-  for (let i = 0; i < url.length; i++) {
-    if (url[i] === '%' && i + 2 < url.length) {
-      const encodedChar = url.slice(i, i + 3);
-      switch (encodedChar) {
-        case '%20':
-          decodedValue += ' ';
-          break;
-        case '%2E':
-          decodedValue += '.';
-          break;
-        case '%2F':
-          decodedValue += '/';
-          break;
-        case '%5C':
-          decodedValue += '\\';
-          break;
-        // case '%25':
-        //   decodedValue += '%';
-        //   break;  
-        default:
-          decodedValue += encodedChar;
-          break;
-      }
-      i += 2;
-    } else {
-      decodedValue += url[i];
-    }
-  }
-
-  return decodedValue;
-};
-
-export const urlencodeDecoder = (url: string | undefined) => {
-  if (!url) return '';
-
-  let encodedValue = '';
-  for (let i = 0; i < url.length; i++) {
-    const char = url[i];
-    switch (char) {
-<<<<<<< HEAD
-       case '%': encodedValue += '%25'; break;
-      case ' ': encodedValue += '%20'; break;
-      case '.': encodedValue += '%2E'; break;
-      case '/': encodedValue += '%2F'; break;
-      case '\\': encodedValue += '%5C'; break;
-      default: encodedValue += char;
-=======
-      // case '%': encodedValue += '%25'; break;
-      case ' ':
-        encodedValue += '%20';
-        break;
-      case '.':
-        encodedValue += '%2E';
-        break;
-      case '/':
-        encodedValue += '%2F';
-        break;
-      case '\\':
-        encodedValue += '%5C';
-        break;
-      default:
-        encodedValue += char;
->>>>>>> 80212bf9
-    }
-  }
-  return encodedValue;
-};
-
-export const getDetectedDatatype = (numberForFile: any) => {
-  if (Number(numberForFile) === 1) {
-    return 'INTEGER';
-  }
-  if (Number(numberForFile) === 2) {
-    return 'FLOAT';
-  }
-  if (Number(numberForFile) === 3) {
-    return 'DATETIME';
-  }
-  if (Number(numberForFile) === 4) {
-    return 'DATETIME';
-  }
-  if (Number(numberForFile) === 6) {
-    return 'BOOLEAN';
-  }
-  if (Number(numberForFile) === 7) {
-    return 'STRING';
-  }
-  if (Number(numberForFile) === 8) {
-    return 'Mixed data type';
-  }
-};
-
-export const sortPatterns = <T>(
-  patterns: T[],
-  key: keyof T,
-  order: 'asc' | 'desc'
-) => {
-  const copiedPatterns = [...patterns];
-
-  copiedPatterns.sort((a, b) => {
-    const valueA = a[key];
-    const valueB = b[key];
-
-    if (valueA === null && valueB === null) {
-      return 0;
-    } else if (valueA === null) {
-      return order === 'asc' ? -1 : 1;
-    } else if (valueB === null) {
-      return order === 'asc' ? 1 : -1;
-    }
-
-    if (valueA === undefined && valueB === undefined) {
-      return 0;
-    } else if (valueA === undefined) {
-      return order === 'asc' ? -1 : 1;
-    } else if (valueB === undefined) {
-      return order === 'asc' ? 1 : -1;
-    }
-
-    const comparison = order === 'asc' ? 1 : -1;
-
-    if (valueA < valueB) {
-      return -1 * comparison;
-    } else if (valueA > valueB) {
-      return 1 * comparison;
-    } else {
-      return 0;
-    }
-  });
-  return copiedPatterns;
-};
-export function sortByKey(key: string) {
-  return function (a: any, b: any): number {
-    const aProp = key.split('.').reduce((obj, prop) => obj && obj[prop], a);
-    const bProp = key.split('.').reduce((obj, prop) => obj && obj[prop], b);
-
-    if (typeof aProp === 'string' && typeof bProp === 'string') {
-      return aProp.localeCompare(bProp);
-    } else if (typeof aProp === 'number' && typeof bProp === 'number') {
-      return aProp - bProp;
-    } else {
-      return 0;
-    }
-  };
-}
-
-<<<<<<< HEAD
-export function useDecodedParams() : any {
-  const parameters = useParams();
-  Object.values(parameters).map((x) => {
-    return urlencodeEncoder(String(x))
-  })
-  return parameters;
-}
-
-=======
-export const filterPathsDuckDbTable = (table: TableListModel) => {
-  return {
-    ...table,
-    file_format: {
-      ...table.file_format,
-      file_paths: table.file_format?.file_paths?.filter((x) => x)
-    }
-  };
-}
-export const filterPropertiesDirectories = (db: ConnectionModel) => {
-  const directories = { ...(db?.[db.provider_type as keyof ConnectionModel] as any)?.directories };
-  const properties = { ...(db?.[db.provider_type as keyof ConnectionModel] as any)?.properties };
-  Object.keys(properties).forEach((key) => {
-    if (!properties[key]) {
-      delete properties[key];
-    }
-  });
- 
-  if (db.provider_type === ConnectionModelProviderTypeEnum.duckdb) {
-    Object.keys(directories).forEach((key) => {
-      if (!directories[key]) {
-        delete directories[key];
-      }
-    });
-    return {
-      ...db,
-      duckdb: {
-        ...db.duckdb,
-        directories,
-        properties
-    }
-  }
-}
-return {
-  ...db,
-  [db.provider_type as keyof ConnectionModel]: {
-    ...(db?.[db.provider_type as keyof ConnectionModel] as any),
-    properties
-    }
-  }
-}
->>>>>>> 80212bf9
+import moment from 'moment/moment';
+import { useParams } from 'react-router-dom';
+import { ConnectionModel, ConnectionModelProviderTypeEnum, TableListModel } from '../api';
+
+export const getDaysString = (value: string | number) => {
+  const daysDiff = moment().diff(moment(value), 'day');
+  if (daysDiff === 0) return 'Today';
+  if (daysDiff === 1) return '1 day ago';
+
+  return `${daysDiff} days ago`;
+};
+
+export const wait = (time: number) =>
+  new Promise((resolve) => setTimeout(resolve, time));
+
+export const getLocalDateInUserTimeZone = (date: Date): string => {
+  const userTimeZone = Intl.DateTimeFormat().resolvedOptions().timeZone;
+  const options: Intl.DateTimeFormatOptions = {
+    year: 'numeric',
+    month: '2-digit',
+    day: '2-digit',
+    hour: '2-digit',
+    minute: '2-digit',
+    second: '2-digit',
+    hour12: false,
+    timeZone: userTimeZone
+  };
+
+  let strDate = String(date);
+
+  if (strDate.includes(' 24:')) {
+    strDate = strDate.replace(' 24:', ' 00:');
+  }
+
+  return new Date(strDate).toLocaleString('en-US', options);
+};
+
+export const urlencodeEncoder = (url: string | undefined) => {
+  if (!url) return '';
+
+  let decodedValue = '';
+  for (let i = 0; i < url.length; i++) {
+    if (url[i] === '%' && i + 2 < url.length) {
+      const encodedChar = url.slice(i, i + 3);
+      switch (encodedChar) {
+        case '%20':
+          decodedValue += ' ';
+          break;
+        case '%2E':
+          decodedValue += '.';
+          break;
+        case '%2F':
+          decodedValue += '/';
+          break;
+        case '%5C':
+          decodedValue += '\\';
+          break;
+        // case '%25':
+        //   decodedValue += '%';
+        //   break;  
+        default:
+          decodedValue += encodedChar;
+          break;
+      }
+      i += 2;
+    } else {
+      decodedValue += url[i];
+    }
+  }
+
+  return decodedValue;
+};
+
+export const urlencodeDecoder = (url: string | undefined) => {
+  if (!url) return '';
+
+  let encodedValue = '';
+  for (let i = 0; i < url.length; i++) {
+    const char = url[i];
+    switch (char) {
+      // case '%': encodedValue += '%25'; break;
+      case ' ':
+        encodedValue += '%20';
+        break;
+      case '.':
+        encodedValue += '%2E';
+        break;
+      case '/':
+        encodedValue += '%2F';
+        break;
+      case '\\':
+        encodedValue += '%5C';
+        break;
+      default:
+        encodedValue += char;
+    }
+  }
+  return encodedValue;
+};
+
+export const getDetectedDatatype = (numberForFile: any) => {
+  if (Number(numberForFile) === 1) {
+    return 'INTEGER';
+  }
+  if (Number(numberForFile) === 2) {
+    return 'FLOAT';
+  }
+  if (Number(numberForFile) === 3) {
+    return 'DATETIME';
+  }
+  if (Number(numberForFile) === 4) {
+    return 'DATETIME';
+  }
+  if (Number(numberForFile) === 6) {
+    return 'BOOLEAN';
+  }
+  if (Number(numberForFile) === 7) {
+    return 'STRING';
+  }
+  if (Number(numberForFile) === 8) {
+    return 'Mixed data type';
+  }
+};
+
+export const sortPatterns = <T>(
+  patterns: T[],
+  key: keyof T,
+  order: 'asc' | 'desc'
+) => {
+  const copiedPatterns = [...patterns];
+
+  copiedPatterns.sort((a, b) => {
+    const valueA = a[key];
+    const valueB = b[key];
+
+    if (valueA === null && valueB === null) {
+      return 0;
+    } else if (valueA === null) {
+      return order === 'asc' ? -1 : 1;
+    } else if (valueB === null) {
+      return order === 'asc' ? 1 : -1;
+    }
+
+    if (valueA === undefined && valueB === undefined) {
+      return 0;
+    } else if (valueA === undefined) {
+      return order === 'asc' ? -1 : 1;
+    } else if (valueB === undefined) {
+      return order === 'asc' ? 1 : -1;
+    }
+
+    const comparison = order === 'asc' ? 1 : -1;
+
+    if (valueA < valueB) {
+      return -1 * comparison;
+    } else if (valueA > valueB) {
+      return 1 * comparison;
+    } else {
+      return 0;
+    }
+  });
+  return copiedPatterns;
+};
+export function sortByKey(key: string) {
+  return function (a: any, b: any): number {
+    const aProp = key.split('.').reduce((obj, prop) => obj && obj[prop], a);
+    const bProp = key.split('.').reduce((obj, prop) => obj && obj[prop], b);
+
+    if (typeof aProp === 'string' && typeof bProp === 'string') {
+      return aProp.localeCompare(bProp);
+    } else if (typeof aProp === 'number' && typeof bProp === 'number') {
+      return aProp - bProp;
+    } else {
+      return 0;
+    }
+  };
+}
+
+export function useDecodedParams() : any {
+  const parameters = useParams();
+  Object.values(parameters).map((x) => {
+    return urlencodeEncoder(String(x))
+  })
+  return parameters;
+}
+export const filterPathsDuckDbTable = (table: TableListModel) => {
+  return {
+    ...table,
+    file_format: {
+      ...table.file_format,
+      file_paths: table.file_format?.file_paths?.filter((x) => x)
+    }
+  };
+}
+export const filterPropertiesDirectories = (db: ConnectionModel) => {
+  const directories = { ...(db?.[db.provider_type as keyof ConnectionModel] as any)?.directories };
+  const properties = { ...(db?.[db.provider_type as keyof ConnectionModel] as any)?.properties };
+  Object.keys(properties).forEach((key) => {
+    if (!properties[key]) {
+      delete properties[key];
+    }
+  });
+ 
+  if (db.provider_type === ConnectionModelProviderTypeEnum.duckdb) {
+    Object.keys(directories).forEach((key) => {
+      if (!directories[key]) {
+        delete directories[key];
+      }
+    });
+    return {
+      ...db,
+      duckdb: {
+        ...db.duckdb,
+        directories,
+        properties
+    }
+  }
+}
+return {
+  ...db,
+  [db.provider_type as keyof ConnectionModel]: {
+    ...(db?.[db.provider_type as keyof ConnectionModel] as any),
+    properties
+    }
+  }
+}
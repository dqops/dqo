--- conflicted
+++ resolved
@@ -4,11 +4,8 @@
 import { Table } from '../../Table';
 import { useTree } from '../../../contexts/treeContext';
 import moment from 'moment';
-<<<<<<< HEAD
-=======
 import { useParams } from 'react-router-dom';
 import { CheckTypes } from '../../../shared/routes';
->>>>>>> 7ab41d89
 
 interface SensorReadoutsTabProps {
   sensorReadouts: SensorReadoutsDetailedDataModel[];
@@ -25,32 +22,15 @@
   month,
   onChangeMonth
 }: SensorReadoutsTabProps) => {
-<<<<<<< HEAD
-=======
   const {
     checkTypes
   }: {
     checkTypes: CheckTypes;
   } = useParams();
->>>>>>> 7ab41d89
   const { sidebarWidth } = useTree();
 
   const columns = [
     {
-<<<<<<< HEAD
-      label: 'Id',
-      value: 'id',
-      className: 'text-sm !py-2 whitespace-nowrap text-gray-700'
-    },
-    {
-      label: 'Check Name',
-      value: 'checkName',
-      className: 'text-sm !py-2 whitespace-nowrap text-gray-700'
-    },
-    {
-      label: 'Executed At',
-      value: 'executedAt',
-=======
       label:
         checkTypes === 'profiling'
           ? 'Profile date (local time)'
@@ -58,7 +38,6 @@
           ? 'Partition Date'
           : 'Checkpoint date',
       value: 'timePeriod',
->>>>>>> 7ab41d89
       className: 'text-sm !py-2 whitespace-nowrap text-gray-700'
     },
     {
@@ -67,13 +46,8 @@
       className: 'text-sm !py-2 whitespace-nowrap text-gray-700'
     },
     {
-<<<<<<< HEAD
       label: 'Time Period',
       value: 'timePeriod',
-=======
-      label: 'Executed At',
-      value: 'executedAt',
->>>>>>> 7ab41d89
       className: 'text-sm !py-2 whitespace-nowrap text-gray-700'
     },
     {
@@ -93,19 +67,15 @@
       label: 'Data Grouping',
       value: 'dataGroup',
       className: 'text-sm !py-2 whitespace-nowrap text-gray-700'
-<<<<<<< HEAD
-=======
     },
     {
       label: 'Id',
       value: 'id',
       className: 'text-sm !py-2 whitespace-nowrap text-gray-700'
->>>>>>> 7ab41d89
     }
   ];
 
   const monthOptions = useMemo(() => {
-<<<<<<< HEAD
     return [
       {
         label: 'Last 3 months',
@@ -118,14 +88,6 @@
           value: moment().subtract(index, 'months').format('MMMM YYYY')
         }))
     ];
-=======
-    return Array(24)
-      .fill('')
-      .map((item, index) => ({
-        label: moment().subtract(index, 'months').format('MMMM YYYY'),
-        value: moment().subtract(index, 'months').format('MMMM YYYY')
-      }));
->>>>>>> 7ab41d89
   }, []);
 
   return (
@@ -137,11 +99,7 @@
         <div className="flex space-x-4 items-center">
           <div className="text-sm">Data group</div>
           <Select
-<<<<<<< HEAD
             value={sensorReadouts[0].dataGroup ?? dataGroup}
-=======
-            value={dataGroup}
->>>>>>> 7ab41d89
             options={
               (sensorReadouts[0]?.dataGroupNames || []).map((item) => ({
                 label: item,

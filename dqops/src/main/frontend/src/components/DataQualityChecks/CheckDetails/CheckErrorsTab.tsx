import React, { useMemo } from 'react';
import { ErrorsDetailedDataModel } from '../../../api';
import Select from '../../Select';
import { Table } from '../../Table';
import { useTree } from '../../../contexts/treeContext';
import moment from 'moment/moment';
import ErrorText from './ErrorText';

interface CheckErrorsTabProps {
  errors: ErrorsDetailedDataModel[];
  dataGroup?: string;
  month?: string;
  onChangeMonth: (month: string) => void;
  onChangeDataGroup: (name: string) => void;
}

const CheckErrorsTab = ({
  errors,
  dataGroup,
  onChangeDataGroup,
  month,
  onChangeMonth
}: CheckErrorsTabProps) => {
  const { sidebarWidth } = useTree();

  const columns = [
    {
<<<<<<< HEAD
      label: 'Check Name',
      value: 'checkName',
      className: 'text-sm !py-2 whitespace-nowrap text-gray-700 w-80'
    },
    {
=======
>>>>>>> 7ab41d89
      label: 'Executed At',
      value: 'executedAt',
      className: 'text-sm !py-2 whitespace-nowrap text-gray-700 w-60'
    },
    {
      label: 'Error Source',
      value: 'errorSource',
      className: 'text-sm !py-2 whitespace-nowrap text-gray-700 w-50'
    },
    {
      label: 'Error Message',
      value: 'errorMessage',
      className: 'text-sm !py-2 text-gray-700 w-120',
      render: (text: string) => <ErrorText text={text} />
    },
    {
      label: 'Readout Id',
      value: 'readoutId',
      className: 'text-sm !py-2 whitespace-nowrap text-gray-700 w-80 text-right'
    }
  ];

  const monthOptions = useMemo(() => {
<<<<<<< HEAD
    return [
      {
        label: 'Last 3 months',
        value: 'Last 3 months'
      },
      ...Array(24)
        .fill('')
        .map((item, index) => ({
          label: moment().subtract(index, 'months').format('MMMM YYYY'),
          value: moment().subtract(index, 'months').format('MMMM YYYY')
        }))
    ];
=======
    return Array(24)
      .fill('')
      .map((item, index) => ({
        label: moment().subtract(index, 'months').format('MMMM YYYY'),
        value: moment().subtract(index, 'months').format('MMMM YYYY')
      }));
>>>>>>> 7ab41d89
  }, []);

  return (
    <div
      className="py-3 overflow-auto"
      style={{ maxWidth: `calc(100vw - ${sidebarWidth + 100}px` }}
    >
      <div className="flex space-x-8 items-center">
        <div className="flex space-x-4 items-center">
          <div className="text-sm">Data group</div>
          <Select
<<<<<<< HEAD
            value={errors[0].dataGroup ?? dataGroup}
=======
            value={dataGroup}
>>>>>>> 7ab41d89
            options={
              (errors[0]?.dataGroupsNames || []).map((item) => ({
                label: item,
                value: item
              })) || []
            }
            onChange={onChangeDataGroup}
          />
        </div>
        <div className="flex space-x-4 items-center">
          <div className="text-sm">Month</div>
          <Select
            value={month}
            options={monthOptions}
            onChange={onChangeMonth}
          />
        </div>
      </div>
      {errors.length === 0 && <div className="text-gray-700 mt-5">No Data</div>}
      {errors.map((result, index) => (
        <div key={index} className="mb-4">
          <Table
            className="mt-4 w-full"
            columns={columns}
            data={(result.singleErrors || []).map((item) => ({
              ...item,
              checkName: result.checkName
            }))}
            emptyMessage="No Data"
          />
        </div>
      ))}
    </div>
  );
};

export default CheckErrorsTab;<|MERGE_RESOLUTION|>--- conflicted
+++ resolved
@@ -25,14 +25,6 @@
 
   const columns = [
     {
-<<<<<<< HEAD
-      label: 'Check Name',
-      value: 'checkName',
-      className: 'text-sm !py-2 whitespace-nowrap text-gray-700 w-80'
-    },
-    {
-=======
->>>>>>> 7ab41d89
       label: 'Executed At',
       value: 'executedAt',
       className: 'text-sm !py-2 whitespace-nowrap text-gray-700 w-60'
@@ -56,7 +48,6 @@
   ];
 
   const monthOptions = useMemo(() => {
-<<<<<<< HEAD
     return [
       {
         label: 'Last 3 months',
@@ -69,14 +60,6 @@
           value: moment().subtract(index, 'months').format('MMMM YYYY')
         }))
     ];
-=======
-    return Array(24)
-      .fill('')
-      .map((item, index) => ({
-        label: moment().subtract(index, 'months').format('MMMM YYYY'),
-        value: moment().subtract(index, 'months').format('MMMM YYYY')
-      }));
->>>>>>> 7ab41d89
   }, []);
 
   return (
@@ -88,11 +71,7 @@
         <div className="flex space-x-4 items-center">
           <div className="text-sm">Data group</div>
           <Select
-<<<<<<< HEAD
             value={errors[0].dataGroup ?? dataGroup}
-=======
-            value={dataGroup}
->>>>>>> 7ab41d89
             options={
               (errors[0]?.dataGroupsNames || []).map((item) => ({
                 label: item,

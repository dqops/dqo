--- conflicted
+++ resolved
@@ -1,10 +1,6 @@
 import clsx from 'clsx';
 import React, { useEffect, useState } from 'react';
 import { useSelector } from 'react-redux';
-<<<<<<< HEAD
-=======
-import { useParams } from 'react-router-dom';
->>>>>>> 80212bf9
 import {
   ConnectionModel,
   ConnectionSpecProviderTypeEnum,
@@ -29,10 +25,7 @@
   SharedCredentialsApi
 } from '../../../services/apiClient';
 import { CheckTypes } from '../../../shared/routes';
-<<<<<<< HEAD
 import { useDecodedParams } from '../../../utils';
-=======
->>>>>>> 80212bf9
 import Button from '../../Button';
 import BigqueryConnection from '../../Dashboard/DatabaseConnection/BigqueryConnection';
 import ConfirmErrorModal from '../../Dashboard/DatabaseConnection/ConfirmErrorModal';
@@ -51,6 +44,7 @@
 import Input from '../../Input';
 import Loader from '../../Loader';
 import ConnectionActionGroup from './ConnectionActionGroup';
+import React from 'react';
 
 const ConnectionDetail = () => {
   const {

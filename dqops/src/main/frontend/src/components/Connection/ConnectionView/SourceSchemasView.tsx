import { isEqual } from 'lodash';
import React, { useEffect, useState } from 'react';
import { useSelector } from 'react-redux';
<<<<<<< HEAD
import { useHistory } from 'react-router-dom';
=======
import { useHistory, useParams } from 'react-router-dom';
>>>>>>> 80212bf9
import {
  DqoJobHistoryEntryModelStatusEnum,
  SchemaRemoteModel
} from '../../../api';
import { useActionDispatch } from '../../../hooks/useActionDispatch';
import { addFirstLevelTab } from '../../../redux/actions/source.actions';
import { IRootState } from '../../../redux/reducers';
import { DataSourcesApi } from '../../../services/apiClient';
import { CheckTypes, ROUTES } from '../../../shared/routes';
import Button from '../../Button';
import Loader from '../../Loader';
import SvgIcon from '../../SvgIcon';
import ConnectionActionGroup from './ConnectionActionGroup';
<<<<<<< HEAD
import { useDecodedParams } from '../../../utils';
=======
>>>>>>> 80212bf9

const SourceSchemasView = () => {
  const { connection }: { connection: string } = useDecodedParams();
  const [loading, setLoading] = useState(false);
  const [schemas, setSchemas] = useState<SchemaRemoteModel[]>([]);
  const [error, setError] = useState<string>();

  const { job_dictionary_state } = useSelector(
    (state: IRootState) => state.job || {}
  );
  const history = useHistory();
  const dispatch = useActionDispatch();

  useEffect(() => {
    setLoading(true);
    DataSourcesApi.getRemoteDataSourceSchemas(connection)
      .then((res) => {
        setSchemas(res.data);
      })
      .catch((err) => {
        setError(err.message);
      })
      .finally(() => {
        setLoading(false);
      });
  }, [connection]);

  const onImportTables = (schema: SchemaRemoteModel) => {
    const url = ROUTES.SCHEMA_LEVEL_PAGE(
      CheckTypes.SOURCES,
      connection,
      schema.schemaName ?? '',
      'import-tables'
    );
    const value = ROUTES.SCHEMA_LEVEL_VALUE(
      CheckTypes.SOURCES,
      connection,
      schema.schemaName ?? ''
    );
    dispatch(
      addFirstLevelTab(CheckTypes.SOURCES, {
        url,
        value,
        state: {},
        label: schema.schemaName
      })
    );
    history.push(url);
  };

  const isExist = (schema: SchemaRemoteModel) => {
    const job = Object.values(job_dictionary_state)?.find((item) =>
      isEqual(
        item.parameters?.importTableParameters,
        schema.importTableJobParameters
      )
    );
    return (
      !!job &&
      (job.status === DqoJobHistoryEntryModelStatusEnum.queued ||
        job.status === DqoJobHistoryEntryModelStatusEnum.running ||
        job.status === DqoJobHistoryEntryModelStatusEnum.waiting)
    );
  };

  return (
    <div className="py-4 px-8">
      <ConnectionActionGroup />
      {loading ? (
        <div className="flex justify-center h-100">
          <Loader isFull={false} className="w-8 h-8 fill-green-700" />
        </div>
      ) : (
        <table className="w-full">
          <thead>
            <tr>
              <th className="py-2 pr-4 text-left">Source schema name</th>
              <th className="py-2 px-4 text-left">Import status</th>
              <th />
            </tr>
          </thead>
          <tbody>
            {schemas.map((item) => (
              <tr
                key={item.schemaName}
                className="border-b border-gray-300 last:border-b-0"
              >
                <td className="py-2 pr-4 text-left">{item.schemaName}</td>
                <td className="py-2 px-4 text-left">
                  <SvgIcon
                    name={item.alreadyImported ? 'check' : 'close'}
                    className={
                      item.alreadyImported ? 'text-primary' : 'text-red-700'
                    }
                    width={22}
                    height={22}
                  />
                </td>
                <td className="py-2 px-4 text-left">
                  {!isExist(item) && (
                    <Button
                      label="Import tables"
                      color="primary"
                      onClick={() => onImportTables(item)}
                    />
                  )}
                </td>
              </tr>
            ))}
            {error ? <div className="text-red-500">{error}</div> : null}
          </tbody>
        </table>
      )}
    </div>
  );
};

export default SourceSchemasView;<|MERGE_RESOLUTION|>--- conflicted
+++ resolved
@@ -1,11 +1,7 @@
 import { isEqual } from 'lodash';
 import React, { useEffect, useState } from 'react';
 import { useSelector } from 'react-redux';
-<<<<<<< HEAD
 import { useHistory } from 'react-router-dom';
-=======
-import { useHistory, useParams } from 'react-router-dom';
->>>>>>> 80212bf9
 import {
   DqoJobHistoryEntryModelStatusEnum,
   SchemaRemoteModel
@@ -15,14 +11,11 @@
 import { IRootState } from '../../../redux/reducers';
 import { DataSourcesApi } from '../../../services/apiClient';
 import { CheckTypes, ROUTES } from '../../../shared/routes';
+import { useDecodedParams } from '../../../utils';
 import Button from '../../Button';
 import Loader from '../../Loader';
 import SvgIcon from '../../SvgIcon';
 import ConnectionActionGroup from './ConnectionActionGroup';
-<<<<<<< HEAD
-import { useDecodedParams } from '../../../utils';
-=======
->>>>>>> 80212bf9
 
 const SourceSchemasView = () => {
   const { connection }: { connection: string } = useDecodedParams();

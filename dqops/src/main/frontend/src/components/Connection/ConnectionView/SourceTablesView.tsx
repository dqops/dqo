--- conflicted
+++ resolved
@@ -1,9 +1,5 @@
 import React, { useEffect, useState } from 'react';
 import { useSelector } from 'react-redux';
-<<<<<<< HEAD
-=======
-import { useParams } from 'react-router-dom';
->>>>>>> 80212bf9
 import { RemoteTableListModel } from '../../../api';
 import { useActionDispatch } from '../../../hooks/useActionDispatch';
 import {
@@ -15,14 +11,11 @@
 import { getFirstLevelActiveTab } from '../../../redux/selectors';
 import { DataSourcesApi, JobApiClient } from '../../../services/apiClient';
 import { CheckTypes } from '../../../shared/routes';
+import { useDecodedParams } from '../../../utils';
 import Button from '../../Button';
 import Checkbox from '../../Checkbox';
 import Loader from '../../Loader';
 import SvgIcon from '../../SvgIcon';
-<<<<<<< HEAD
-import { useDecodedParams } from '../../../utils';
-=======
->>>>>>> 80212bf9
 
 const SourceTablesView = () => {
   const {

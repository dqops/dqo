import React, { useEffect, useState } from 'react';
import { useSelector } from 'react-redux';
<<<<<<< HEAD
import { useHistory } from 'react-router-dom';
=======
import { useHistory, useParams } from 'react-router-dom';
>>>>>>> 80212bf9
import { SchemaModel } from '../../../api';
import { useActionDispatch } from '../../../hooks/useActionDispatch';
import { addFirstLevelTab } from '../../../redux/actions/source.actions';
import { IRootState } from '../../../redux/reducers';
import { SchemaApiClient } from '../../../services/apiClient';
import { CheckTypes, ROUTES } from '../../../shared/routes';
import Button from '../../Button';
import ConnectionActionGroup from './ConnectionActionGroup';
<<<<<<< HEAD
import { useDecodedParams } from '../../../utils';
=======
>>>>>>> 80212bf9

const SchemasView = () => {
  const {
    connection,
    checkTypes
  }: { connection: string; checkTypes: CheckTypes } = useDecodedParams();
  const isSourceScreen = checkTypes === CheckTypes.SOURCES;
  const [schemas, setSchemas] = useState<SchemaModel[]>([]);
  const history = useHistory();
  const { userProfile } = useSelector((state: IRootState) => state.job || {});

  const dispatch = useActionDispatch();

  useEffect(() => {
    SchemaApiClient.getSchemas(connection).then((res) => {
      setSchemas(res.data);
    });
  }, [connection]);

  const onImportTables = (schema: SchemaModel) => {
    const url = ROUTES.SCHEMA_LEVEL_PAGE(
      CheckTypes.SOURCES,
      connection,
      schema.schema_name ?? '',
      'import-tables'
    );
    const value = ROUTES.SCHEMA_LEVEL_VALUE(
      CheckTypes.SOURCES,
      connection,
      schema.schema_name ?? ''
    );
    dispatch(
      addFirstLevelTab(CheckTypes.SOURCES, {
        url,
        value,
        state: {},
        label: schema.schema_name
      })
    );
    history.push(url);
  };

  const goToSchemas = () => {
    history.push(
      `${ROUTES.CONNECTION_DETAIL(
        checkTypes,
        connection,
        'schemas'
      )}?import_schema=true`
    );
  };

  const goToTable = (schema: string, tab: string) => {
    const url = ROUTES.SCHEMA_LEVEL_PAGE(checkTypes, connection, schema, tab);
    const value = ROUTES.SCHEMA_LEVEL_VALUE(checkTypes, connection, schema);

    dispatch(
      addFirstLevelTab(checkTypes, {
        url,
        value,
        label: schema
      })
    );
    history.push(url);
  };

  return (
    <div className="py-4 px-8 text-sm">
      {isSourceScreen && <ConnectionActionGroup />}
      <table className="w-full">
        <thead>
          <tr>
            <th className="py-2 pl-2 text-left">Schema name</th>
            <th />
          </tr>
        </thead>
        <tbody>
          {schemas.map((item) => (
            <tr
              key={item.schema_name}
              className="border-b border-gray-300 last:border-b-0 relative"
            >
              <td>
                <Button
                  label={item.schema_name}
                  variant="text"
                  className="underline px-2 text-sm"
                  onClick={() => goToTable(item.schema_name ?? '', 'tables')}
                />
              </td>
              {isSourceScreen ? (
                <td className="left-80 absolute py-1 px-4 text-left">
                  <Button
                    className="!py-2 !rounded-md text-sm"
                    textSize="sm"
                    label="Import tables"
                    color="primary"
                    onClick={() => onImportTables(item)}
                    disabled={userProfile.can_manage_data_sources !== true}
                  />
                </td>
              ) : (
                <div className="left-80 absolute">
                  <Button
                    className="text-sm"
                    label="Manage checks"
                    color="primary"
                    variant="text"
                    onClick={() =>
                      goToTable(item.schema_name ?? '', 'multiple_checks')
                    }
                    disabled={userProfile.can_manage_data_sources !== true}
                  />
                </div>
              )}
            </tr>
          ))}
        </tbody>
      </table>
      {isSourceScreen && (
        <Button
          variant="contained"
          color="primary"
          label="Import more schemas"
          className="mt-4 text-sm"
          onClick={goToSchemas}
          disabled={userProfile.can_manage_data_sources !== true}
        />
      )}
    </div>
  );
};

export default SchemasView;
<|MERGE_RESOLUTION|>--- conflicted
+++ resolved
@@ -1,153 +1,146 @@
-import React, { useEffect, useState } from 'react';
-import { useSelector } from 'react-redux';
-<<<<<<< HEAD
-import { useHistory } from 'react-router-dom';
-=======
-import { useHistory, useParams } from 'react-router-dom';
->>>>>>> 80212bf9
-import { SchemaModel } from '../../../api';
-import { useActionDispatch } from '../../../hooks/useActionDispatch';
-import { addFirstLevelTab } from '../../../redux/actions/source.actions';
-import { IRootState } from '../../../redux/reducers';
-import { SchemaApiClient } from '../../../services/apiClient';
-import { CheckTypes, ROUTES } from '../../../shared/routes';
-import Button from '../../Button';
-import ConnectionActionGroup from './ConnectionActionGroup';
-<<<<<<< HEAD
-import { useDecodedParams } from '../../../utils';
-=======
->>>>>>> 80212bf9
-
-const SchemasView = () => {
-  const {
-    connection,
-    checkTypes
-  }: { connection: string; checkTypes: CheckTypes } = useDecodedParams();
-  const isSourceScreen = checkTypes === CheckTypes.SOURCES;
-  const [schemas, setSchemas] = useState<SchemaModel[]>([]);
-  const history = useHistory();
-  const { userProfile } = useSelector((state: IRootState) => state.job || {});
-
-  const dispatch = useActionDispatch();
-
-  useEffect(() => {
-    SchemaApiClient.getSchemas(connection).then((res) => {
-      setSchemas(res.data);
-    });
-  }, [connection]);
-
-  const onImportTables = (schema: SchemaModel) => {
-    const url = ROUTES.SCHEMA_LEVEL_PAGE(
-      CheckTypes.SOURCES,
-      connection,
-      schema.schema_name ?? '',
-      'import-tables'
-    );
-    const value = ROUTES.SCHEMA_LEVEL_VALUE(
-      CheckTypes.SOURCES,
-      connection,
-      schema.schema_name ?? ''
-    );
-    dispatch(
-      addFirstLevelTab(CheckTypes.SOURCES, {
-        url,
-        value,
-        state: {},
-        label: schema.schema_name
-      })
-    );
-    history.push(url);
-  };
-
-  const goToSchemas = () => {
-    history.push(
-      `${ROUTES.CONNECTION_DETAIL(
-        checkTypes,
-        connection,
-        'schemas'
-      )}?import_schema=true`
-    );
-  };
-
-  const goToTable = (schema: string, tab: string) => {
-    const url = ROUTES.SCHEMA_LEVEL_PAGE(checkTypes, connection, schema, tab);
-    const value = ROUTES.SCHEMA_LEVEL_VALUE(checkTypes, connection, schema);
-
-    dispatch(
-      addFirstLevelTab(checkTypes, {
-        url,
-        value,
-        label: schema
-      })
-    );
-    history.push(url);
-  };
-
-  return (
-    <div className="py-4 px-8 text-sm">
-      {isSourceScreen && <ConnectionActionGroup />}
-      <table className="w-full">
-        <thead>
-          <tr>
-            <th className="py-2 pl-2 text-left">Schema name</th>
-            <th />
-          </tr>
-        </thead>
-        <tbody>
-          {schemas.map((item) => (
-            <tr
-              key={item.schema_name}
-              className="border-b border-gray-300 last:border-b-0 relative"
-            >
-              <td>
-                <Button
-                  label={item.schema_name}
-                  variant="text"
-                  className="underline px-2 text-sm"
-                  onClick={() => goToTable(item.schema_name ?? '', 'tables')}
-                />
-              </td>
-              {isSourceScreen ? (
-                <td className="left-80 absolute py-1 px-4 text-left">
-                  <Button
-                    className="!py-2 !rounded-md text-sm"
-                    textSize="sm"
-                    label="Import tables"
-                    color="primary"
-                    onClick={() => onImportTables(item)}
-                    disabled={userProfile.can_manage_data_sources !== true}
-                  />
-                </td>
-              ) : (
-                <div className="left-80 absolute">
-                  <Button
-                    className="text-sm"
-                    label="Manage checks"
-                    color="primary"
-                    variant="text"
-                    onClick={() =>
-                      goToTable(item.schema_name ?? '', 'multiple_checks')
-                    }
-                    disabled={userProfile.can_manage_data_sources !== true}
-                  />
-                </div>
-              )}
-            </tr>
-          ))}
-        </tbody>
-      </table>
-      {isSourceScreen && (
-        <Button
-          variant="contained"
-          color="primary"
-          label="Import more schemas"
-          className="mt-4 text-sm"
-          onClick={goToSchemas}
-          disabled={userProfile.can_manage_data_sources !== true}
-        />
-      )}
-    </div>
-  );
-};
-
-export default SchemasView;
+import React, { useEffect, useState } from 'react';
+import { useSelector } from 'react-redux';
+import { useHistory } from 'react-router-dom';
+import { SchemaModel } from '../../../api';
+import { useActionDispatch } from '../../../hooks/useActionDispatch';
+import { addFirstLevelTab } from '../../../redux/actions/source.actions';
+import { IRootState } from '../../../redux/reducers';
+import { SchemaApiClient } from '../../../services/apiClient';
+import { CheckTypes, ROUTES } from '../../../shared/routes';
+import { useDecodedParams } from '../../../utils';
+import Button from '../../Button';
+import ConnectionActionGroup from './ConnectionActionGroup';
+
+const SchemasView = () => {
+  const {
+    connection,
+    checkTypes
+  }: { connection: string; checkTypes: CheckTypes } = useDecodedParams();
+  const isSourceScreen = checkTypes === CheckTypes.SOURCES;
+  const [schemas, setSchemas] = useState<SchemaModel[]>([]);
+  const history = useHistory();
+  const { userProfile } = useSelector((state: IRootState) => state.job || {});
+
+  const dispatch = useActionDispatch();
+
+  useEffect(() => {
+    SchemaApiClient.getSchemas(connection).then((res) => {
+      setSchemas(res.data);
+    });
+  }, [connection]);
+
+  const onImportTables = (schema: SchemaModel) => {
+    const url = ROUTES.SCHEMA_LEVEL_PAGE(
+      CheckTypes.SOURCES,
+      connection,
+      schema.schema_name ?? '',
+      'import-tables'
+    );
+    const value = ROUTES.SCHEMA_LEVEL_VALUE(
+      CheckTypes.SOURCES,
+      connection,
+      schema.schema_name ?? ''
+    );
+    dispatch(
+      addFirstLevelTab(CheckTypes.SOURCES, {
+        url,
+        value,
+        state: {},
+        label: schema.schema_name
+      })
+    );
+    history.push(url);
+  };
+
+  const goToSchemas = () => {
+    history.push(
+      `${ROUTES.CONNECTION_DETAIL(
+        checkTypes,
+        connection,
+        'schemas'
+      )}?import_schema=true`
+    );
+  };
+
+  const goToTable = (schema: string, tab: string) => {
+    const url = ROUTES.SCHEMA_LEVEL_PAGE(checkTypes, connection, schema, tab);
+    const value = ROUTES.SCHEMA_LEVEL_VALUE(checkTypes, connection, schema);
+
+    dispatch(
+      addFirstLevelTab(checkTypes, {
+        url,
+        value,
+        label: schema
+      })
+    );
+    history.push(url);
+  };
+
+  return (
+    <div className="py-4 px-8 text-sm">
+      {isSourceScreen && <ConnectionActionGroup />}
+      <table className="w-full">
+        <thead>
+          <tr>
+            <th className="py-2 pl-2 text-left">Schema name</th>
+            <th />
+          </tr>
+        </thead>
+        <tbody>
+          {schemas.map((item) => (
+            <tr
+              key={item.schema_name}
+              className="border-b border-gray-300 last:border-b-0 relative"
+            >
+              <td>
+                <Button
+                  label={item.schema_name}
+                  variant="text"
+                  className="underline px-2 text-sm"
+                  onClick={() => goToTable(item.schema_name ?? '', 'tables')}
+                />
+              </td>
+              {isSourceScreen ? (
+                <td className="left-80 absolute py-1 px-4 text-left">
+                  <Button
+                    className="!py-2 !rounded-md text-sm"
+                    textSize="sm"
+                    label="Import tables"
+                    color="primary"
+                    onClick={() => onImportTables(item)}
+                    disabled={userProfile.can_manage_data_sources !== true}
+                  />
+                </td>
+              ) : (
+                <div className="left-80 absolute">
+                  <Button
+                    className="text-sm"
+                    label="Manage checks"
+                    color="primary"
+                    variant="text"
+                    onClick={() =>
+                      goToTable(item.schema_name ?? '', 'multiple_checks')
+                    }
+                    disabled={userProfile.can_manage_data_sources !== true}
+                  />
+                </div>
+              )}
+            </tr>
+          ))}
+        </tbody>
+      </table>
+      {isSourceScreen && (
+        <Button
+          variant="contained"
+          color="primary"
+          label="Import more schemas"
+          className="mt-4 text-sm"
+          onClick={goToSchemas}
+          disabled={userProfile.can_manage_data_sources !== true}
+        />
+      )}
+    </div>
+  );
+};
+
+export default SchemasView;
--- conflicted
+++ resolved
@@ -184,97 +184,7 @@
             : 'cursor-not-allowed pointer-events-none'
         )}
       >
-<<<<<<< HEAD
         {TableDetailBody({tableBasic, handleChange})}
-=======
-        <tbody>
-          <tr>
-            <td className="px-4 py-2">Connection name</td>
-            <td className="px-4 py-2">{tableBasic?.connection_name}</td>
-          </tr>
-          <tr>
-            <td className="px-4 py-2">Schema name</td>
-            <td className="px-4 py-2">{tableBasic?.target?.schema_name}</td>
-          </tr>
-          <tr>
-            <td className="px-4 py-2">Table name</td>
-            <td className="px-4 py-2">{tableBasic?.target?.table_name}</td>
-          </tr>
-          <tr>
-            <td className="px-4 py-2">Disable data quality checks</td>
-            <td className="px-4 py-2">
-              <div className="flex">
-                <Checkbox
-                  onChange={(value) => handleChange({ disabled: value })}
-                  checked={tableBasic?.disabled}
-                />
-              </div>
-            </td>
-          </tr>
-          <tr>
-            <td className="px-4 py-2">Filter</td>
-            <td className="px-4 py-2">
-              <textarea
-                className="focus:ring-1 focus:ring-teal-500 focus:ring-opacity-80 focus:border-0 border-gray-300 font-regular text-sm h-26 placeholder-gray-500 py-0.5 px-3 border text-gray-900 focus:text-gray-900 focus:outline-none min-w-40 w-full  rounded"
-                value={tableBasic?.filter}
-                onChange={(e) => handleChange({ filter: e.target.value })}
-              ></textarea>
-            </td>
-          </tr>
-          <tr>
-            <td className="px-4 py-2">Priority</td>
-            <td className="px-4 py-2">
-              <NumberInput
-                value={
-                  tableBasic?.priority !== 0 ? tableBasic?.priority : undefined
-                }
-                onChange={(value) => handleChange({ priority: value })}
-                className="min-w-30 w-1/2"
-                placeholder=""
-              />
-            </td>
-          </tr>
-          <tr>
-            <td className="px-4 py-2">Stage</td>
-            <td className="px-4 py-2">
-              <Input
-                value={tableBasic?.stage}
-                onChange={(e) => handleChange({ stage: e.target.value })}
-              />
-            </td>
-          </tr>
-          <tr>
-            <td className="px-4 py-2">Profiling checks result truncation</td>
-            <td className="px-4 py-2">
-              <Select
-                options={Object.values(
-                  TableListModelProfilingChecksResultTruncationEnum
-                ).map((x) => ({
-                  label: x
-                    ?.replaceAll('_', ' ')
-                    .replace(/./, (c) => c.toUpperCase()),
-                  value: x
-                }))}
-                value={
-                  tableBasic?.profiling_checks_result_truncation ??
-                  TableListModelProfilingChecksResultTruncationEnum.store_the_most_recent_result_per_month
-                }
-                onChange={(selected) =>
-                  handleChange({
-                    profiling_checks_result_truncation: selected
-                  })
-                }
-                placeholder=""
-                empty={true}
-              />
-            </td>
-          </tr>
-          <tr>
-            <td className="px-4 py-2">Table hash</td>
-            <td className="px-4 py-2">{tableBasic?.table_hash}</td>
-          </tr>
-        </tbody>
->>>>>>> e210b10a
       </table>
       {connectionModel.provider_type ===
         ConnectionSpecProviderTypeEnum.duckdb && (

import clsx from 'clsx';
import React, { useEffect, useState } from 'react';
import { useSelector } from 'react-redux';
<<<<<<< HEAD
=======
import { useParams } from 'react-router-dom';
>>>>>>> 80212bf9
import {
  ConnectionModel,
  ConnectionSpecProviderTypeEnum,
  DuckdbParametersSpecFilesFormatTypeEnum,
  FileFormatSpec,
  TableListModelProfilingChecksResultTruncationEnum
} from '../../../api';
import { TConfiguration } from '../../../components/FileFormatConfiguration/TConfiguration';
import { useActionDispatch } from '../../../hooks/useActionDispatch';
import {
  getTableBasic,
  setUpdatedTableBasic,
  updateTableBasic
} from '../../../redux/actions/table.actions';
import { IRootState } from '../../../redux/reducers';
import {
  getFirstLevelActiveTab,
  getFirstLevelState
} from '../../../redux/selectors';
import { ConnectionApiClient } from '../../../services/apiClient';
import { CheckTypes } from '../../../shared/routes';
import Checkbox from '../../Checkbox';
import FileFormatConfiguration from '../../FileFormatConfiguration/FileFormatConfiguration';
import FilePath from '../../FileFormatConfiguration/FilePath';
import Input from '../../Input';
import NumberInput from '../../NumberInput';
import Select from '../../Select';
import ActionGroup from './TableActionGroup';
<<<<<<< HEAD
import { useDecodedParams } from '../../../utils';
=======
>>>>>>> 80212bf9

const TableDetails = () => {
  const {
    checkTypes,
    connection,
    schema,
    table
  }: {
    checkTypes: CheckTypes;
    connection: string;
    schema: string;
    table: string;
  } = useDecodedParams();
  const { tableBasic, isUpdating, isUpdatedTableBasic } = useSelector(
    getFirstLevelState(checkTypes)
  );
  const format =
    (Object.keys(tableBasic?.file_format ?? {}).find((x) =>
      x.includes('format')
    ) as DuckdbParametersSpecFilesFormatTypeEnum) ??
    DuckdbParametersSpecFilesFormatTypeEnum.csv;

  const [connectionModel, setConnectionModel] = useState<ConnectionModel>({});

  const [fileFormatType, setFileFormatType] =
    useState<DuckdbParametersSpecFilesFormatTypeEnum>(format);

  const onChangeConfiguration = (params: Partial<TConfiguration>) => {
    // setConfiguration((prev) => ({
    //   ...prev,
    //   ...params
    // }));
    handleChange({
      file_format: {
        ...tableBasic.file_format,
        [fileFormatType as keyof FileFormatSpec]: {
          ...tableBasic.file_format?.[fileFormatType as keyof FileFormatSpec],
          ...params
        }
      }
    });
  };

  const cleanConfiguration = () => {
    // setConfiguration({});
  };

  const dispatch = useActionDispatch();
  const firstLevelActiveTab = useSelector(getFirstLevelActiveTab(checkTypes));
  const { userProfile } = useSelector((state: IRootState) => state.job || {});
  useEffect(() => {
    dispatch(
      getTableBasic(checkTypes, firstLevelActiveTab, connection, schema, table)
    );
    const getConnectionBasic = async () => {
      await ConnectionApiClient.getConnectionBasic(connection).then((res) =>
        setConnectionModel(res.data)
      );
    };
    getConnectionBasic();
  }, [checkTypes, firstLevelActiveTab, connection, schema, table]);

  const handleChange = (obj: any) => {
    dispatch(
      setUpdatedTableBasic(checkTypes, firstLevelActiveTab, {
        ...tableBasic,
        ...obj
      })
    );
  };

  const onUpdate = async () => {
    if (!tableBasic) {
      return;
    }
    await dispatch(
      updateTableBasic(
        checkTypes,
        firstLevelActiveTab,
        connection,
        schema,
        table,
        tableBasic
      )
    );
    await dispatch(
      getTableBasic(checkTypes, firstLevelActiveTab, connection, schema, table)
    );
  };

  const onAddPath = () => {
    handleChange({
      file_format: {
        ...tableBasic.file_format,
        file_paths: [...tableBasic.file_format.file_paths, '']
      }
    });
    // setPaths((prev) => [...prev, '']);
  };
  const onChangePath = (value: string, index?: number) => {
    const copiedPaths = [...(tableBasic.file_format.file_paths as any[])];
    if (index !== undefined) {
      copiedPaths[index] = value;
    } else {
      copiedPaths[(tableBasic.file_format.file_paths as any[]).length - 1] =
        value;
    }
    handleChange({
      file_format: {
        ...tableBasic.file_format,
        file_paths: copiedPaths
      }
    });
    // setPaths(copiedPaths);
  };
  const onDeletePath = (index: number) => {
    // setPaths((prev) => prev.filter((_, i) => i !== index));
    handleChange({
      file_format: {
        ...tableBasic.file_format,
        file_paths: (tableBasic.file_format.file_paths as any[]).filter(
          (_, i) => i !== index
        )
      }
    });
  };

  const onChangeFile = (val: DuckdbParametersSpecFilesFormatTypeEnum) => {
    handleChange({
      file_format: {
        ...tableBasic.file_format,
        [fileFormatType]: undefined,
        [val]: {}
      }
    });
    setFileFormatType(val);
  };

  return (
    <div className="p-4">
      <ActionGroup
        onUpdate={onUpdate}
        isUpdated={isUpdatedTableBasic}
        isUpdating={isUpdating}
      />

      <table
        className={clsx(
          'mb-6 w-160 text-sm',
          userProfile.can_manage_data_sources
            ? ''
            : 'cursor-not-allowed pointer-events-none'
        )}
      >
        {TableDetailBody({tableBasic, handleChange})}
      </table>
      {connectionModel.provider_type ===
        ConnectionSpecProviderTypeEnum.duckdb && (
        <FileFormatConfiguration
          fileFormatType={fileFormatType}
          onChangeFile={onChangeFile}
          configuration={tableBasic?.file_format?.[format]}
          onChangeConfiguration={onChangeConfiguration}
          cleanConfiguration={cleanConfiguration}
          freezeFileType={false}
        >
          <FilePath
            paths={tableBasic?.file_format?.file_paths as any[]}
            onAddPath={onAddPath}
            onChangePath={onChangePath}
            onDeletePath={onDeletePath}
          />
        </FileFormatConfiguration>
      )}
    </div>
  );
};

const TableDetailBody = ({tableBasic, handleChange} : {tableBasic: any, handleChange: any}) => {
  
  const filter = tableBasic?.filter || '';
  const priority = tableBasic?.priority || '';
  const stage = tableBasic?.stage || '';
  
  return (        
  <tbody>
    <tr>
      <td className="px-4 py-2">Connection name</td>
      <td className="px-4 py-2">{tableBasic?.connection_name}</td>
    </tr>
    <tr>
      <td className="px-4 py-2">Schema name</td>
      <td className="px-4 py-2">{tableBasic?.target?.schema_name}</td>
    </tr>
    <tr>
      <td className="px-4 py-2">Table name</td>
      <td className="px-4 py-2">{tableBasic?.target?.table_name}</td>
    </tr>
    <tr>
      <td className="px-4 py-2">Disable data quality checks</td>
      <td className="px-4 py-2">
        <div className="flex">
          <Checkbox
            onChange={(value) => handleChange({ disabled: value })}
            checked={tableBasic?.disabled}
          />
        </div>
      </td>
    </tr>
    <tr>
      <td className="px-4 py-2">Filter</td>
      <td className="px-4 py-2">
        <textarea
          className="focus:ring-1 focus:ring-teal-500 focus:ring-opacity-80 focus:border-0 border-gray-300 font-regular text-sm h-26 placeholder-gray-500 py-0.5 px-3 border text-gray-900 focus:text-gray-900 focus:outline-none min-w-40 w-full  rounded"
          value={filter}
          onChange={(e) => handleChange({ filter: e.target.value })}
        ></textarea>
      </td>
    </tr>
    <tr>
      <td className="px-4 py-2">Priority</td>
      <td className="px-4 py-2">
        <NumberInput
          value={priority}
          onChange={(value) => handleChange({ priority: value })}
          className="min-w-30 w-1/2"
          placeholder=""
        />
      </td>
    </tr>
    <tr>
      <td className="px-4 py-2">Stage</td>
      <td className="px-4 py-2">
        <Input
          value={stage}
          onChange={(e) => handleChange({ stage: e.target.value })}
        />
      </td>
    </tr>
    <tr>
      <td className="px-4 py-2">Profiling checks result truncation</td>
      <td className="px-4 py-2">
        <Select
          options={Object.values(
            TableListModelProfilingChecksResultTruncationEnum
          ).map((x) => ({
            label: x
              ?.replaceAll('_', ' ')
              .replace(/./, (c) => c.toUpperCase()),
            value: x
          }))}
          value={
            tableBasic?.advanced_profiling_result_truncation ??
            TableListModelProfilingChecksResultTruncationEnum.store_the_most_recent_result_per_month
          }
          onChange={(selected) =>
            handleChange({
              advanced_profiling_result_truncation: selected
            })
          }
          placeholder=""
          empty={true}
        />
      </td>
    </tr>
    <tr>
      <td className="px-4 py-2">Table hash</td>
      <td className="px-4 py-2">{tableBasic?.table_hash}</td>
    </tr>
  </tbody>)
}

export default TableDetails;<|MERGE_RESOLUTION|>--- conflicted
+++ resolved
@@ -1,10 +1,6 @@
 import clsx from 'clsx';
 import React, { useEffect, useState } from 'react';
 import { useSelector } from 'react-redux';
-<<<<<<< HEAD
-=======
-import { useParams } from 'react-router-dom';
->>>>>>> 80212bf9
 import {
   ConnectionModel,
   ConnectionSpecProviderTypeEnum,
@@ -26,6 +22,7 @@
 } from '../../../redux/selectors';
 import { ConnectionApiClient } from '../../../services/apiClient';
 import { CheckTypes } from '../../../shared/routes';
+import { useDecodedParams } from '../../../utils';
 import Checkbox from '../../Checkbox';
 import FileFormatConfiguration from '../../FileFormatConfiguration/FileFormatConfiguration';
 import FilePath from '../../FileFormatConfiguration/FilePath';
@@ -33,10 +30,6 @@
 import NumberInput from '../../NumberInput';
 import Select from '../../Select';
 import ActionGroup from './TableActionGroup';
-<<<<<<< HEAD
-import { useDecodedParams } from '../../../utils';
-=======
->>>>>>> 80212bf9
 
 const TableDetails = () => {
   const {

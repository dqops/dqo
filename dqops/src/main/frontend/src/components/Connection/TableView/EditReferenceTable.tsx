import React, { ChangeEvent, useEffect, useState } from 'react';
import {
  ConnectionApiClient,
  DataGroupingConfigurationsApi,
  SchemaApiClient,
  TableApiClient,
  TableComparisonsApi
} from '../../../services/apiClient';
import { DataGroupingConfigurationBasicModel } from '../../../api';
import Button from '../../Button';
import Input from '../../Input';
import SvgIcon from '../../SvgIcon';
import SectionWrapper from '../../Dashboard/SectionWrapper';
import Select, { Option } from '../../Select';
import { useHistory, useParams } from 'react-router-dom';
import { SelectDataGroupingForTable } from './SelectDataGroupingForTable';
import { CheckTypes, ROUTES } from '../../../shared/routes';
import { useActionDispatch } from '../../../hooks/useActionDispatch';
import { addFirstLevelTab } from '../../../redux/actions/source.actions';
import TableActionGroup from './TableActionGroup';

type EditReferenceTableProps = {
  onBack: () => void;
  selectedReference?: string;
};

const EditReferenceTable = ({
  onBack,
  selectedReference
}: EditReferenceTableProps) => {
  const [name, setName] = useState('');
  const [connectionOptions, setConnectionOptions] = useState<Option[]>([]);
  const [schemaOptions, setSchemaOptions] = useState<Option[]>([]);
  const [tableOptions, setTableOptions] = useState<Option[]>([]);
  const [refConnection, setRefConnection] = useState('');
  const [refSchema, setRefSchema] = useState('');
  const [refTable, setRefTable] = useState('');
  const {
    checkTypes,
    connection,
    schema,
    table
  }: {
    checkTypes: CheckTypes;
    connection: string;
    schema: string;
    table: string;
  } = useParams();
  const [dataGroupingConfigurations, setDataGroupingConfigurations] = useState<
    DataGroupingConfigurationBasicModel[]
  >([]);
  const [refDataGroupingConfigurations, setRefDataGroupingConfigurations] =
    useState<DataGroupingConfigurationBasicModel[]>([]);
  const [dataGroupingConfiguration, setDataGroupingConfiguration] =
    useState<DataGroupingConfigurationBasicModel>();
  const [refDataGroupingConfiguration, setRefDataGroupingConfiguration] =
    useState<DataGroupingConfigurationBasicModel>();
  const [isUpdated, setIsUpdated] = useState(false);
  const [isUpdating, setIsUpdating] = useState(false);
  const history = useHistory();
  const dispatch = useActionDispatch();

  useEffect(() => {
    ConnectionApiClient.getAllConnections().then((res) => {
      setConnectionOptions(
        res.data.map((item) => ({
          label: item.connection_name ?? '',
          value: item.connection_name ?? ''
        }))
      );
    });
  }, []);

  useEffect(() => {
    if (selectedReference) {
      TableComparisonsApi.getTableComparisonConfiguration(
        connection,
        schema,
        table,
        selectedReference
      ).then((res) => {
        setName(res.data?.reference_table_configuration_name ?? '');
        setRefConnection(res.data?.reference_connection ?? '');
        setRefSchema(res.data?.reference_table?.schema_name ?? '');
        setRefTable(res.data?.reference_table?.table_name ?? '');
      });
    }
  }, [selectedReference]);

  useEffect(() => {
    DataGroupingConfigurationsApi.getTableGroupingConfigurations(
      connection,
      schema,
      table
    ).then((res) => {
      setDataGroupingConfigurations(res.data);
      setDataGroupingConfiguration(
        res.data.find((item) => item.default_data_grouping_configuration)
      );
    });
  }, [connection, schema, table]);

  useEffect(() => {
    if (refConnection && refSchema && refTable) {
      DataGroupingConfigurationsApi.getTableGroupingConfigurations(
        refConnection,
        refSchema,
        refTable
      ).then((res) => {
        setRefDataGroupingConfigurations(res.data);
        setRefDataGroupingConfiguration(
          res.data.find((item) => item.default_data_grouping_configuration)
        );
      });
    }
  }, [refConnection, refSchema, refTable]);
  useEffect(() => {
    if (refConnection) {
      SchemaApiClient.getSchemas(refConnection).then((res) => {
        setSchemaOptions(
          res.data.map((item) => ({
            label: item.schema_name ?? '',
            value: item.schema_name ?? ''
          }))
        );
      });
    }
  }, [refConnection]);

  useEffect(() => {
    if (refConnection && refSchema) {
      TableApiClient.getTables(refConnection, refSchema).then((res) => {
        setTableOptions(
          res.data.map((item) => ({
            label: item.target?.table_name ?? '',
            value: item.target?.table_name ?? ''
          }))
        );
      });
    }
  }, [refConnection, refSchema]);

  const goToCreateNew = () => {
    const url = ROUTES.TABLE_LEVEL_PAGE(
      checkTypes,
      connection,
      schema,
      table,
      'data-streams'
    );

    history.push(`${url}?isEditing=true`);
  };

  const goToRefCreateNew = () => {
    const url = ROUTES.TABLE_LEVEL_PAGE(
      checkTypes,
      refConnection,
      refSchema,
      refTable,
      'data-streams'
    );
    const value = ROUTES.TABLE_LEVEL_VALUE(
      checkTypes,
      refConnection,
      refSchema,
      refTable
    );

    dispatch(
      addFirstLevelTab(checkTypes, {
        url,
        value,
        label: refTable,
        state: {}
      })
    );

    history.push(`${url}?isEditing=true`);
  };

  const onUpdate = () => {
    setIsUpdating(true);
    if (selectedReference) {
      TableComparisonsApi.updateReferenceTable(
        connection,
        schema,
        table,
        selectedReference ?? '',
        {
          reference_table_configuration_name: name,
          compared_connection: connection,
          compared_table: {
            schema_name: schema,
            table_name: table
          },
          reference_connection: refConnection,
          reference_table: {
            schema_name: refSchema,
            table_name: refTable
          },
          compared_table_grouping_name:
            dataGroupingConfiguration?.data_grouping_configuration_name ?? '',
          reference_table_grouping_name:
            refDataGroupingConfiguration?.data_grouping_configuration_name ?? ''
        }
      )
        .then(() => {
          onBack();
        })
        .catch((err) => {
          console.log('err', err);
        })
        .finally(() => {
          setIsUpdating(false);
        });
    } else {
      TableComparisonsApi.createReferenceTable(connection, schema, table, {
        reference_table_configuration_name: name,
        compared_connection: connection,
        compared_table: {
          schema_name: schema,
          table_name: table
        },
        reference_connection: refConnection,
        reference_table: {
          schema_name: refSchema,
          table_name: refTable
        },
        compared_table_grouping_name:
          dataGroupingConfiguration?.data_grouping_configuration_name ?? '',
        reference_table_grouping_name:
          refDataGroupingConfiguration?.data_grouping_configuration_name ?? ''
      })
        .then(() => {
          onBack();
        })
        .finally(() => {
          setIsUpdating(false);
        });
    }
  };

  const onChangeName = (e: ChangeEvent<HTMLInputElement>) => {
    setName(e.target.value);
    setIsUpdated(true);
  };

  const changePropsTable = (value: string) => {
    setRefTable(value);
    setIsUpdated(true);
  };
  const changePropsSchema = (value: string) => {
    setRefSchema(value);
    setIsUpdated(true);
  };
  const changePropsConnection = (value: string) => {
    setRefConnection(value);
    setIsUpdated(true);
  };

  const changeDataGroupingProps = (
    value?: DataGroupingConfigurationBasicModel | undefined
  ) => {
    setDataGroupingConfiguration(value);
    setIsUpdated(true);
  };

  const changeRefDataGroupingProps = (
    value?: DataGroupingConfigurationBasicModel | undefined
  ) => {
    setRefDataGroupingConfiguration(value);
    setIsUpdated(true);
  };

  return (
    <div>
      <TableActionGroup
        onUpdate={onUpdate}
        isUpdated={isUpdated}
        isUpdating={isUpdating}
      />
      <div className="flex items-center justify-between border-b border-gray-300 mb-4 py-4 px-8">
        <Input
          className="min-w-80"
          value={name}
          onChange={onChangeName}
          placeholder="Ref table name"
        />
        <Button
          label="Back"
          color="primary"
          variant="text"
          className="px-0"
          leftIcon={<SvgIcon name="chevron-left" className="w-4 h-4 mr-2" />}
          onClick={onBack}
        />
      </div>

      <div className="px-8 py-4">
<<<<<<< HEAD
        <SectionWrapper title="Reference table (the source of truth)" className="py-8 mb-10">

=======
        <SectionWrapper
          title="Reference table(the source of truth)"
          className="py-8 mb-10"
        >
>>>>>>> 038d108c
          <div className="flex gap-2 items-center mb-3">
            <div className="w-60">Connection</div>
            <Select
              className="flex-1"
              options={connectionOptions}
              value={refConnection}
              onChange={changePropsConnection}
            />
          </div>
          <div className="flex gap-2 items-center mb-3">
            <div className="w-60">Schema</div>
            <Select
              className="flex-1"
              options={schemaOptions}
              value={refSchema}
              onChange={changePropsSchema}
            />
          </div>
          <div className="flex gap-2 items-center">
            <div className="w-60">Table</div>
            <Select
              className="flex-1"
              options={tableOptions}
              value={refTable}
              onChange={changePropsTable}
            />
          </div>
        </SectionWrapper>

        <div className="flex gap-4">
          <div className="mt-26 mr-20">
            {[1, 2, 3, 4, 5, 6, 7, 8, 9].map((item, index) => (
              <div key={index} className="text-sm py-1.5">
                Grouping dimension level {item}
              </div>
            ))}
          </div>
          <SelectDataGroupingForTable
            className="flex-1"
            title="Data grouping on compared table"
            dataGroupingConfigurations={dataGroupingConfigurations}
            dataGroupingConfiguration={dataGroupingConfiguration}
            setDataGroupingConfiguration={changeDataGroupingProps}
            goToCreateNew={goToCreateNew}
          />
          <div className="flex flex-col justify-center">
            <SvgIcon name="not-equal" className="w-6 h-6 text-red-700" />
          </div>
          <SelectDataGroupingForTable
            className="flex-1"
            title="Data grouping on reference table"
            dataGroupingConfigurations={refDataGroupingConfigurations}
            dataGroupingConfiguration={refDataGroupingConfiguration}
            setDataGroupingConfiguration={changeRefDataGroupingProps}
            goToCreateNew={goToRefCreateNew}
          />
        </div>
      </div>
    </div>
  );
};

export default EditReferenceTable;<|MERGE_RESOLUTION|>--- conflicted
+++ resolved
@@ -298,15 +298,10 @@
       </div>
 
       <div className="px-8 py-4">
-<<<<<<< HEAD
-        <SectionWrapper title="Reference table (the source of truth)" className="py-8 mb-10">
-
-=======
         <SectionWrapper
           title="Reference table(the source of truth)"
           className="py-8 mb-10"
         >
->>>>>>> 038d108c
           <div className="flex gap-2 items-center mb-3">
             <div className="w-60">Connection</div>
             <Select

--- conflicted
+++ resolved
@@ -9,6 +9,7 @@
 import Input from '../Input';
 import Select from '../Select';
 import SvgIcon from '../SvgIcon';
+import React from 'react';
 
 export default function RuleMiningFilters({
   configuration,
@@ -347,20 +348,11 @@
           </div>
         </SectionWrapper>
       ) : (
-<<<<<<< HEAD
         <div
           className="flex items-center ml-4 mb-2 text-sm font-bold mt-2 pb-2 cursor-pointer"
           onClick={() => setAdvancedParametersOpen(!advancedParametersOpen)}
         >
           <SvgIcon name="chevron-right" className="w-5 h-5" />
-=======
-        <div className="flex items-center ml-4 mb-2 text-sm font-bold mt-2 pb-2">
-          <SvgIcon
-            name="chevron-right"
-            className="w-5 h-5"
-            onClick={() => setAdvancedParametersOpen(!advancedParametersOpen)}
-          />
->>>>>>> 525b7289
           Advanced parameters
         </div>
       )}

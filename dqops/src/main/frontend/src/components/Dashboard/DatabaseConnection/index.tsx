import React, { useEffect, useMemo, useState } from 'react';
import Button from '../../Button';
import Input from '../../Input';
import {
  ConnectionModel,
  ConnectionModelProviderTypeEnum,
  ConnectionTestModel,
  ConnectionTestModelConnectionTestResultEnum,
  SharedCredentialListModel,
  TrinoParametersSpecTrinoEngineTypeEnum
} from '../../../api';
import {
  ConnectionApiClient,
  DataSourcesApi,
  SharedCredentialsApi
} from '../../../services/apiClient';
import { useTree } from '../../../contexts/treeContext';
import Loader from '../../Loader';
import ErrorModal from './ErrorModal';
import ConfirmErrorModal from './ConfirmErrorModal';
import BigqueryConnection from './BigqueryConnection';
import BigqueryLogo from '../../SvgIcon/svg/bigquery.svg';
import SnowflakeConnection from './SnowflakeConnection';
import SnowflakeLogo from '../../SvgIcon/svg/snowflake.svg';
import PostgreSQLConnection from './PostgreSQLConnection';
import PostgreSQLLogo from '../../SvgIcon/svg/postgresql.svg';
import PrestoConnection from './PrestoConnection';
import PrestoLogo from '../../SvgIcon/svg/presto.svg';
import TrinoConnection from './TrinoConnection';
import TrinoLogo from '../../SvgIcon/svg/trino.svg';
import RedshiftConnection from './RedshiftConnection';
import RedshiftLogo from '../../SvgIcon/svg/redshift.svg';
import SqlServerConnection from './SqlServerConnection';
import SqlServerLogo from '../../SvgIcon/svg/mssql-server.svg';
import MySQLConnection from './MySQLConnection';
import MySQLLogo from '../../SvgIcon/svg/mysql.svg';
import OracleConnection from './OracleConnection';
import OracleLogo from '../../SvgIcon/svg/oracle.svg';
import SvgIcon from '../../SvgIcon';
import SparkConnection from './SparkConnection';
import SparkLogo from '../../SvgIcon/svg/spark.svg';
import DatabricksConnection from './DatabricksConnection';
import DatabricksLogo from '../../SvgIcon/svg/databricks.svg';
import clsx from 'clsx';

interface IDatabaseConnectionProps {
  onNext: () => void;
  database: ConnectionModel;
  onChange: (db: ConnectionModel) => void;
  nameOfDatabase?: string;
  onBack: () => void;
  onNameOfDatabaseChange: (newName: string) => void;
}

const DatabaseConnection = ({
  database,
  onChange,
  nameOfDatabase,
  onBack,
  onNameOfDatabaseChange
}: IDatabaseConnectionProps) => {
  const { addConnection } = useTree();
  const [isTesting, setIsTesting] = useState(false);
  const [testResult, setTestResult] = useState<ConnectionTestModel>();
  const [showError, setShowError] = useState(false);
  const [isSaving, setIsSaving] = useState(false);
  const [showConfirm, setShowConfirm] = useState(false);
  const [message, setMessage] = useState<string>();
  const [nameError, setNameError] = useState('');
  const [sharedCredentials, setSharedCredentials] = useState<
    SharedCredentialListModel[]
  >([]);

  const onConfirmSave = async () => {
    if (!database.connection_name) {
      return;
    }

    setIsSaving(true);
    await ConnectionApiClient.createConnectionBasic(
      database?.connection_name ?? '',
      database
    );
    const res = await ConnectionApiClient.getConnectionBasic(
      database.connection_name
    );
    addConnection(res.data);
    setIsSaving(false);
    setShowConfirm(false);
  };

  useEffect(() => {
    if (!/^([A-Za-z0-9-_])*$/.test(database.connection_name as string)) {
      setNameError('Database name should be alphanumeric characters');
    } else if (
      database.connection_name?.length &&
      database.connection_name.length > 36
    ) {
      setNameError('Database name cannot be longer than 36 characters');
    } else {
      setNameError('');
    }
  }, [database?.connection_name]);

  const onSave = async () => {
    if (!database.connection_name) {
      setNameError('Connection Name is required');
      return;
    }
    if (nameError) {
      return;
    }

    setIsTesting(true);
    let testRes: ConnectionTestModel | null = null;
    try {
      testRes = (await DataSourcesApi.testConnection(true, database)).data;
      setIsTesting(false);
    } catch (err) {
      setIsTesting(false);
    } finally {
      if (
        testRes?.connectionTestResult ===
        ConnectionTestModelConnectionTestResultEnum.SUCCESS
      ) {
        await onConfirmSave();
      } else if (
        testRes?.connectionTestResult ===
        ConnectionTestModelConnectionTestResultEnum.CONNECTION_ALREADY_EXISTS
      ) {
        setMessage(testRes?.errorMessage);
      }
    }
  };

  const onTestConnection = async () => {
    try {
      setIsTesting(true);
      const res = await DataSourcesApi.testConnection(true, database);
      setTestResult(res.data);
    } catch (err) {
      console.error(err);
    } finally {
      setIsTesting(false);
    }
  };

  const openErrorModal = () => {
    setShowError(true);
  };

  const getTitle = (database?: ConnectionModel): string => {
    if(nameOfDatabase){
      return nameOfDatabase + ' Connection Settings';
    }

    switch (database?.provider_type) {
      case ConnectionModelProviderTypeEnum.bigquery:
        return 'Google BigQuery Connection Settings';
      case ConnectionModelProviderTypeEnum.snowflake:
        return 'Snowflake Connection Settings';
      case ConnectionModelProviderTypeEnum.postgresql:
        return 'PostgreSQL Connection Settings';
      case ConnectionModelProviderTypeEnum.redshift:
        return 'Amazon Redshift Connection Settings';
      case ConnectionModelProviderTypeEnum.sqlserver:
        return 'Microsoft SQL Server Connection Settings';
      case ConnectionModelProviderTypeEnum.presto:
        return 'PrestoDB Connection Settings';
      case ConnectionModelProviderTypeEnum.trino:
        return 'Trino Connection Settings';
      case ConnectionModelProviderTypeEnum.mysql:
        return 'MySQL Connection Settings';
      case ConnectionModelProviderTypeEnum.oracle:
        return 'Oracle Database Connection Settings';
      case ConnectionModelProviderTypeEnum.spark:
        return 'Spark Connection Settings';
      case ConnectionModelProviderTypeEnum.databricks:
        return 'Databricks Connection Settings';
      default:
        return 'Database Connection Settings';
    }
  };

  const getIcon = () => {
    if(nameOfDatabase){
      return (<SvgIcon
        name={nameOfDatabase?.toLowerCase().replace(/\s/g, '')}
        className={clsx(
          'mb-3 w-20 text-blue-500',
          nameOfDatabase === 'Spark' && 'w-35',
          nameOfDatabase === 'Trino' && 'max-w-11',
        )}
      />);
    }
    return (<img src={dbImage} className="h-16" alt="db logo" />);
  }

  const getSharedCredentials = async () => {
    await SharedCredentialsApi.getAllSharedCredentials().then((res) =>
      setSharedCredentials(res.data)
    );
  };

  useEffect(() => {
    getSharedCredentials();
  }, []);

  const components = {
    [ConnectionModelProviderTypeEnum.bigquery]: (
      <BigqueryConnection
        bigquery={database.bigquery}
        onChange={(bigquery) => onChange({ ...database, bigquery })}
        sharedCredentials={sharedCredentials}
      />
    ),
    [ConnectionModelProviderTypeEnum.snowflake]: (
      <SnowflakeConnection
        snowflake={database.snowflake}
        onChange={(snowflake) => onChange({ ...database, snowflake })}
        sharedCredentials={sharedCredentials}
      />
    ),
    [ConnectionModelProviderTypeEnum.postgresql]: (
      <PostgreSQLConnection
        postgresql={database.postgresql}
        onChange={(postgresql) => onChange({ ...database, postgresql })}
        sharedCredentials={sharedCredentials}
      />
    ),
    [ConnectionModelProviderTypeEnum.redshift]: (
      <RedshiftConnection
        redshift={database.redshift}
        onChange={(redshift) => onChange({ ...database, redshift })}
        sharedCredentials={sharedCredentials}
      />
    ),
    [ConnectionModelProviderTypeEnum.sqlserver]: (
      <SqlServerConnection
        sqlserver={database.sqlserver}
        onChange={(sqlserver) => onChange({ ...database, sqlserver })}
        sharedCredentials={sharedCredentials}
      />
    ),
    [ConnectionModelProviderTypeEnum.presto]: (
      <PrestoConnection
        presto={database.presto}
        onChange={(presto) => onChange({ ...database, presto })}
        sharedCredentials={sharedCredentials}
      />
    ),
    [ConnectionModelProviderTypeEnum.trino]: (
      <TrinoConnection
<<<<<<< HEAD
        trino={{ ...database.trino, 
          port: '8080', 
          trino_engine_type: (database.trino?.trino_engine_type ? database?.trino?.trino_engine_type : nameOfDatabase?.toLowerCase() as TrinoParametersSpecTrinoEngineTypeEnum),
          catalog: ((database.trino?.trino_engine_type 
            ? database.trino?.trino_engine_type 
            : nameOfDatabase?.toLowerCase() as TrinoParametersSpecTrinoEngineTypeEnum ) === TrinoParametersSpecTrinoEngineTypeEnum.athena 
              ? "awsdatacatalog" : ""),
          athena_work_group: 'primary'
        }}
=======
        trino={database.trino}
>>>>>>> d53aa777
        onChange={(trino) => onChange({ ...database, trino })}
        sharedCredentials={sharedCredentials}
        nameOfDatabase={nameOfDatabase ? nameOfDatabase : ''}
        onNameOfDatabaseChange={onNameOfDatabaseChange}
      />
    ),
    [ConnectionModelProviderTypeEnum.mysql]: (
      <MySQLConnection
        mysql={database.mysql}
        onChange={(mysql) => onChange({ ...database, mysql })}
        sharedCredentials={sharedCredentials}
      />
    ),
    [ConnectionModelProviderTypeEnum.oracle]: (
      <OracleConnection
        oracle={database.oracle}
        onChange={(oracle) => onChange({ ...database, oracle })}
        sharedCredentials={sharedCredentials}
      />
    ),
    [ConnectionModelProviderTypeEnum.spark]: (
      <SparkConnection
        spark={database.spark}
        onChange={(spark) => onChange({ ...database, spark })}
        sharedCredentials={sharedCredentials}
      />
    ),
    [ConnectionModelProviderTypeEnum.databricks]: (
      <DatabricksConnection
        databricks={database.databricks}
        onChange={(databricks) => onChange({ ...database, databricks })}
        sharedCredentials={sharedCredentials}
      />
    )
  };

  const dbImage = useMemo(() => {
    switch (database.provider_type) {
      case ConnectionModelProviderTypeEnum.bigquery:
        return BigqueryLogo;
      case ConnectionModelProviderTypeEnum.snowflake:
        return SnowflakeLogo;
      case ConnectionModelProviderTypeEnum.postgresql:
        return PostgreSQLLogo;
      case ConnectionModelProviderTypeEnum.redshift:
        return RedshiftLogo;
      case ConnectionModelProviderTypeEnum.sqlserver:
        return SqlServerLogo;
      case ConnectionModelProviderTypeEnum.presto:
        return PrestoLogo;
      case ConnectionModelProviderTypeEnum.trino:
        return TrinoLogo;
      case ConnectionModelProviderTypeEnum.mysql:
        return MySQLLogo;
      case ConnectionModelProviderTypeEnum.oracle:
        return OracleLogo;
      case ConnectionModelProviderTypeEnum.spark:
        return SparkLogo;
      case ConnectionModelProviderTypeEnum.databricks:
        return DatabricksLogo;
      default:
        return '';
    }
  }, [database.provider_type]);
  console.log(database)

  return (
    <div>
      <div
        className="mb-4 flex items-center text-teal-500 cursor-pointer"
        onClick={onBack}
      >
        {' '}
        <SvgIcon name="chevron-left" className="w-4 h-4 mr-2" />
        Back
      </div>
      <div className="flex justify-between mb-4">
        <div>
          <div className="text-2xl font-semibold mb-3">Connect a database</div>
          <div>
            {getTitle(database)}
          </div>
        </div>
        {getIcon()}
      </div>

      <div className="bg-white rounded-lg px-4 py-6 border border-gray-100">
        <Input
          label="Connection Name"
          className="mb-4"
          value={database.connection_name}
          onChange={(e) =>
            onChange({ ...database, connection_name: e.target.value })
          }
          error={!!nameError}
          helperText={nameError}
        />
        <Input
          label="Parallel jobs limit"
          value={database.parallel_jobs_limit}
          onChange={(e) => {
            if (!isNaN(Number(e.target.value))) {
              onChange({
                ...database,
                parallel_jobs_limit:
                  String(e.target.value).length === 0
                    ? undefined
                    : Number(e.target.value)
              });
            }
          }}
        />
        <div className="mt-6">
          {database.provider_type ? components[database.provider_type] : ''}
        </div>

        <div className="flex space-x-4 justify-end items-center mt-6">
          {isTesting && (
            <Loader isFull={false} className="w-8 h-8 !text-primary" />
          )}
          {testResult?.connectionTestResult ===
            ConnectionTestModelConnectionTestResultEnum.SUCCESS && (
            <div className="text-primary text-sm">Connection successful</div>
          )}
          {testResult?.connectionTestResult ===
            ConnectionTestModelConnectionTestResultEnum.CONNECTION_ALREADY_EXISTS && (
            <div className="text-red-700 text-sm">
              <span>Connection already exists</span>
            </div>
          )}
          {testResult?.connectionTestResult ===
            ConnectionTestModelConnectionTestResultEnum.FAILURE && (
            <div className="text-red-700 text-sm">
              <span>Connection failed</span>
              <span
                className="ml-2 underline cursor-pointer"
                onClick={openErrorModal}
              >
                Show more
              </span>
            </div>
          )}
          <Button
            color="primary"
            variant="outlined"
            label="Test Connection"
            onClick={onTestConnection}
            disabled={isTesting}
          />

          <Button
            color="primary"
            variant="contained"
            label="Save"
            className="w-40"
            onClick={onSave}
            disabled={isTesting || isSaving}
          />
        </div>
      </div>
      <ErrorModal
        open={showError}
        onClose={() => setShowError(false)}
        message={testResult?.errorMessage}
      />
      <ConfirmErrorModal
        open={showConfirm}
        onClose={() => setShowConfirm(false)}
        message={message}
        onConfirm={onConfirmSave}
      />
    </div>
  );
};

export default DatabaseConnection;<|MERGE_RESOLUTION|>--- conflicted
+++ resolved
@@ -251,7 +251,6 @@
     ),
     [ConnectionModelProviderTypeEnum.trino]: (
       <TrinoConnection
-<<<<<<< HEAD
         trino={{ ...database.trino, 
           port: '8080', 
           trino_engine_type: (database.trino?.trino_engine_type ? database?.trino?.trino_engine_type : nameOfDatabase?.toLowerCase() as TrinoParametersSpecTrinoEngineTypeEnum),
@@ -261,9 +260,6 @@
               ? "awsdatacatalog" : ""),
           athena_work_group: 'primary'
         }}
-=======
-        trino={database.trino}
->>>>>>> d53aa777
         onChange={(trino) => onChange({ ...database, trino })}
         sharedCredentials={sharedCredentials}
         nameOfDatabase={nameOfDatabase ? nameOfDatabase : ''}

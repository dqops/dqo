--- conflicted
+++ resolved
@@ -78,15 +78,12 @@
         value={mysql?.password}
         onChange={(value) => handleChange({ password: value })}
       />
-<<<<<<< HEAD
-=======
       <FieldTypeInput
         label="Database"
         className="mb-4"
         value={mysql?.database}
         onChange={(value) => handleChange({ database: value })}
       />
->>>>>>> 81f00af7
       <Select
         label="Ssl mode"
         options={sslModes}

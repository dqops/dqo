import React, { useEffect } from 'react';
import NotificationMenu from '../NotificationMenu';
import Logo from '../Logo';
import clsx from 'clsx';
import {
  useHistory,
  useLocation,
  useParams,
  useRouteMatch
} from 'react-router-dom';
import { CheckTypes, ROUTES } from '../../shared/routes';
import HelpMenu from '../HelpMenu';
import { useSelector } from 'react-redux';
import { useActionDispatch } from '../../hooks/useActionDispatch';
import { addFirstLevelTab } from '../../redux/actions/source.actions';
import { IRootState } from '../../redux/reducers';
import {
  DqoJobHistoryEntryModelJobTypeEnum
} from '../../api';

import {
  COLUMN_LEVEL_TABS,
  CONNECTION_LEVEL_TABS,
  PageTab,
  TABLE_LEVEL_TABS
} from '../../shared/constants';
import { SynchronizeButton } from './SynchronizeButton';
import UserProfile from '../UserProfile';
import { HeaderBanner } from './HeaderBanner';
import {
  toggleAdvisor,
  setAdvisorObject,
  setAdvisorJobId
} from '../../redux/actions/job.actions';
import { Tooltip } from '@material-tailwind/react';
import { DqoJobChangeModelStatusEnum, DqoJobHistoryEntryModelJobTypeEnum } from '../../api';

const Header = () => {
  const history = useHistory();
  const location = useLocation();
  const {
    checkTypes,
    connection,
    schema,
    table,
    column,
    tab
  }: {
    checkTypes: CheckTypes;
    connection: string;
    schema: string;
    table: string;
    column: string;
    tab: string;
    timePartitioned: 'daily' | 'monthly';
    category: string;
    checkName: string;
  } = useParams();

  const dispatch = useActionDispatch();
  const { tabs, activeTab } = useSelector(
    (state: IRootState) => state.source[checkTypes || CheckTypes.SOURCES]
  );
  const selectedTab = tabs?.find((item) => item.value === activeTab);
  const match = useRouteMatch();
  const { isAdvisorOpen, job_dictionary_state, advisorObject, advisorJobId } =
    useSelector((state: IRootState) => state.job);

  const onClick = (newCheckTypes: CheckTypes) => () => {
    let url = '';
    let value = '';

    if (match.path === ROUTES.PATTERNS.CONNECTION) {
      let newTab = CONNECTION_LEVEL_TABS[newCheckTypes].find(
        (item: PageTab) => item.value === tab
      )?.value;
      newTab = newTab ? newTab : CONNECTION_LEVEL_TABS[newCheckTypes][0].value;

      url = ROUTES.CONNECTION_DETAIL(newCheckTypes, connection, newTab);
      value = ROUTES.CONNECTION_LEVEL_VALUE(newCheckTypes, connection);
    } else if (match.path === ROUTES.PATTERNS.SCHEMA) {
      url = ROUTES.SCHEMA_LEVEL_PAGE(
        newCheckTypes,
        connection,
        schema,
        'tables'
      );
      value = ROUTES.SCHEMA_LEVEL_VALUE(newCheckTypes, connection, schema);
    } else if (match.path === ROUTES.PATTERNS.TABLE) {
      let newTab = TABLE_LEVEL_TABS[newCheckTypes].find(
        (item: PageTab) => item.value === tab
      )?.value;
      newTab = newTab ? newTab : TABLE_LEVEL_TABS[newCheckTypes][0].value;

      url = ROUTES.TABLE_LEVEL_PAGE(
        newCheckTypes,
        connection,
        schema,
        table,
        newTab
      );
      value = ROUTES.TABLE_LEVEL_VALUE(
        newCheckTypes,
        connection,
        schema,
        table
      );
    } else if (match.path === ROUTES.PATTERNS.TABLE_COLUMNS) {
      url = ROUTES.TABLE_COLUMNS(newCheckTypes, connection, schema, table);
      value = ROUTES.TABLE_COLUMNS_VALUE(
        newCheckTypes,
        connection,
        schema,
        table
      );
    } else if (match.path === ROUTES.PATTERNS.TABLE_INCIDENTS_NOTIFICATION) {
      url = ROUTES.TABLE_INCIDENTS_NOTIFICATION(
        newCheckTypes,
        connection,
        schema,
        table
      );
      value = ROUTES.TABLE_INCIDENTS_NOTIFICATION_VALUE(
        newCheckTypes,
        connection,
        schema,
        table
      );
    } else if (match.path === ROUTES.PATTERNS.COLUMN) {
      let newTab = COLUMN_LEVEL_TABS[newCheckTypes].find(
        (item: PageTab) => item.value === tab
      )?.value;
      newTab = newTab ? newTab : COLUMN_LEVEL_TABS[newCheckTypes][0].value;

      url = ROUTES.COLUMN_LEVEL_PAGE(
        newCheckTypes,
        connection,
        schema,
        table,
        column,
        newTab
      );
      value = ROUTES.COLUMN_LEVEL_VALUE(
        newCheckTypes,
        connection,
        schema,
        table,
        column
      );
    }

    if (!url) {
      url = `/` + newCheckTypes;
      history.push(url);
    } else {
      dispatch(
        addFirstLevelTab(newCheckTypes, {
          url,
          value,
          label: selectedTab?.label || '',
          state: {}
        })
      );
    }

    if (url !== location.pathname) {
      history.push(url);
    }
  };

  const onCloseAdvisor = () => {
    dispatch(toggleAdvisor(false));
    dispatch(setAdvisorJobId(0))
  };

  useEffect(() => {
    if (
      Object.values(job_dictionary_state)
<<<<<<< HEAD
        .filter((x) => x.jobType === DqoJobHistoryEntryModelJobTypeEnum.import_selected_tables)
=======
        .filter((x) => x.jobType === DqoJobHistoryEntryModelJobTypeEnum.importx20selectedx20tables)
>>>>>>> 196e0671
        .find(
          (y) =>
            y.status === DqoJobChangeModelStatusEnum.queued ||
            y.status === DqoJobChangeModelStatusEnum.waiting ||
            y.status === DqoJobChangeModelStatusEnum.running
        )
    ) {
      dispatch(
        setAdvisorJobId(
          Number(
            Object.keys(job_dictionary_state).find(
              (key) =>
                job_dictionary_state[key] ===
                Object.values(job_dictionary_state)
<<<<<<< HEAD
                  .filter((x) => x.jobType === DqoJobHistoryEntryModelJobTypeEnum.import_selected_tables)
=======
                  .filter((x) => x.jobType === DqoJobHistoryEntryModelJobTypeEnum.importx20selectedx20tables)
>>>>>>> 196e0671
                  ?.find(
                    (y) =>
                    y.status === DqoJobChangeModelStatusEnum.queued ||
                    y.status === DqoJobChangeModelStatusEnum.waiting ||
                    y.status === DqoJobChangeModelStatusEnum.running
                  )
            )
          )
        )
      );
      dispatch(
        setAdvisorObject(
          Object.values(job_dictionary_state).find(
<<<<<<< HEAD
            (x) => x.jobType === DqoJobHistoryEntryModelJobTypeEnum.import_selected_tables
=======
            (x) => x.jobType === DqoJobHistoryEntryModelJobTypeEnum.importx20selectedx20tables
>>>>>>> 196e0671
          )?.parameters?.importTableParameters ?? {}
        )
      );
    }
  }, [job_dictionary_state]);

  useEffect(() => {
    if (
      advisorJobId !== 0 &&
      job_dictionary_state[advisorJobId].status === DqoJobChangeModelStatusEnum.succeeded
    ) {
      dispatch(toggleAdvisor(true));
    }
  }, [advisorObject]);

  return (
    <div className="fixed top-0 left-0 right-0 min-h-16 max-h-16 bg-white shadow-header flex items-center justify-between z-10 border-b border-gray-300 px-4">
      {isAdvisorOpen && (
        <div className="fixed top-0 left-0 z-50 right-0">
          <HeaderBanner onClose={onCloseAdvisor} />
        </div>
      )}
      <div className="flex space-x-2">
        <div onClick={() => history.push('/')}>
          <Logo className="w-30 cursor-pointer" />
        </div>
        <div className="flex items-center">
          <Tooltip content={"Add a new connection and manage its settings"}
              className="max-w-80 py-4 px-4 bg-gray-800 delay-700" >
          <div
            className={clsx(
              'px-4 cursor-pointer',
              location.pathname.startsWith(`/${CheckTypes.SOURCES}`)
              ? 'font-bold'
              : ''
              )}
              onClick={onClick(CheckTypes.SOURCES)}
              >
            Data Sources
          </div>
          </Tooltip>
          <Tooltip content={"Measure basic data statistics and experiment with various types of data quality checks"}
              className="max-w-80 py-4 px-4 bg-gray-800 delay-700">
          <div
            className={clsx(
              'px-4 cursor-pointer',
              location.pathname.startsWith(`/${CheckTypes.PROFILING}`)
              ? 'font-bold'
              : ''
              )}
              onClick={onClick(CheckTypes.PROFILING)}
              >
            Profiling
          </div>
          </Tooltip>
          <Tooltip content={"Run standard checks that monitor the data quality"}
              className="max-w-80 py-4 px-4 bg-gray-800 delay-700">
          <div
            className={clsx(
              'px-4 cursor-pointer',
              location.pathname.startsWith(`/${CheckTypes.MONITORING}`)
              ? 'font-bold'
              : ''
              )}
              onClick={onClick(CheckTypes.MONITORING)}
              >
            Monitoring Checks
          </div>
            </Tooltip>
            <Tooltip content={"Run checks designed to monitor the data quality of partitioned data"}
              className="max-w-80 py-4 px-4 bg-gray-800 delay-700">
          <div
            className={clsx(
              'px-4 cursor-pointer',
              location.pathname.startsWith(`/${CheckTypes.PARTITIONED}`)
              ? 'font-bold'
              : ''
              )}
              onClick={onClick(CheckTypes.PARTITIONED)}
              >
            Partition Checks
          </div>
            </Tooltip>
            <Tooltip content={"Review the summaries of data quality monitoring"}
              className="max-w-80 py-4 px-4 bg-gray-800 delay-700">
          <div
            className={clsx(
              'px-4 cursor-pointer',
              location.pathname === '/dashboards' ? 'font-bold' : ''
              )}
              onClick={() => history.push('/dashboards')}
              >
            Data Quality Dashboards
          </div>
            </Tooltip>
            <Tooltip content={"Review and manage the issues that arise during data quality monitoring"}
              className="max-w-80 py-4 px-4 bg-gray-800 delay-700">
          <div
            className={clsx(
              'px-4 cursor-pointer',
              location.pathname.startsWith('/incidents') ? 'font-bold' : ''
              )}
              onClick={() => history.push('/incidents')}
              >
            Incidents
          </div>
            </Tooltip>
          <Tooltip content={"Customize built-in data quality sensors and rules"}
              className="max-w-80 py-4 px-4 bg-gray-800 delay-700">
            <div
            className={clsx(  
              'px-4 cursor-pointer',
              location.pathname.startsWith('/definitions') ? 'font-bold' : ''
              )}
              onClick={() => history.push('/definitions')}
              >
            Configuration
            </div>
          </Tooltip>
        </div>
      </div>
      <div className="flex">
        <HelpMenu />
        <SynchronizeButton />
        <NotificationMenu />
        <UserProfile />
      </div>
    </div>
  );
};

export default Header;
<|MERGE_RESOLUTION|>--- conflicted
+++ resolved
@@ -1,352 +1,336 @@
-import React, { useEffect } from 'react';
-import NotificationMenu from '../NotificationMenu';
-import Logo from '../Logo';
-import clsx from 'clsx';
-import {
-  useHistory,
-  useLocation,
-  useParams,
-  useRouteMatch
-} from 'react-router-dom';
-import { CheckTypes, ROUTES } from '../../shared/routes';
-import HelpMenu from '../HelpMenu';
-import { useSelector } from 'react-redux';
-import { useActionDispatch } from '../../hooks/useActionDispatch';
-import { addFirstLevelTab } from '../../redux/actions/source.actions';
-import { IRootState } from '../../redux/reducers';
-import {
-  DqoJobHistoryEntryModelJobTypeEnum
-} from '../../api';
-
-import {
-  COLUMN_LEVEL_TABS,
-  CONNECTION_LEVEL_TABS,
-  PageTab,
-  TABLE_LEVEL_TABS
-} from '../../shared/constants';
-import { SynchronizeButton } from './SynchronizeButton';
-import UserProfile from '../UserProfile';
-import { HeaderBanner } from './HeaderBanner';
-import {
-  toggleAdvisor,
-  setAdvisorObject,
-  setAdvisorJobId
-} from '../../redux/actions/job.actions';
-import { Tooltip } from '@material-tailwind/react';
-import { DqoJobChangeModelStatusEnum, DqoJobHistoryEntryModelJobTypeEnum } from '../../api';
-
-const Header = () => {
-  const history = useHistory();
-  const location = useLocation();
-  const {
-    checkTypes,
-    connection,
-    schema,
-    table,
-    column,
-    tab
-  }: {
-    checkTypes: CheckTypes;
-    connection: string;
-    schema: string;
-    table: string;
-    column: string;
-    tab: string;
-    timePartitioned: 'daily' | 'monthly';
-    category: string;
-    checkName: string;
-  } = useParams();
-
-  const dispatch = useActionDispatch();
-  const { tabs, activeTab } = useSelector(
-    (state: IRootState) => state.source[checkTypes || CheckTypes.SOURCES]
-  );
-  const selectedTab = tabs?.find((item) => item.value === activeTab);
-  const match = useRouteMatch();
-  const { isAdvisorOpen, job_dictionary_state, advisorObject, advisorJobId } =
-    useSelector((state: IRootState) => state.job);
-
-  const onClick = (newCheckTypes: CheckTypes) => () => {
-    let url = '';
-    let value = '';
-
-    if (match.path === ROUTES.PATTERNS.CONNECTION) {
-      let newTab = CONNECTION_LEVEL_TABS[newCheckTypes].find(
-        (item: PageTab) => item.value === tab
-      )?.value;
-      newTab = newTab ? newTab : CONNECTION_LEVEL_TABS[newCheckTypes][0].value;
-
-      url = ROUTES.CONNECTION_DETAIL(newCheckTypes, connection, newTab);
-      value = ROUTES.CONNECTION_LEVEL_VALUE(newCheckTypes, connection);
-    } else if (match.path === ROUTES.PATTERNS.SCHEMA) {
-      url = ROUTES.SCHEMA_LEVEL_PAGE(
-        newCheckTypes,
-        connection,
-        schema,
-        'tables'
-      );
-      value = ROUTES.SCHEMA_LEVEL_VALUE(newCheckTypes, connection, schema);
-    } else if (match.path === ROUTES.PATTERNS.TABLE) {
-      let newTab = TABLE_LEVEL_TABS[newCheckTypes].find(
-        (item: PageTab) => item.value === tab
-      )?.value;
-      newTab = newTab ? newTab : TABLE_LEVEL_TABS[newCheckTypes][0].value;
-
-      url = ROUTES.TABLE_LEVEL_PAGE(
-        newCheckTypes,
-        connection,
-        schema,
-        table,
-        newTab
-      );
-      value = ROUTES.TABLE_LEVEL_VALUE(
-        newCheckTypes,
-        connection,
-        schema,
-        table
-      );
-    } else if (match.path === ROUTES.PATTERNS.TABLE_COLUMNS) {
-      url = ROUTES.TABLE_COLUMNS(newCheckTypes, connection, schema, table);
-      value = ROUTES.TABLE_COLUMNS_VALUE(
-        newCheckTypes,
-        connection,
-        schema,
-        table
-      );
-    } else if (match.path === ROUTES.PATTERNS.TABLE_INCIDENTS_NOTIFICATION) {
-      url = ROUTES.TABLE_INCIDENTS_NOTIFICATION(
-        newCheckTypes,
-        connection,
-        schema,
-        table
-      );
-      value = ROUTES.TABLE_INCIDENTS_NOTIFICATION_VALUE(
-        newCheckTypes,
-        connection,
-        schema,
-        table
-      );
-    } else if (match.path === ROUTES.PATTERNS.COLUMN) {
-      let newTab = COLUMN_LEVEL_TABS[newCheckTypes].find(
-        (item: PageTab) => item.value === tab
-      )?.value;
-      newTab = newTab ? newTab : COLUMN_LEVEL_TABS[newCheckTypes][0].value;
-
-      url = ROUTES.COLUMN_LEVEL_PAGE(
-        newCheckTypes,
-        connection,
-        schema,
-        table,
-        column,
-        newTab
-      );
-      value = ROUTES.COLUMN_LEVEL_VALUE(
-        newCheckTypes,
-        connection,
-        schema,
-        table,
-        column
-      );
-    }
-
-    if (!url) {
-      url = `/` + newCheckTypes;
-      history.push(url);
-    } else {
-      dispatch(
-        addFirstLevelTab(newCheckTypes, {
-          url,
-          value,
-          label: selectedTab?.label || '',
-          state: {}
-        })
-      );
-    }
-
-    if (url !== location.pathname) {
-      history.push(url);
-    }
-  };
-
-  const onCloseAdvisor = () => {
-    dispatch(toggleAdvisor(false));
-    dispatch(setAdvisorJobId(0))
-  };
-
-  useEffect(() => {
-    if (
-      Object.values(job_dictionary_state)
-<<<<<<< HEAD
-        .filter((x) => x.jobType === DqoJobHistoryEntryModelJobTypeEnum.import_selected_tables)
-=======
-        .filter((x) => x.jobType === DqoJobHistoryEntryModelJobTypeEnum.importx20selectedx20tables)
->>>>>>> 196e0671
-        .find(
-          (y) =>
-            y.status === DqoJobChangeModelStatusEnum.queued ||
-            y.status === DqoJobChangeModelStatusEnum.waiting ||
-            y.status === DqoJobChangeModelStatusEnum.running
-        )
-    ) {
-      dispatch(
-        setAdvisorJobId(
-          Number(
-            Object.keys(job_dictionary_state).find(
-              (key) =>
-                job_dictionary_state[key] ===
-                Object.values(job_dictionary_state)
-<<<<<<< HEAD
-                  .filter((x) => x.jobType === DqoJobHistoryEntryModelJobTypeEnum.import_selected_tables)
-=======
-                  .filter((x) => x.jobType === DqoJobHistoryEntryModelJobTypeEnum.importx20selectedx20tables)
->>>>>>> 196e0671
-                  ?.find(
-                    (y) =>
-                    y.status === DqoJobChangeModelStatusEnum.queued ||
-                    y.status === DqoJobChangeModelStatusEnum.waiting ||
-                    y.status === DqoJobChangeModelStatusEnum.running
-                  )
-            )
-          )
-        )
-      );
-      dispatch(
-        setAdvisorObject(
-          Object.values(job_dictionary_state).find(
-<<<<<<< HEAD
-            (x) => x.jobType === DqoJobHistoryEntryModelJobTypeEnum.import_selected_tables
-=======
-            (x) => x.jobType === DqoJobHistoryEntryModelJobTypeEnum.importx20selectedx20tables
->>>>>>> 196e0671
-          )?.parameters?.importTableParameters ?? {}
-        )
-      );
-    }
-  }, [job_dictionary_state]);
-
-  useEffect(() => {
-    if (
-      advisorJobId !== 0 &&
-      job_dictionary_state[advisorJobId].status === DqoJobChangeModelStatusEnum.succeeded
-    ) {
-      dispatch(toggleAdvisor(true));
-    }
-  }, [advisorObject]);
-
-  return (
-    <div className="fixed top-0 left-0 right-0 min-h-16 max-h-16 bg-white shadow-header flex items-center justify-between z-10 border-b border-gray-300 px-4">
-      {isAdvisorOpen && (
-        <div className="fixed top-0 left-0 z-50 right-0">
-          <HeaderBanner onClose={onCloseAdvisor} />
-        </div>
-      )}
-      <div className="flex space-x-2">
-        <div onClick={() => history.push('/')}>
-          <Logo className="w-30 cursor-pointer" />
-        </div>
-        <div className="flex items-center">
-          <Tooltip content={"Add a new connection and manage its settings"}
-              className="max-w-80 py-4 px-4 bg-gray-800 delay-700" >
-          <div
-            className={clsx(
-              'px-4 cursor-pointer',
-              location.pathname.startsWith(`/${CheckTypes.SOURCES}`)
-              ? 'font-bold'
-              : ''
-              )}
-              onClick={onClick(CheckTypes.SOURCES)}
-              >
-            Data Sources
-          </div>
-          </Tooltip>
-          <Tooltip content={"Measure basic data statistics and experiment with various types of data quality checks"}
-              className="max-w-80 py-4 px-4 bg-gray-800 delay-700">
-          <div
-            className={clsx(
-              'px-4 cursor-pointer',
-              location.pathname.startsWith(`/${CheckTypes.PROFILING}`)
-              ? 'font-bold'
-              : ''
-              )}
-              onClick={onClick(CheckTypes.PROFILING)}
-              >
-            Profiling
-          </div>
-          </Tooltip>
-          <Tooltip content={"Run standard checks that monitor the data quality"}
-              className="max-w-80 py-4 px-4 bg-gray-800 delay-700">
-          <div
-            className={clsx(
-              'px-4 cursor-pointer',
-              location.pathname.startsWith(`/${CheckTypes.MONITORING}`)
-              ? 'font-bold'
-              : ''
-              )}
-              onClick={onClick(CheckTypes.MONITORING)}
-              >
-            Monitoring Checks
-          </div>
-            </Tooltip>
-            <Tooltip content={"Run checks designed to monitor the data quality of partitioned data"}
-              className="max-w-80 py-4 px-4 bg-gray-800 delay-700">
-          <div
-            className={clsx(
-              'px-4 cursor-pointer',
-              location.pathname.startsWith(`/${CheckTypes.PARTITIONED}`)
-              ? 'font-bold'
-              : ''
-              )}
-              onClick={onClick(CheckTypes.PARTITIONED)}
-              >
-            Partition Checks
-          </div>
-            </Tooltip>
-            <Tooltip content={"Review the summaries of data quality monitoring"}
-              className="max-w-80 py-4 px-4 bg-gray-800 delay-700">
-          <div
-            className={clsx(
-              'px-4 cursor-pointer',
-              location.pathname === '/dashboards' ? 'font-bold' : ''
-              )}
-              onClick={() => history.push('/dashboards')}
-              >
-            Data Quality Dashboards
-          </div>
-            </Tooltip>
-            <Tooltip content={"Review and manage the issues that arise during data quality monitoring"}
-              className="max-w-80 py-4 px-4 bg-gray-800 delay-700">
-          <div
-            className={clsx(
-              'px-4 cursor-pointer',
-              location.pathname.startsWith('/incidents') ? 'font-bold' : ''
-              )}
-              onClick={() => history.push('/incidents')}
-              >
-            Incidents
-          </div>
-            </Tooltip>
-          <Tooltip content={"Customize built-in data quality sensors and rules"}
-              className="max-w-80 py-4 px-4 bg-gray-800 delay-700">
-            <div
-            className={clsx(  
-              'px-4 cursor-pointer',
-              location.pathname.startsWith('/definitions') ? 'font-bold' : ''
-              )}
-              onClick={() => history.push('/definitions')}
-              >
-            Configuration
-            </div>
-          </Tooltip>
-        </div>
-      </div>
-      <div className="flex">
-        <HelpMenu />
-        <SynchronizeButton />
-        <NotificationMenu />
-        <UserProfile />
-      </div>
-    </div>
-  );
-};
-
-export default Header;
+import React, { useEffect } from 'react';
+import NotificationMenu from '../NotificationMenu';
+import Logo from '../Logo';
+import clsx from 'clsx';
+import {
+  useHistory,
+  useLocation,
+  useParams,
+  useRouteMatch
+} from 'react-router-dom';
+import { CheckTypes, ROUTES } from '../../shared/routes';
+import HelpMenu from '../HelpMenu';
+import { useSelector } from 'react-redux';
+import { useActionDispatch } from '../../hooks/useActionDispatch';
+import { addFirstLevelTab } from '../../redux/actions/source.actions';
+import { IRootState } from '../../redux/reducers';
+import {
+  COLUMN_LEVEL_TABS,
+  CONNECTION_LEVEL_TABS,
+  PageTab,
+  TABLE_LEVEL_TABS
+} from '../../shared/constants';
+import { SynchronizeButton } from './SynchronizeButton';
+import UserProfile from '../UserProfile';
+import { HeaderBanner } from './HeaderBanner';
+import {
+  toggleAdvisor,
+  setAdvisorObject,
+  setAdvisorJobId
+} from '../../redux/actions/job.actions';
+import { Tooltip } from '@material-tailwind/react';
+import { DqoJobChangeModelStatusEnum, DqoJobHistoryEntryModelJobTypeEnum } from '../../api';
+
+const Header = () => {
+  const history = useHistory();
+  const location = useLocation();
+  const {
+    checkTypes,
+    connection,
+    schema,
+    table,
+    column,
+    tab
+  }: {
+    checkTypes: CheckTypes;
+    connection: string;
+    schema: string;
+    table: string;
+    column: string;
+    tab: string;
+    timePartitioned: 'daily' | 'monthly';
+    category: string;
+    checkName: string;
+  } = useParams();
+
+  const dispatch = useActionDispatch();
+  const { tabs, activeTab } = useSelector(
+    (state: IRootState) => state.source[checkTypes || CheckTypes.SOURCES]
+  );
+  const selectedTab = tabs?.find((item) => item.value === activeTab);
+  const match = useRouteMatch();
+  const { isAdvisorOpen, job_dictionary_state, advisorObject, advisorJobId } =
+    useSelector((state: IRootState) => state.job);
+
+  const onClick = (newCheckTypes: CheckTypes) => () => {
+    let url = '';
+    let value = '';
+
+    if (match.path === ROUTES.PATTERNS.CONNECTION) {
+      let newTab = CONNECTION_LEVEL_TABS[newCheckTypes].find(
+        (item: PageTab) => item.value === tab
+      )?.value;
+      newTab = newTab ? newTab : CONNECTION_LEVEL_TABS[newCheckTypes][0].value;
+
+      url = ROUTES.CONNECTION_DETAIL(newCheckTypes, connection, newTab);
+      value = ROUTES.CONNECTION_LEVEL_VALUE(newCheckTypes, connection);
+    } else if (match.path === ROUTES.PATTERNS.SCHEMA) {
+      url = ROUTES.SCHEMA_LEVEL_PAGE(
+        newCheckTypes,
+        connection,
+        schema,
+        'tables'
+      );
+      value = ROUTES.SCHEMA_LEVEL_VALUE(newCheckTypes, connection, schema);
+    } else if (match.path === ROUTES.PATTERNS.TABLE) {
+      let newTab = TABLE_LEVEL_TABS[newCheckTypes].find(
+        (item: PageTab) => item.value === tab
+      )?.value;
+      newTab = newTab ? newTab : TABLE_LEVEL_TABS[newCheckTypes][0].value;
+
+      url = ROUTES.TABLE_LEVEL_PAGE(
+        newCheckTypes,
+        connection,
+        schema,
+        table,
+        newTab
+      );
+      value = ROUTES.TABLE_LEVEL_VALUE(
+        newCheckTypes,
+        connection,
+        schema,
+        table
+      );
+    } else if (match.path === ROUTES.PATTERNS.TABLE_COLUMNS) {
+      url = ROUTES.TABLE_COLUMNS(newCheckTypes, connection, schema, table);
+      value = ROUTES.TABLE_COLUMNS_VALUE(
+        newCheckTypes,
+        connection,
+        schema,
+        table
+      );
+    } else if (match.path === ROUTES.PATTERNS.TABLE_INCIDENTS_NOTIFICATION) {
+      url = ROUTES.TABLE_INCIDENTS_NOTIFICATION(
+        newCheckTypes,
+        connection,
+        schema,
+        table
+      );
+      value = ROUTES.TABLE_INCIDENTS_NOTIFICATION_VALUE(
+        newCheckTypes,
+        connection,
+        schema,
+        table
+      );
+    } else if (match.path === ROUTES.PATTERNS.COLUMN) {
+      let newTab = COLUMN_LEVEL_TABS[newCheckTypes].find(
+        (item: PageTab) => item.value === tab
+      )?.value;
+      newTab = newTab ? newTab : COLUMN_LEVEL_TABS[newCheckTypes][0].value;
+
+      url = ROUTES.COLUMN_LEVEL_PAGE(
+        newCheckTypes,
+        connection,
+        schema,
+        table,
+        column,
+        newTab
+      );
+      value = ROUTES.COLUMN_LEVEL_VALUE(
+        newCheckTypes,
+        connection,
+        schema,
+        table,
+        column
+      );
+    }
+
+    if (!url) {
+      url = `/` + newCheckTypes;
+      history.push(url);
+    } else {
+      dispatch(
+        addFirstLevelTab(newCheckTypes, {
+          url,
+          value,
+          label: selectedTab?.label || '',
+          state: {}
+        })
+      );
+    }
+
+    if (url !== location.pathname) {
+      history.push(url);
+    }
+  };
+
+  const onCloseAdvisor = () => {
+    dispatch(toggleAdvisor(false));
+    dispatch(setAdvisorJobId(0))
+  };
+
+  useEffect(() => {
+    if (
+      Object.values(job_dictionary_state)
+        .filter((x) => x.jobType === DqoJobHistoryEntryModelJobTypeEnum.import_selected_tables)
+        .find(
+          (y) =>
+            y.status === DqoJobChangeModelStatusEnum.queued ||
+            y.status === DqoJobChangeModelStatusEnum.waiting ||
+            y.status === DqoJobChangeModelStatusEnum.running
+        )
+    ) {
+      dispatch(
+        setAdvisorJobId(
+          Number(
+            Object.keys(job_dictionary_state).find(
+              (key) =>
+                job_dictionary_state[key] ===
+                Object.values(job_dictionary_state)
+                  .filter((x) => x.jobType === DqoJobHistoryEntryModelJobTypeEnum.import_selected_tables)
+                  ?.find(
+                    (y) =>
+                    y.status === DqoJobChangeModelStatusEnum.queued ||
+                    y.status === DqoJobChangeModelStatusEnum.waiting ||
+                    y.status === DqoJobChangeModelStatusEnum.running
+                  )
+            )
+          )
+        )
+      );
+      dispatch(
+        setAdvisorObject(
+          Object.values(job_dictionary_state).find(
+            (x) => x.jobType === DqoJobHistoryEntryModelJobTypeEnum.import_selected_tables
+          )?.parameters?.importTableParameters ?? {}
+        )
+      );
+    }
+  }, [job_dictionary_state]);
+
+  useEffect(() => {
+    if (
+      advisorJobId !== 0 &&
+      job_dictionary_state[advisorJobId].status === DqoJobChangeModelStatusEnum.succeeded
+    ) {
+      dispatch(toggleAdvisor(true));
+    }
+  }, [advisorObject]);
+
+  return (
+    <div className="fixed top-0 left-0 right-0 min-h-16 max-h-16 bg-white shadow-header flex items-center justify-between z-10 border-b border-gray-300 px-4">
+      {isAdvisorOpen && (
+        <div className="fixed top-0 left-0 z-50 right-0">
+          <HeaderBanner onClose={onCloseAdvisor} />
+        </div>
+      )}
+      <div className="flex space-x-2">
+        <div onClick={() => history.push('/')}>
+          <Logo className="w-30 cursor-pointer" />
+        </div>
+        <div className="flex items-center">
+          <Tooltip content={"Add a new connection and manage its settings"}
+              className="max-w-80 py-4 px-4 bg-gray-800 delay-700" >
+          <div
+            className={clsx(
+              'px-4 cursor-pointer',
+              location.pathname.startsWith(`/${CheckTypes.SOURCES}`)
+              ? 'font-bold'
+              : ''
+              )}
+              onClick={onClick(CheckTypes.SOURCES)}
+              >
+            Data Sources
+          </div>
+          </Tooltip>
+          <Tooltip content={"Measure basic data statistics and experiment with various types of data quality checks"}
+              className="max-w-80 py-4 px-4 bg-gray-800 delay-700">
+          <div
+            className={clsx(
+              'px-4 cursor-pointer',
+              location.pathname.startsWith(`/${CheckTypes.PROFILING}`)
+              ? 'font-bold'
+              : ''
+              )}
+              onClick={onClick(CheckTypes.PROFILING)}
+              >
+            Profiling
+          </div>
+          </Tooltip>
+          <Tooltip content={"Run standard checks that monitor the data quality"}
+              className="max-w-80 py-4 px-4 bg-gray-800 delay-700">
+          <div
+            className={clsx(
+              'px-4 cursor-pointer',
+              location.pathname.startsWith(`/${CheckTypes.MONITORING}`)
+              ? 'font-bold'
+              : ''
+              )}
+              onClick={onClick(CheckTypes.MONITORING)}
+              >
+            Monitoring Checks
+          </div>
+            </Tooltip>
+            <Tooltip content={"Run checks designed to monitor the data quality of partitioned data"}
+              className="max-w-80 py-4 px-4 bg-gray-800 delay-700">
+          <div
+            className={clsx(
+              'px-4 cursor-pointer',
+              location.pathname.startsWith(`/${CheckTypes.PARTITIONED}`)
+              ? 'font-bold'
+              : ''
+              )}
+              onClick={onClick(CheckTypes.PARTITIONED)}
+              >
+            Partition Checks
+          </div>
+            </Tooltip>
+            <Tooltip content={"Review the summaries of data quality monitoring"}
+              className="max-w-80 py-4 px-4 bg-gray-800 delay-700">
+          <div
+            className={clsx(
+              'px-4 cursor-pointer',
+              location.pathname === '/dashboards' ? 'font-bold' : ''
+              )}
+              onClick={() => history.push('/dashboards')}
+              >
+            Data Quality Dashboards
+          </div>
+            </Tooltip>
+            <Tooltip content={"Review and manage the issues that arise during data quality monitoring"}
+              className="max-w-80 py-4 px-4 bg-gray-800 delay-700">
+          <div
+            className={clsx(
+              'px-4 cursor-pointer',
+              location.pathname.startsWith('/incidents') ? 'font-bold' : ''
+              )}
+              onClick={() => history.push('/incidents')}
+              >
+            Incidents
+          </div>
+            </Tooltip>
+          <Tooltip content={"Customize built-in data quality sensors and rules"}
+              className="max-w-80 py-4 px-4 bg-gray-800 delay-700">
+            <div
+            className={clsx(  
+              'px-4 cursor-pointer',
+              location.pathname.startsWith('/definitions') ? 'font-bold' : ''
+              )}
+              onClick={() => history.push('/definitions')}
+              >
+            Configuration
+            </div>
+          </Tooltip>
+        </div>
+      </div>
+      <div className="flex">
+        <HelpMenu />
+        <SynchronizeButton />
+        <NotificationMenu />
+        <UserProfile />
+      </div>
+    </div>
+  );
+};
+
+export default Header;
import React, { ReactNode, useEffect, useMemo } from 'react';
import { useDispatch, useSelector } from 'react-redux';
import {
  useHistory,
  useLocation,
  useRouteMatch
} from 'react-router-dom';
import {
  closeFirstLevelTab,
  setActiveFirstLevelTab
} from '../../redux/actions/source.actions';
import { IRootState } from '../../redux/reducers';
import { CheckTypes, ROUTES } from '../../shared/routes';
import MainLayout from '../MainLayout';
import PageTabs from '../PageTabs';
import { TabOption } from '../PageTabs/tab';

import { useTree } from '../../contexts/treeContext';
import ChecksPage from '../../pages/Checks';
import ColumnDailyMonitoringChecksView from '../../pages/ColumnDailyMonitoringChecksView';
import ColumnDailyPartitionedChecksView from '../../pages/ColumnDailyPartitionedChecksView';
import ColumnMonitoringChecksUIFilterView from '../../pages/ColumnMonitoringChecksUIFilterView';
import ColumnMonthlyMonitoringChecksView from '../../pages/ColumnMonthlyMonitoringChecksView';
import ColumnMonthlyPartitionedChecksView from '../../pages/ColumnMonthlyPartitionedChecksView';
import ColumnPartitionedChecksUIFilterView from '../../pages/ColumnPartitionedChecksUIFilterView';
import ColumnProfilingChecksUIFilterView from '../../pages/ColumnProfilingChecksUIFilterView';
import ColumnProfilingChecksView from '../../pages/ColumnProfilingChecksView';
import ColumnView from '../../pages/ColumnView';
import ConnectionPage from '../../pages/Connection';
import CreateConnection from '../../pages/CreateConnection';
import SchemaPage from '../../pages/Schema';
import TablePage from '../../pages/Table';
import TableColumnsView from '../../pages/TableColumnsView';
import TableDailyChecksView from '../../pages/TableDailyMonitoringChecksView';
import TableDailyPartitionedChecksView from '../../pages/TableDailyPartitionedChecksView';
import TableIncidents from '../../pages/TableIncidents';
import TableMonitoringChecksUIFilterView from '../../pages/TableMonitoringChecksUIFilterView';
import TableMonthlyChecksView from '../../pages/TableMonthlyMonitoringChecksView';
import TableMonthlyPartitionedChecksView from '../../pages/TableMonthlyPartitionedChecksView';
import TablePartitionedChecksUIFilterView from '../../pages/TablePartitionedChecksUIFilterView';
import TableProfilingChecksUIFilterView from '../../pages/TableProfilingChecksUIFilterView';
import TableProfilingChecksView from '../../pages/TableProfilingChecksView';
import { getFirstLevelActiveTab } from '../../redux/selectors';
<<<<<<< HEAD
import { useDecodedParams } from '../../utils';
=======
>>>>>>> 80212bf9
import ConfirmDialog from '../CustomTree/ConfirmDialog';

interface ConnectionLayoutProps {
  route: string;
}

const ConnectionLayout = ({ route }: ConnectionLayoutProps) => {
<<<<<<< HEAD
  const { checkTypes }: { checkTypes: CheckTypes } = useDecodedParams();
  const { objectNotFound, setObjectNotFound } = useTree();
=======
  const { checkTypes }: { checkTypes: CheckTypes } = useParams();
  const { objectNotFound, setObjectNotFound, setActiveTab } = useTree();
>>>>>>> 80212bf9
  const { tabs: pageTabs, activeTab } = useSelector(
    (state: IRootState) => state.source[checkTypes || CheckTypes.SOURCES]
  );

  const dispatch = useDispatch();
  const history = useHistory();
  const location = useLocation();
  const match = useRouteMatch();
  const firstLevelActiveTab = useSelector(getFirstLevelActiveTab(checkTypes));

  const handleChange = (tab: TabOption) => {
    dispatch(setActiveFirstLevelTab(checkTypes, tab.value));
    if (tab.url && tab.url !== location.pathname) {
      history.push(tab.url);
    }
  };

  const closeTab = (value: string) => {
    if (pageTabs.length === 1) {
      setActiveTab(undefined)
      history.push(`/${checkTypes}`)
    }
    dispatch(closeFirstLevelTab(checkTypes, value));
    // console.log(value)
  };

  const tabOptions = useMemo(() => {
    return pageTabs.map((item) => ({
      value: item.value,
      url: item.url,
      label: item.label
    }));
  }, [pageTabs]);

  useEffect(() => {
    if (activeTab) {
      const activeUrl = pageTabs.find((item) => item.value === activeTab)?.url;
      // const { import_schema } = qs.parse(location.search);
      if (activeUrl && activeUrl !== location.pathname) {
        // if (match.path !== ROUTES.PATTERNS.CONNECTION && !import_schema) {
        history.push(activeUrl);
        // history.push(checkIfTabCouldExist(checkTypes, location.pathname) ? location.pathname : activeUrl);
        // }
      }
    }
  }, [activeTab]);
  // TODO Aleksy: fix checkIfTabCouldExist function with opening tabs with url.

  const getComponent = () => {
    switch (route) {
      case ROUTES.PATTERNS.QUALITY_CHECKS: 
        return <ChecksPage/>
      case ROUTES.PATTERNS.CREATE:
        return <CreateConnection/>;
      case ROUTES.PATTERNS.CONNECTION:
        return <ConnectionPage/>;
      case ROUTES.PATTERNS.SCHEMA:
        return <SchemaPage />;
      case ROUTES.PATTERNS.TABLE:
        return <TablePage />;
      case ROUTES.PATTERNS.TABLE_PROFILING:
        return <TableProfilingChecksView />;
      case ROUTES.PATTERNS.TABLE_PROFILING_FILTER:
        return <TableProfilingChecksUIFilterView />;
      case ROUTES.PATTERNS.TABLE_MONITORING_DAILY:
        return <TableDailyChecksView />;
      case ROUTES.PATTERNS.TABLE_MONITORING_MONTHLY:
        return <TableMonthlyChecksView />;
      case ROUTES.PATTERNS.TABLE_MONITORING_FILTER:
        return <TableMonitoringChecksUIFilterView />;
      case ROUTES.PATTERNS.TABLE_PARTITIONED_DAILY:
        return <TableDailyPartitionedChecksView />;
      case ROUTES.PATTERNS.TABLE_PARTITIONED_MONTHLY:
        return <TableMonthlyPartitionedChecksView />;
      case ROUTES.PATTERNS.TABLE_PARTITIONED_FILTER:
        return <TablePartitionedChecksUIFilterView />;
      case ROUTES.PATTERNS.TABLE_COLUMNS:
        return <TableColumnsView />;
      case ROUTES.PATTERNS.TABLE_INCIDENTS_NOTIFICATION:
        return <TableIncidents />;
      case ROUTES.PATTERNS.COLUMN:
        return <ColumnView />;
      case ROUTES.PATTERNS.COLUMN_PROFILING:
        return <ColumnProfilingChecksView />;
      case ROUTES.PATTERNS.COLUMN_PROFILING_FILTER:
        return <ColumnProfilingChecksUIFilterView />;
      case ROUTES.PATTERNS.COLUMN_MONITORING_DAILY:
        return <ColumnDailyMonitoringChecksView />;
      case ROUTES.PATTERNS.COLUMN_MONITORING_MONTHLY:
        return <ColumnMonthlyMonitoringChecksView />;
      case ROUTES.PATTERNS.COLUMN_MONITORING_FILTER:
        return <ColumnMonitoringChecksUIFilterView />;
      case ROUTES.PATTERNS.COLUMN_PARTITIONED_DAILY:
        return <ColumnDailyPartitionedChecksView />;
      case ROUTES.PATTERNS.COLUMN_PARTITIONED_MONTHLY:
        return <ColumnMonthlyPartitionedChecksView />;
      case ROUTES.PATTERNS.COLUMN_PARTITIONED_FILTER:
        return <ColumnPartitionedChecksUIFilterView />;
      default:
        return null;
    }
  };

  const renderComponent: ReactNode = getComponent();
 
  return (
    <MainLayout>
      <div className="h-full flex flex-col">
        <PageTabs
          tabs={tabOptions}
          activeTab={activeTab}
          onChange={handleChange}
          onRemoveTab={closeTab}
          limit={7}
        />
        <div className=" bg-white border border-gray-300 min-h-0 overflow-auto h-full w-full">
          {!!activeTab && pageTabs.length ? (
            <div className="w-full h-full">{renderComponent}</div>
          ) : null}
        </div>
      </div>
      <ConfirmDialog
        open={objectNotFound}
        onConfirm={() =>
          new Promise(() => {
            dispatch(closeFirstLevelTab(checkTypes, firstLevelActiveTab)),
              setObjectNotFound(false);
          })
        }
        isCancelExcluded={true}
        onClose={() => {
          dispatch(closeFirstLevelTab(checkTypes, firstLevelActiveTab)),
            setObjectNotFound(false);
        }}
        message="The definition of this object was deleted in the DQOps user home. The tab will be closed."
      />
    </MainLayout>
  );
};

export default ConnectionLayout;
<|MERGE_RESOLUTION|>--- conflicted
+++ resolved
@@ -1,202 +1,194 @@
-import React, { ReactNode, useEffect, useMemo } from 'react';
-import { useDispatch, useSelector } from 'react-redux';
-import {
-  useHistory,
-  useLocation,
-  useRouteMatch
-} from 'react-router-dom';
-import {
-  closeFirstLevelTab,
-  setActiveFirstLevelTab
-} from '../../redux/actions/source.actions';
-import { IRootState } from '../../redux/reducers';
-import { CheckTypes, ROUTES } from '../../shared/routes';
-import MainLayout from '../MainLayout';
-import PageTabs from '../PageTabs';
-import { TabOption } from '../PageTabs/tab';
-
-import { useTree } from '../../contexts/treeContext';
-import ChecksPage from '../../pages/Checks';
-import ColumnDailyMonitoringChecksView from '../../pages/ColumnDailyMonitoringChecksView';
-import ColumnDailyPartitionedChecksView from '../../pages/ColumnDailyPartitionedChecksView';
-import ColumnMonitoringChecksUIFilterView from '../../pages/ColumnMonitoringChecksUIFilterView';
-import ColumnMonthlyMonitoringChecksView from '../../pages/ColumnMonthlyMonitoringChecksView';
-import ColumnMonthlyPartitionedChecksView from '../../pages/ColumnMonthlyPartitionedChecksView';
-import ColumnPartitionedChecksUIFilterView from '../../pages/ColumnPartitionedChecksUIFilterView';
-import ColumnProfilingChecksUIFilterView from '../../pages/ColumnProfilingChecksUIFilterView';
-import ColumnProfilingChecksView from '../../pages/ColumnProfilingChecksView';
-import ColumnView from '../../pages/ColumnView';
-import ConnectionPage from '../../pages/Connection';
-import CreateConnection from '../../pages/CreateConnection';
-import SchemaPage from '../../pages/Schema';
-import TablePage from '../../pages/Table';
-import TableColumnsView from '../../pages/TableColumnsView';
-import TableDailyChecksView from '../../pages/TableDailyMonitoringChecksView';
-import TableDailyPartitionedChecksView from '../../pages/TableDailyPartitionedChecksView';
-import TableIncidents from '../../pages/TableIncidents';
-import TableMonitoringChecksUIFilterView from '../../pages/TableMonitoringChecksUIFilterView';
-import TableMonthlyChecksView from '../../pages/TableMonthlyMonitoringChecksView';
-import TableMonthlyPartitionedChecksView from '../../pages/TableMonthlyPartitionedChecksView';
-import TablePartitionedChecksUIFilterView from '../../pages/TablePartitionedChecksUIFilterView';
-import TableProfilingChecksUIFilterView from '../../pages/TableProfilingChecksUIFilterView';
-import TableProfilingChecksView from '../../pages/TableProfilingChecksView';
-import { getFirstLevelActiveTab } from '../../redux/selectors';
-<<<<<<< HEAD
-import { useDecodedParams } from '../../utils';
-=======
->>>>>>> 80212bf9
-import ConfirmDialog from '../CustomTree/ConfirmDialog';
-
-interface ConnectionLayoutProps {
-  route: string;
-}
-
-const ConnectionLayout = ({ route }: ConnectionLayoutProps) => {
-<<<<<<< HEAD
-  const { checkTypes }: { checkTypes: CheckTypes } = useDecodedParams();
-  const { objectNotFound, setObjectNotFound } = useTree();
-=======
-  const { checkTypes }: { checkTypes: CheckTypes } = useParams();
-  const { objectNotFound, setObjectNotFound, setActiveTab } = useTree();
->>>>>>> 80212bf9
-  const { tabs: pageTabs, activeTab } = useSelector(
-    (state: IRootState) => state.source[checkTypes || CheckTypes.SOURCES]
-  );
-
-  const dispatch = useDispatch();
-  const history = useHistory();
-  const location = useLocation();
-  const match = useRouteMatch();
-  const firstLevelActiveTab = useSelector(getFirstLevelActiveTab(checkTypes));
-
-  const handleChange = (tab: TabOption) => {
-    dispatch(setActiveFirstLevelTab(checkTypes, tab.value));
-    if (tab.url && tab.url !== location.pathname) {
-      history.push(tab.url);
-    }
-  };
-
-  const closeTab = (value: string) => {
-    if (pageTabs.length === 1) {
-      setActiveTab(undefined)
-      history.push(`/${checkTypes}`)
-    }
-    dispatch(closeFirstLevelTab(checkTypes, value));
-    // console.log(value)
-  };
-
-  const tabOptions = useMemo(() => {
-    return pageTabs.map((item) => ({
-      value: item.value,
-      url: item.url,
-      label: item.label
-    }));
-  }, [pageTabs]);
-
-  useEffect(() => {
-    if (activeTab) {
-      const activeUrl = pageTabs.find((item) => item.value === activeTab)?.url;
-      // const { import_schema } = qs.parse(location.search);
-      if (activeUrl && activeUrl !== location.pathname) {
-        // if (match.path !== ROUTES.PATTERNS.CONNECTION && !import_schema) {
-        history.push(activeUrl);
-        // history.push(checkIfTabCouldExist(checkTypes, location.pathname) ? location.pathname : activeUrl);
-        // }
-      }
-    }
-  }, [activeTab]);
-  // TODO Aleksy: fix checkIfTabCouldExist function with opening tabs with url.
-
-  const getComponent = () => {
-    switch (route) {
-      case ROUTES.PATTERNS.QUALITY_CHECKS: 
-        return <ChecksPage/>
-      case ROUTES.PATTERNS.CREATE:
-        return <CreateConnection/>;
-      case ROUTES.PATTERNS.CONNECTION:
-        return <ConnectionPage/>;
-      case ROUTES.PATTERNS.SCHEMA:
-        return <SchemaPage />;
-      case ROUTES.PATTERNS.TABLE:
-        return <TablePage />;
-      case ROUTES.PATTERNS.TABLE_PROFILING:
-        return <TableProfilingChecksView />;
-      case ROUTES.PATTERNS.TABLE_PROFILING_FILTER:
-        return <TableProfilingChecksUIFilterView />;
-      case ROUTES.PATTERNS.TABLE_MONITORING_DAILY:
-        return <TableDailyChecksView />;
-      case ROUTES.PATTERNS.TABLE_MONITORING_MONTHLY:
-        return <TableMonthlyChecksView />;
-      case ROUTES.PATTERNS.TABLE_MONITORING_FILTER:
-        return <TableMonitoringChecksUIFilterView />;
-      case ROUTES.PATTERNS.TABLE_PARTITIONED_DAILY:
-        return <TableDailyPartitionedChecksView />;
-      case ROUTES.PATTERNS.TABLE_PARTITIONED_MONTHLY:
-        return <TableMonthlyPartitionedChecksView />;
-      case ROUTES.PATTERNS.TABLE_PARTITIONED_FILTER:
-        return <TablePartitionedChecksUIFilterView />;
-      case ROUTES.PATTERNS.TABLE_COLUMNS:
-        return <TableColumnsView />;
-      case ROUTES.PATTERNS.TABLE_INCIDENTS_NOTIFICATION:
-        return <TableIncidents />;
-      case ROUTES.PATTERNS.COLUMN:
-        return <ColumnView />;
-      case ROUTES.PATTERNS.COLUMN_PROFILING:
-        return <ColumnProfilingChecksView />;
-      case ROUTES.PATTERNS.COLUMN_PROFILING_FILTER:
-        return <ColumnProfilingChecksUIFilterView />;
-      case ROUTES.PATTERNS.COLUMN_MONITORING_DAILY:
-        return <ColumnDailyMonitoringChecksView />;
-      case ROUTES.PATTERNS.COLUMN_MONITORING_MONTHLY:
-        return <ColumnMonthlyMonitoringChecksView />;
-      case ROUTES.PATTERNS.COLUMN_MONITORING_FILTER:
-        return <ColumnMonitoringChecksUIFilterView />;
-      case ROUTES.PATTERNS.COLUMN_PARTITIONED_DAILY:
-        return <ColumnDailyPartitionedChecksView />;
-      case ROUTES.PATTERNS.COLUMN_PARTITIONED_MONTHLY:
-        return <ColumnMonthlyPartitionedChecksView />;
-      case ROUTES.PATTERNS.COLUMN_PARTITIONED_FILTER:
-        return <ColumnPartitionedChecksUIFilterView />;
-      default:
-        return null;
-    }
-  };
-
-  const renderComponent: ReactNode = getComponent();
- 
-  return (
-    <MainLayout>
-      <div className="h-full flex flex-col">
-        <PageTabs
-          tabs={tabOptions}
-          activeTab={activeTab}
-          onChange={handleChange}
-          onRemoveTab={closeTab}
-          limit={7}
-        />
-        <div className=" bg-white border border-gray-300 min-h-0 overflow-auto h-full w-full">
-          {!!activeTab && pageTabs.length ? (
-            <div className="w-full h-full">{renderComponent}</div>
-          ) : null}
-        </div>
-      </div>
-      <ConfirmDialog
-        open={objectNotFound}
-        onConfirm={() =>
-          new Promise(() => {
-            dispatch(closeFirstLevelTab(checkTypes, firstLevelActiveTab)),
-              setObjectNotFound(false);
-          })
-        }
-        isCancelExcluded={true}
-        onClose={() => {
-          dispatch(closeFirstLevelTab(checkTypes, firstLevelActiveTab)),
-            setObjectNotFound(false);
-        }}
-        message="The definition of this object was deleted in the DQOps user home. The tab will be closed."
-      />
-    </MainLayout>
-  );
-};
-
-export default ConnectionLayout;
+import React, { ReactNode, useEffect, useMemo } from 'react';
+import { useDispatch, useSelector } from 'react-redux';
+import {
+  useHistory,
+  useLocation,
+  useRouteMatch
+} from 'react-router-dom';
+import {
+  closeFirstLevelTab,
+  setActiveFirstLevelTab
+} from '../../redux/actions/source.actions';
+import { IRootState } from '../../redux/reducers';
+import { CheckTypes, ROUTES } from '../../shared/routes';
+import MainLayout from '../MainLayout';
+import PageTabs from '../PageTabs';
+import { TabOption } from '../PageTabs/tab';
+
+import { useTree } from '../../contexts/treeContext';
+import ChecksPage from '../../pages/Checks';
+import ColumnDailyMonitoringChecksView from '../../pages/ColumnDailyMonitoringChecksView';
+import ColumnDailyPartitionedChecksView from '../../pages/ColumnDailyPartitionedChecksView';
+import ColumnMonitoringChecksUIFilterView from '../../pages/ColumnMonitoringChecksUIFilterView';
+import ColumnMonthlyMonitoringChecksView from '../../pages/ColumnMonthlyMonitoringChecksView';
+import ColumnMonthlyPartitionedChecksView from '../../pages/ColumnMonthlyPartitionedChecksView';
+import ColumnPartitionedChecksUIFilterView from '../../pages/ColumnPartitionedChecksUIFilterView';
+import ColumnProfilingChecksUIFilterView from '../../pages/ColumnProfilingChecksUIFilterView';
+import ColumnProfilingChecksView from '../../pages/ColumnProfilingChecksView';
+import ColumnView from '../../pages/ColumnView';
+import ConnectionPage from '../../pages/Connection';
+import CreateConnection from '../../pages/CreateConnection';
+import SchemaPage from '../../pages/Schema';
+import TablePage from '../../pages/Table';
+import TableColumnsView from '../../pages/TableColumnsView';
+import TableDailyChecksView from '../../pages/TableDailyMonitoringChecksView';
+import TableDailyPartitionedChecksView from '../../pages/TableDailyPartitionedChecksView';
+import TableIncidents from '../../pages/TableIncidents';
+import TableMonitoringChecksUIFilterView from '../../pages/TableMonitoringChecksUIFilterView';
+import TableMonthlyChecksView from '../../pages/TableMonthlyMonitoringChecksView';
+import TableMonthlyPartitionedChecksView from '../../pages/TableMonthlyPartitionedChecksView';
+import TablePartitionedChecksUIFilterView from '../../pages/TablePartitionedChecksUIFilterView';
+import TableProfilingChecksUIFilterView from '../../pages/TableProfilingChecksUIFilterView';
+import TableProfilingChecksView from '../../pages/TableProfilingChecksView';
+import { getFirstLevelActiveTab } from '../../redux/selectors';
+import { useDecodedParams } from '../../utils';
+import ConfirmDialog from '../CustomTree/ConfirmDialog';
+
+interface ConnectionLayoutProps {
+  route: string;
+}
+
+const ConnectionLayout = ({ route }: ConnectionLayoutProps) => {
+  const { checkTypes }: { checkTypes: CheckTypes } = useDecodedParams();
+  const { objectNotFound, setObjectNotFound } = useTree();
+  const { tabs: pageTabs, activeTab } = useSelector(
+    (state: IRootState) => state.source[checkTypes || CheckTypes.SOURCES]
+  );
+
+  const dispatch = useDispatch();
+  const history = useHistory();
+  const location = useLocation();
+  const match = useRouteMatch();
+  const firstLevelActiveTab = useSelector(getFirstLevelActiveTab(checkTypes));
+
+  const handleChange = (tab: TabOption) => {
+    dispatch(setActiveFirstLevelTab(checkTypes, tab.value));
+    if (tab.url && tab.url !== location.pathname) {
+      history.push(tab.url);
+    }
+  };
+
+  const closeTab = (value: string) => {
+    if (pageTabs.length === 1) {
+      setActiveTab(undefined)
+      history.push(`/${checkTypes}`)
+    }
+    dispatch(closeFirstLevelTab(checkTypes, value));
+    // console.log(value)
+  };
+
+  const tabOptions = useMemo(() => {
+    return pageTabs.map((item) => ({
+      value: item.value,
+      url: item.url,
+      label: item.label
+    }));
+  }, [pageTabs]);
+
+  useEffect(() => {
+    if (activeTab) {
+      const activeUrl = pageTabs.find((item) => item.value === activeTab)?.url;
+      // const { import_schema } = qs.parse(location.search);
+      if (activeUrl && activeUrl !== location.pathname) {
+        // if (match.path !== ROUTES.PATTERNS.CONNECTION && !import_schema) {
+        history.push(activeUrl);
+        // history.push(checkIfTabCouldExist(checkTypes, location.pathname) ? location.pathname : activeUrl);
+        // }
+      }
+    }
+  }, [activeTab]);
+  // TODO Aleksy: fix checkIfTabCouldExist function with opening tabs with url.
+
+  const getComponent = () => {
+    switch (route) {
+      case ROUTES.PATTERNS.QUALITY_CHECKS: 
+        return <ChecksPage/>
+      case ROUTES.PATTERNS.CREATE:
+        return <CreateConnection/>;
+      case ROUTES.PATTERNS.CONNECTION:
+        return <ConnectionPage/>;
+      case ROUTES.PATTERNS.SCHEMA:
+        return <SchemaPage />;
+      case ROUTES.PATTERNS.TABLE:
+        return <TablePage />;
+      case ROUTES.PATTERNS.TABLE_PROFILING:
+        return <TableProfilingChecksView />;
+      case ROUTES.PATTERNS.TABLE_PROFILING_FILTER:
+        return <TableProfilingChecksUIFilterView />;
+      case ROUTES.PATTERNS.TABLE_MONITORING_DAILY:
+        return <TableDailyChecksView />;
+      case ROUTES.PATTERNS.TABLE_MONITORING_MONTHLY:
+        return <TableMonthlyChecksView />;
+      case ROUTES.PATTERNS.TABLE_MONITORING_FILTER:
+        return <TableMonitoringChecksUIFilterView />;
+      case ROUTES.PATTERNS.TABLE_PARTITIONED_DAILY:
+        return <TableDailyPartitionedChecksView />;
+      case ROUTES.PATTERNS.TABLE_PARTITIONED_MONTHLY:
+        return <TableMonthlyPartitionedChecksView />;
+      case ROUTES.PATTERNS.TABLE_PARTITIONED_FILTER:
+        return <TablePartitionedChecksUIFilterView />;
+      case ROUTES.PATTERNS.TABLE_COLUMNS:
+        return <TableColumnsView />;
+      case ROUTES.PATTERNS.TABLE_INCIDENTS_NOTIFICATION:
+        return <TableIncidents />;
+      case ROUTES.PATTERNS.COLUMN:
+        return <ColumnView />;
+      case ROUTES.PATTERNS.COLUMN_PROFILING:
+        return <ColumnProfilingChecksView />;
+      case ROUTES.PATTERNS.COLUMN_PROFILING_FILTER:
+        return <ColumnProfilingChecksUIFilterView />;
+      case ROUTES.PATTERNS.COLUMN_MONITORING_DAILY:
+        return <ColumnDailyMonitoringChecksView />;
+      case ROUTES.PATTERNS.COLUMN_MONITORING_MONTHLY:
+        return <ColumnMonthlyMonitoringChecksView />;
+      case ROUTES.PATTERNS.COLUMN_MONITORING_FILTER:
+        return <ColumnMonitoringChecksUIFilterView />;
+      case ROUTES.PATTERNS.COLUMN_PARTITIONED_DAILY:
+        return <ColumnDailyPartitionedChecksView />;
+      case ROUTES.PATTERNS.COLUMN_PARTITIONED_MONTHLY:
+        return <ColumnMonthlyPartitionedChecksView />;
+      case ROUTES.PATTERNS.COLUMN_PARTITIONED_FILTER:
+        return <ColumnPartitionedChecksUIFilterView />;
+      default:
+        return null;
+    }
+  };
+
+  const renderComponent: ReactNode = getComponent();
+ 
+  return (
+    <MainLayout>
+      <div className="h-full flex flex-col">
+        <PageTabs
+          tabs={tabOptions}
+          activeTab={activeTab}
+          onChange={handleChange}
+          onRemoveTab={closeTab}
+          limit={7}
+        />
+        <div className=" bg-white border border-gray-300 min-h-0 overflow-auto h-full w-full">
+          {!!activeTab && pageTabs.length ? (
+            <div className="w-full h-full">{renderComponent}</div>
+          ) : null}
+        </div>
+      </div>
+      <ConfirmDialog
+        open={objectNotFound}
+        onConfirm={() =>
+          new Promise(() => {
+            dispatch(closeFirstLevelTab(checkTypes, firstLevelActiveTab)),
+              setObjectNotFound(false);
+          })
+        }
+        isCancelExcluded={true}
+        onClose={() => {
+          dispatch(closeFirstLevelTab(checkTypes, firstLevelActiveTab)),
+            setObjectNotFound(false);
+        }}
+        message="The definition of this object was deleted in the DQOps user home. The tab will be closed."
+      />
+    </MainLayout>
+  );
+};
+
+export default ConnectionLayout;
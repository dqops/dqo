--- conflicted
+++ resolved
@@ -85,6 +85,7 @@
 import { ReactComponent as OracleSvg } from './svg/oracle.svg';
 import { ReactComponent as ParquetSvg } from './svg/parquet-icon.svg';
 import { ReactComponent as PartitionedChecksSvg } from './svg/partition-checks.svg';
+import { ReactComponent as PasswordChange } from './svg/password-change.svg';
 import { ReactComponent as PauseSvg } from './svg/pause.svg';
 import { ReactComponent as PerconaServerSvg } from './svg/percona-server.svg';
 import { ReactComponent as PlaySvg } from './svg/play.svg';
@@ -126,7 +127,6 @@
 import { ReactComponent as WebhooksSvg } from './svg/webhooks.svg';
 import { ReactComponent as XCircleSvg } from './svg/x-circle.svg';
 import { ReactComponent as YugabyteDbSvg } from './svg/yugabyte-db.svg';
-import { ReactComponent as PasswordChange } from './svg/password-change.svg'
 
 const iconsMap: any = {
   bell: BellSvg,
@@ -260,11 +260,8 @@
   letter: LetterSvg,
   data_sources_white: DataSourcesWhite,
   definitions_policies: DefinitionsPoliciesSvg,
-<<<<<<< HEAD
-  domain: DomainSvg
-=======
+  domain: DomainSvg,
   password_change: PasswordChange
->>>>>>> c0d8ffab
 };
 
 interface SvgIconProps {

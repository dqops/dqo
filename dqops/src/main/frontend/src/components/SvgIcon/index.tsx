import React from 'react';

import { ReactComponent as AddSvg } from './svg/add.svg';
import { ReactComponent as AlloyDbSvg } from './svg/alloy-db.svg';
import { ReactComponent as AmazonAthenaSvg } from './svg/amazon-athena.svg';
import { ReactComponent as AmazonRdsSvg } from './svg/amazon-rds.svg';
import { ReactComponent as ArrowAltDownSvg } from './svg/arrow-alt-down.svg';
import { ReactComponent as ArrowAltRightSvg } from './svg/arrow-alt-right.svg';
import { ReactComponent as AzureMySqlSvg } from './svg/azure-database-mysql.svg';
import { ReactComponent as AzurePostgreSqlSvg } from './svg/azure-database-postgresql.svg';
import { ReactComponent as AzureSqlSvg } from './svg/azure-sql-database.svg';
import { ReactComponent as AzureSqlManagedInstanceSvg } from './svg/azure-sql-managed-instance.svg';
import { ReactComponent as AzureSynapseAnalyticsSvg } from './svg/azure-synapse-analytics.svg';
import { ReactComponent as BellSvg } from './svg/bell.svg';
import { ReactComponent as BigQueryBigSvg } from './svg/bigquery-big.svg';
import { ReactComponent as BigQuerySvg } from './svg/bigquery.svg';
import { ReactComponent as BoxPlotSvg } from './svg/box-plot.svg';
import { ReactComponent as CancelJobsSvg } from './svg/cancel-job.svg';
import { ReactComponent as ChartBarSvg } from './svg/chart-bar.svg';
import { ReactComponent as ChartLineSvg } from './svg/chart-line.svg';
import { ReactComponent as CheckCircleSvg } from './svg/check-circle.svg';
import { ReactComponent as CheckSvg } from './svg/check.svg';
import { ReactComponent as ChevronDownSvg } from './svg/chevron-down.svg';
import { ReactComponent as ChevronLeftSvg } from './svg/chevron-left.svg';
import { ReactComponent as ChevronRightSvg } from './svg/chevron-right.svg';
import { ReactComponent as ChevronUpSvg } from './svg/chevron-up.svg';
import { ReactComponent as ClickHouseSvg } from './svg/clickhouse.svg';
import { ReactComponent as ClockOffSvg } from './svg/clock-off.svg';
import { ReactComponent as ClockSvg } from './svg/clock.svg';
import { ReactComponent as ClosedFolderSvg } from './svg/close-folder.svg';
import { ReactComponent as CloseSvg } from './svg/close.svg';
import { ReactComponent as CloudSqlSvg } from './svg/cloud-sql.svg';
import { ReactComponent as CockroachDbSvg } from './svg/cockroach-db.svg';
import { ReactComponent as CogSvg } from './svg/cog.svg';
import { ReactComponent as ColumnCheckSvg } from './svg/column-check.svg';
import { ReactComponent as ColumnSvg } from './svg/column.svg';
import { ReactComponent as CommentSvg } from './svg/comment.svg';
import { ReactComponent as ConfigurationSvg } from './svg/configuration.svg';
import { ReactComponent as CopyTextSvg } from './svg/copy-text.svg';
import { ReactComponent as CsvSvg } from './svg/csv-icon.svg';
import { ReactComponent as DashboardsSvg } from './svg/dashboards.svg';
import { ReactComponent as DataDictionarySvg } from './svg/data-dictionary.svg';
import { ReactComponent as DataSourcesSvg } from './svg/data_sources.svg';
import { ReactComponent as DataSourcesWhite } from './svg/data_sources_white.svg';
import { ReactComponent as DatabaseSvg } from './svg/database.svg';
import { ReactComponent as DatabricksSvg } from './svg/databricks.svg';
import { ReactComponent as DefinitionsPoliciesSvg } from './svg/definitions-policies.svg';
import { ReactComponent as DefinitionsRulesSvg } from './svg/definitions-rules.svg';
import { ReactComponent as DefinitionsSensorsSvg } from './svg/definitions-sensors.svg';
import { ReactComponent as DeleteSvg } from './svg/delete.svg';
import { ReactComponent as DeltaLakeBigSvg } from './svg/delta-lake-logo-big.svg';
import { ReactComponent as DeltaLakeSvg } from './svg/delta-lake-logo.svg';
import { ReactComponent as DisableSvg } from './svg/disable.svg';
import { ReactComponent as DomainSvg } from './svg/domain.svg';
import { ReactComponent as DoneSvg } from './svg/done.svg';
import { ReactComponent as DownloadSvg } from './svg/download.svg';
import { ReactComponent as DuckdbSvg } from './svg/duckdb.svg';
import { ReactComponent as EditSvg } from './svg/edit.svg';
import { ReactComponent as FacebookSvg } from './svg/facebook.svg';
import { ReactComponent as FailedSvg } from './svg/failed.svg';
import { ReactComponent as FilledFunnel } from './svg/filled-funnel.svg';
import { ReactComponent as FolderSvg } from './svg/folder.svg';
import { ReactComponent as Funnel } from './svg/funnel.svg';
import { ReactComponent as GoogleSvg } from './svg/google.svg';
import { ReactComponent as GridSvg } from './svg/grid.svg';
import { ReactComponent as HelpCircleSvg } from './svg/help-circle.svg';
import { ReactComponent as HourglassSvg } from './svg/hourglass.svg';
import { ReactComponent as HouseSvg } from './svg/house.svg';
import { ReactComponent as Db2Svg } from './svg/ibm-db2.svg';
import { ReactComponent as IcebergBigSvg } from './svg/iceberg-logo-big.svg';
import { ReactComponent as IcebergSvg } from './svg/iceberg-logo.svg';
import { ReactComponent as IncidentsSvg } from './svg/incidents.svg';
import { ReactComponent as InfoFilledSvg } from './svg/info-filled.svg';
import { ReactComponent as InfoSvg } from './svg/info.svg';
import { ReactComponent as JsonSvg } from './svg/json-icon.svg';
import { ReactComponent as KeySvg } from './svg/key.svg';
import { ReactComponent as LetterSvg } from './svg/letter.svg';
import { ReactComponent as LockSvg } from './svg/lock.svg';
import { ReactComponent as MariaSvg } from './svg/maria-db.svg';
import { ReactComponent as MenuSvg } from './svg/menu.svg';
import { ReactComponent as MinusSvg } from './svg/minus.svg';
import { ReactComponent as MonitoringChecksSvg } from './svg/monitoring-checks.svg';
import { ReactComponent as MSSqlServerSvg } from './svg/mssql-server.svg';
import { ReactComponent as MySqlSvg } from './svg/mysql.svg';
import { ReactComponent as NotEqualSvg } from './svg/not-equal.svg';
import { ReactComponent as OptionsSvg } from './svg/options.svg';
import { ReactComponent as OracleSvg } from './svg/oracle.svg';
import { ReactComponent as ParquetSvg } from './svg/parquet-icon.svg';
import { ReactComponent as PartitionedChecksSvg } from './svg/partition-checks.svg';
import { ReactComponent as PasswordChange } from './svg/password-change.svg';
import { ReactComponent as PauseSvg } from './svg/pause.svg';
import { ReactComponent as PerconaServerSvg } from './svg/percona-server.svg';
import { ReactComponent as PlaySvg } from './svg/play.svg';
import { ReactComponent as PostgreSQLSvg } from './svg/postgresql.svg';
import { ReactComponent as PrestoSvg } from './svg/presto.svg';
import { ReactComponent as ProfilingSvg } from './svg/profiling.svg';
import { ReactComponent as QuestionmarkSvg } from './svg/question-mark.svg';
import { ReactComponent as QueueSvg } from './svg/queue.svg';
import { ReactComponent as RectangleListSvg } from './svg/rectangle-list.svg';
import { ReactComponent as RedshiftSvg } from './svg/redshift.svg';
import { ReactComponent as RunningSvg } from './svg/running.svg';
import { ReactComponent as SaveSvg } from './svg/save.svg';
import { ReactComponent as SchemaSvg } from './svg/schema.svg';
import { ReactComponent as SearchSvg } from './svg/search.svg';
import { ReactComponent as SelectorSvg } from './svg/selector.svg';
import { ReactComponent as ShoppingBagSvg } from './svg/shopping-bag.svg';
import { ReactComponent as SingleStoreDbSvg } from './svg/single-store.svg';
import { ReactComponent as SnowflakeBigSvg } from './svg/snowflake-big.svg';
import { ReactComponent as SnowflakeSvg } from './svg/snowflake.svg';
import { ReactComponent as SparkSvg } from './svg/spark.svg';
import { ReactComponent as SpinnerSvg } from './svg/spinner.svg';
import { ReactComponent as SqlServerSvg } from './svg/sql-server.svg';
import { ReactComponent as StarSvg } from './svg/star.svg';
import { ReactComponent as StopSvg } from './svg/stop.svg';
import { ReactComponent as SuccessSvg } from './svg/success.svg';
import { ReactComponent as SyncSvg } from './svg/sync.svg';
import { ReactComponent as TableCheckSvg } from './svg/table-check.svg';
import { ReactComponent as TableSvg } from './svg/table.svg';
import { ReactComponent as TrinoSvg } from './svg/trino.svg';
import { ReactComponent as UploadSvg } from './svg/upload.svg';
import { ReactComponent as UserAddSvg } from './svg/user-add.svg';
import { ReactComponent as UserCircleSvg } from './svg/user-circle.svg';
import { ReactComponent as UserProfileSvg } from './svg/user-profile.svg';
import { ReactComponent as UserSvg } from './svg/user.svg';
import { ReactComponent as UsersSvg } from './svg/users.svg';
import { ReactComponent as WaitingSvg } from './svg/waiting.svg';
import { ReactComponent as WarningGenericSvg } from './svg/warning-generic.svg';
import { ReactComponent as WarningOrange } from './svg/warning-orange.svg';
import { ReactComponent as WarningSvg } from './svg/warning.svg';
import { ReactComponent as WebhooksSvg } from './svg/webhooks.svg';
import { ReactComponent as XCircleSvg } from './svg/x-circle.svg';
import { ReactComponent as YugabyteDbSvg } from './svg/yugabyte-db.svg';

const iconsMap: any = {
  bell: BellSvg,
  'chart-bar': ChartBarSvg,
  'chart-line': ChartLineSvg,
  clock: ClockSvg,
  cog: CogSvg,
  download: DownloadSvg,
  facebook: FacebookSvg,
  google: GoogleSvg,
  lock: LockSvg,
  menu: MenuSvg,
  search: SearchSvg,
  selector: SelectorSvg,
  'shopping-bag': ShoppingBagSvg,
  upload: UploadSvg,
  user: UserSvg,
  'user-add': UserAddSvg,
  'user-circle': UserCircleSvg,
  users: UsersSvg,
  'x-circle': XCircleSvg,
  googlebigquery: BigQuerySvg,
  'bigquery-big': BigQueryBigSvg,
  snowflake: SnowflakeSvg,
  info: InfoSvg,
  check: CheckSvg,
  'chevron-down': ChevronDownSvg,
  'chevron-up': ChevronUpSvg,
  'snowflake-big': SnowflakeBigSvg,
  close: CloseSvg,
  table: TableSvg,
  grid: GridSvg,
  'arrow-alt-down': ArrowAltDownSvg,
  'arrow-alt-right': ArrowAltRightSvg,
  add: AddSvg,
  database: DatabaseSvg,
  schema: SchemaSvg,
  column: ColumnSvg,
  edit: EditSvg,
  delete: DeleteSvg,
  save: SaveSvg,
  stop: StopSvg,
  disable: DisableSvg,
  'clock-off': ClockOffSvg,
  play: PlaySvg,
  options: OptionsSvg,
  queue: QueueSvg,
  waiting: WaitingSvg,
  pause: PauseSvg,
  failed: FailedSvg,
  success: SuccessSvg,
  running: RunningSvg,
  hourglass: HourglassSvg,
  house: HouseSvg,
  'chevron-right': ChevronRightSvg,
  'chevron-left': ChevronLeftSvg,
  folder: FolderSvg,
  'closed-folder': ClosedFolderSvg,
  star: StarSvg,
  'column-check': ColumnCheckSvg,
  'table-check': TableCheckSvg,
  postgresql: PostgreSQLSvg,
  redshift: RedshiftSvg,
  'rectangle-list': RectangleListSvg,
  'help-circle': HelpCircleSvg,
  sqlserver: SqlServerSvg,
  msserver: MSSqlServerSvg,
  mysql: MySqlSvg,
  spinner: SpinnerSvg,
  sync: SyncSvg,
  'check-circle': CheckCircleSvg,
  'info-filled': InfoFilledSvg,
  cloudsqlformysql: CloudSqlSvg,
  amazonrds: AmazonRdsSvg,
  azuredatabaseforpostgresql: AzurePostgreSqlSvg,
  cockroachdb: CockroachDbSvg,
  mariadb: MariaSvg,
  azuredatabaseformysql: AzureMySqlSvg,
  perconaserverformysql: PerconaServerSvg,
  azuresqldatabase: AzureSqlSvg,
  azuresqlmanagedinstance: AzureSqlManagedInstanceSvg,
  azuresynapseanalytics: AzureSynapseAnalyticsSvg,
  alloydb: AlloyDbSvg,
  amazonaurora: AmazonRdsSvg,
  amazonrdsformysql: AmazonRdsSvg,
  amazonrdsforpostgresql: AmazonRdsSvg,
  amazonrdsforsqlserver: AmazonRdsSvg,
  cloudsqlforpostgresql: CloudSqlSvg,
  cloudsqlforsqlserver: CloudSqlSvg,
  yugabytedb: YugabyteDbSvg,
  userprofile: UserProfileSvg,
  boxplot: BoxPlotSvg,
  canceljobs: CancelJobsSvg,
  oracle: OracleSvg,
  'not-equal': NotEqualSvg,
  definitionsrules: DefinitionsRulesSvg,
  definitionssensors: DefinitionsSensorsSvg,
  copytext: CopyTextSvg,
  done: DoneSvg,
  warning: WarningSvg,
  'warning-generic': WarningGenericSvg,
  webhooks: WebhooksSvg,
  spark: SparkSvg,
  databricks: DatabricksSvg,
  presto: PrestoSvg,
  trino: TrinoSvg,
  athena: AmazonAthenaSvg,
  singlestoredb: SingleStoreDbSvg,
  datadictionary: DataDictionarySvg,
  duckdb: DuckdbSvg,
  csv: CsvSvg,
  json: JsonSvg,
  parquet: ParquetSvg,
  comment: CommentSvg,
  configuration: ConfigurationSvg,
  profiling: ProfilingSvg,
  dashboards: DashboardsSvg,
  data_sources: DataSourcesSvg,
  incidents: IncidentsSvg,
  monitoring_checks: MonitoringChecksSvg,
  partitioned_checks: PartitionedChecksSvg,
  minus: MinusSvg,
  question_mark: QuestionmarkSvg,
  key: KeySvg,
  filled_funnel: FilledFunnel,
  funnel: Funnel,
  iceberg: IcebergSvg,
  'iceberg-big': IcebergBigSvg,
  deltalake: DeltaLakeSvg,
  'deltalake-big': DeltaLakeBigSvg,
  letter: LetterSvg,
  data_sources_white: DataSourcesWhite,
  definitions_policies: DefinitionsPoliciesSvg,
  domain: DomainSvg,
  password_change: PasswordChange,
<<<<<<< HEAD
  ibm_db2: Db2Svg,
  clickhouse: ClickHouseSvg
=======
  ibmdb2: Db2Svg,
  warning_orange: WarningOrange
>>>>>>> a3cd93f5
};

interface SvgIconProps {
  className?: string;
  name: string;
  onClick?: (e: any) => void;
  strokeWidth?: number;
  width?: number;
  height?: number;
}

const SvgIcon = ({ className, name, ...others }: SvgIconProps) => {
  const Component = iconsMap[name];

  if (!Component) {
    return <div />;
  }

  return React.cloneElement(<Component data-testid="svg-icon" />, {
    className,
    ...others
  });
};

export default SvgIcon;<|MERGE_RESOLUTION|>--- conflicted
+++ resolved
@@ -265,13 +265,9 @@
   definitions_policies: DefinitionsPoliciesSvg,
   domain: DomainSvg,
   password_change: PasswordChange,
-<<<<<<< HEAD
-  ibm_db2: Db2Svg,
+  ibmdb2: Db2Svg,
   clickhouse: ClickHouseSvg
-=======
-  ibmdb2: Db2Svg,
   warning_orange: WarningOrange
->>>>>>> a3cd93f5
 };
 
 interface SvgIconProps {

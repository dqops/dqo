import { Dialog, DialogBody, DialogFooter } from '@material-tailwind/react';
import React, { useEffect, useState } from 'react';
<<<<<<< HEAD
import { useHistory } from 'react-router-dom';
=======
import { useHistory, useParams } from 'react-router-dom';
>>>>>>> 80212bf9
import {
  ConnectionModel,
  ConnectionSpecProviderTypeEnum,
  DuckdbParametersSpecFilesFormatTypeEnum,
  FileFormatSpec
} from '../../api';
import { TConfiguration } from '../../components/FileFormatConfiguration/TConfiguration';
import { useTree } from '../../contexts/treeContext';
import { useActionDispatch } from '../../hooks/useActionDispatch';
<<<<<<< HEAD
=======
import { setAdvisorJobId } from '../../redux/actions/job.actions';
>>>>>>> 80212bf9
import { addFirstLevelTab } from '../../redux/actions/source.actions';
import {
  ConnectionApiClient,
  JobApiClient,
  TableApiClient
} from '../../services/apiClient';
import { CustomTreeNode } from '../../shared/interfaces';
import { CheckTypes, ROUTES } from '../../shared/routes';
<<<<<<< HEAD
import { urlencodeDecoder, urlencodeEncoder, useDecodedParams } from '../../utils';
=======
import { urlencodeEncoder } from '../../utils';
>>>>>>> 80212bf9
import Button from '../Button';
import FileFormatConfiguration from '../FileFormatConfiguration/FileFormatConfiguration';
import FilePath from '../FileFormatConfiguration/FilePath';
import Input from '../Input';

interface AddTableDialogProps {
  open: boolean;
  onClose: () => void;
  node?: CustomTreeNode;
}

const AddTableDialog = ({ open, onClose, node }: AddTableDialogProps) => {
  const [name, setName] = useState('');
  const [loading, setLoading] = useState(false);
  const [connectionModel, setConnectionModel] = useState<ConnectionModel>({});
  const { refreshNode } = useTree();
  const [paths, setPaths] = useState<Array<string>>(['']);
  const [fileFormatType, setFileFormatType] =
    useState<DuckdbParametersSpecFilesFormatTypeEnum>(
      DuckdbParametersSpecFilesFormatTypeEnum.csv
    );
  const [configuration, setConfiguration] = useState<TConfiguration>({});
  const onChangeConfiguration = (params: Partial<TConfiguration>) => {
    setConfiguration((prev) => ({
      ...prev,
      ...params
    }));
  };
  const cleanConfiguration = () => {
    setConfiguration({});
  };

  const { connection, schema }: { connection: string; schema: string } =
    useDecodedParams();
  const dispatch = useActionDispatch();
  const history = useHistory();

  const args = node ? node.id.toString().split('.') : [];

  const handleSubmit = async () => {
    try {
      setLoading(true);
      if (node) {
        await TableApiClient.createTable(
          urlencodeEncoder(args[0]),
          urlencodeEncoder(args[1]),
          urlencodeEncoder(name),
          {
            file_format:
              connectionModel.provider_type ===
              ConnectionSpecProviderTypeEnum.duckdb
                ? {
                    [fileFormatType as keyof FileFormatSpec]: configuration,
                    file_paths: paths.filter((x) => x)
                  }
                : undefined
          }
        ).then(() =>
          JobApiClient.importTables(undefined, false, undefined, {
            connectionName: urlencodeEncoder(args[0]),
            schemaName: urlencodeEncoder(args[1]),
            tableNames: [urlencodeEncoder(name)]
          }).then((res) => 
          dispatch(setAdvisorJobId(res.data?.jobId?.jobId ?? 0))
        )
        );
        refreshNode(node);
        dispatch(
          addFirstLevelTab(CheckTypes.SOURCES, {
            url: ROUTES.TABLE_LEVEL_PAGE(
              CheckTypes.SOURCES,
              urlencodeEncoder(args[0]),
              urlencodeEncoder(args[1]),
              urlencodeEncoder(name),
              'detail'
            ),
            value: ROUTES.TABLE_LEVEL_VALUE(
              CheckTypes.SOURCES,
              urlencodeEncoder(args[0]),
              urlencodeEncoder(args[1]),
              urlencodeEncoder(name),
            ),
            state: {},
            label: name
          })
        );
        history.push(
          ROUTES.TABLE_LEVEL_PAGE(
            CheckTypes.SOURCES,
            urlencodeEncoder(args[0]),
            urlencodeEncoder(args[1]),
            urlencodeEncoder(name),
            'detail'
          )
        );
      } else {
        await TableApiClient.createTable(
          urlencodeEncoder(connection),
          urlencodeEncoder(schema),
          urlencodeEncoder(name),
          {
            file_format:
              connectionModel.provider_type ===
              ConnectionSpecProviderTypeEnum.duckdb
                ? {
                    [fileFormatType as keyof FileFormatSpec]: configuration,
                    file_paths: paths.filter((x) => x)
                  }
                : undefined
          }
        ).then(() =>
          JobApiClient.importTables(undefined, false, undefined, {
            connectionName: urlencodeEncoder(connection),
            schemaName: urlencodeEncoder(schema),
            tableNames: [urlencodeEncoder(name)]
          }).then((res) => 
            dispatch(setAdvisorJobId(res.data?.jobId?.jobId ?? 0))
          )
        );
        dispatch(
          addFirstLevelTab(CheckTypes.SOURCES, {
            url: ROUTES.TABLE_LEVEL_PAGE(
              CheckTypes.SOURCES,
              connection,
              schema,
              name,
              'detail'
            ),
            value: ROUTES.TABLE_LEVEL_VALUE(
              CheckTypes.SOURCES,
              connection,
              schema,
              name
            ),
            state: {},
            label: name
          })
        );
        history.push(
          ROUTES.TABLE_LEVEL_PAGE(
            CheckTypes.SOURCES,
            connection,
            schema,
            name,
            'detail'
          )
        );
      }
      cleanState();
      onClose();
    } finally {
      setLoading(false);
    }
  };

  useEffect(() => {
    const getConnectionBasic = async () => {
      await ConnectionApiClient.getConnectionBasic(
        urlencodeEncoder(args[0])
      ).then((res) => setConnectionModel(res.data));
    };
    if (node) {
      getConnectionBasic();
    }
  }, [open]);

  const onAddPath = () => setPaths((prev) => [...prev, '']);
  const onChangePath = (value: string) => {
    const copiedPaths = [...paths];
    copiedPaths[paths.length - 1] = value;
    setPaths(copiedPaths);
  };
  const onDeletePath = (index: number) =>
    setPaths((prev) => prev.filter((x, i) => i !== index));

  const onChangeFile = (val: DuckdbParametersSpecFilesFormatTypeEnum) =>
    setFileFormatType(val);

  const cleanState = () => {
    setConfiguration({});
    setName('');
    setPaths(['']);
  };

  return (
    <Dialog open={open} handler={onClose}>
      <DialogBody className="pt-4 pb-2 px-8">
        <div className="flex flex-col">
          <h1 className="text-center mb-4 text-gray-700 text-2xl">Add table</h1>
          <div>
            <Input
              label="Table Name"
              value={name}
              onChange={(e) => setName(e.target.value)}
            />
          </div>
        </div>
        {connectionModel.provider_type ===
          ConnectionSpecProviderTypeEnum.duckdb && (
          <FileFormatConfiguration
            fileFormatType={fileFormatType}
            onChangeFile={onChangeFile}
            configuration={configuration}
            onChangeConfiguration={onChangeConfiguration}
            cleanConfiguration={cleanConfiguration}
            freezeFileType={true}
          >
            <FilePath
              paths={paths}
              onAddPath={onAddPath}
              onChangePath={onChangePath}
              onDeletePath={onDeletePath}
            />
          </FileFormatConfiguration>
        )}
      </DialogBody>
      <DialogFooter className="justify-center space-x-6 pb-8">
        <Button
          color="primary"
          variant="outlined"
          className="px-8"
          onClick={() => {
            onClose();
            cleanState();
          }}
          label="Cancel"
        />
        <Button
          color="primary"
          className="px-8"
          onClick={handleSubmit}
          label="Save"
          loading={loading}
        />
      </DialogFooter>
    </Dialog>
  );
};

export default AddTableDialog;
<|MERGE_RESOLUTION|>--- conflicted
+++ resolved
@@ -1,273 +1,262 @@
-import { Dialog, DialogBody, DialogFooter } from '@material-tailwind/react';
-import React, { useEffect, useState } from 'react';
-<<<<<<< HEAD
-import { useHistory } from 'react-router-dom';
-=======
-import { useHistory, useParams } from 'react-router-dom';
->>>>>>> 80212bf9
-import {
-  ConnectionModel,
-  ConnectionSpecProviderTypeEnum,
-  DuckdbParametersSpecFilesFormatTypeEnum,
-  FileFormatSpec
-} from '../../api';
-import { TConfiguration } from '../../components/FileFormatConfiguration/TConfiguration';
-import { useTree } from '../../contexts/treeContext';
-import { useActionDispatch } from '../../hooks/useActionDispatch';
-<<<<<<< HEAD
-=======
-import { setAdvisorJobId } from '../../redux/actions/job.actions';
->>>>>>> 80212bf9
-import { addFirstLevelTab } from '../../redux/actions/source.actions';
-import {
-  ConnectionApiClient,
-  JobApiClient,
-  TableApiClient
-} from '../../services/apiClient';
-import { CustomTreeNode } from '../../shared/interfaces';
-import { CheckTypes, ROUTES } from '../../shared/routes';
-<<<<<<< HEAD
-import { urlencodeDecoder, urlencodeEncoder, useDecodedParams } from '../../utils';
-=======
-import { urlencodeEncoder } from '../../utils';
->>>>>>> 80212bf9
-import Button from '../Button';
-import FileFormatConfiguration from '../FileFormatConfiguration/FileFormatConfiguration';
-import FilePath from '../FileFormatConfiguration/FilePath';
-import Input from '../Input';
-
-interface AddTableDialogProps {
-  open: boolean;
-  onClose: () => void;
-  node?: CustomTreeNode;
-}
-
-const AddTableDialog = ({ open, onClose, node }: AddTableDialogProps) => {
-  const [name, setName] = useState('');
-  const [loading, setLoading] = useState(false);
-  const [connectionModel, setConnectionModel] = useState<ConnectionModel>({});
-  const { refreshNode } = useTree();
-  const [paths, setPaths] = useState<Array<string>>(['']);
-  const [fileFormatType, setFileFormatType] =
-    useState<DuckdbParametersSpecFilesFormatTypeEnum>(
-      DuckdbParametersSpecFilesFormatTypeEnum.csv
-    );
-  const [configuration, setConfiguration] = useState<TConfiguration>({});
-  const onChangeConfiguration = (params: Partial<TConfiguration>) => {
-    setConfiguration((prev) => ({
-      ...prev,
-      ...params
-    }));
-  };
-  const cleanConfiguration = () => {
-    setConfiguration({});
-  };
-
-  const { connection, schema }: { connection: string; schema: string } =
-    useDecodedParams();
-  const dispatch = useActionDispatch();
-  const history = useHistory();
-
-  const args = node ? node.id.toString().split('.') : [];
-
-  const handleSubmit = async () => {
-    try {
-      setLoading(true);
-      if (node) {
-        await TableApiClient.createTable(
-          urlencodeEncoder(args[0]),
-          urlencodeEncoder(args[1]),
-          urlencodeEncoder(name),
-          {
-            file_format:
-              connectionModel.provider_type ===
-              ConnectionSpecProviderTypeEnum.duckdb
-                ? {
-                    [fileFormatType as keyof FileFormatSpec]: configuration,
-                    file_paths: paths.filter((x) => x)
-                  }
-                : undefined
-          }
-        ).then(() =>
-          JobApiClient.importTables(undefined, false, undefined, {
-            connectionName: urlencodeEncoder(args[0]),
-            schemaName: urlencodeEncoder(args[1]),
-            tableNames: [urlencodeEncoder(name)]
-          }).then((res) => 
-          dispatch(setAdvisorJobId(res.data?.jobId?.jobId ?? 0))
-        )
-        );
-        refreshNode(node);
-        dispatch(
-          addFirstLevelTab(CheckTypes.SOURCES, {
-            url: ROUTES.TABLE_LEVEL_PAGE(
-              CheckTypes.SOURCES,
-              urlencodeEncoder(args[0]),
-              urlencodeEncoder(args[1]),
-              urlencodeEncoder(name),
-              'detail'
-            ),
-            value: ROUTES.TABLE_LEVEL_VALUE(
-              CheckTypes.SOURCES,
-              urlencodeEncoder(args[0]),
-              urlencodeEncoder(args[1]),
-              urlencodeEncoder(name),
-            ),
-            state: {},
-            label: name
-          })
-        );
-        history.push(
-          ROUTES.TABLE_LEVEL_PAGE(
-            CheckTypes.SOURCES,
-            urlencodeEncoder(args[0]),
-            urlencodeEncoder(args[1]),
-            urlencodeEncoder(name),
-            'detail'
-          )
-        );
-      } else {
-        await TableApiClient.createTable(
-          urlencodeEncoder(connection),
-          urlencodeEncoder(schema),
-          urlencodeEncoder(name),
-          {
-            file_format:
-              connectionModel.provider_type ===
-              ConnectionSpecProviderTypeEnum.duckdb
-                ? {
-                    [fileFormatType as keyof FileFormatSpec]: configuration,
-                    file_paths: paths.filter((x) => x)
-                  }
-                : undefined
-          }
-        ).then(() =>
-          JobApiClient.importTables(undefined, false, undefined, {
-            connectionName: urlencodeEncoder(connection),
-            schemaName: urlencodeEncoder(schema),
-            tableNames: [urlencodeEncoder(name)]
-          }).then((res) => 
-            dispatch(setAdvisorJobId(res.data?.jobId?.jobId ?? 0))
-          )
-        );
-        dispatch(
-          addFirstLevelTab(CheckTypes.SOURCES, {
-            url: ROUTES.TABLE_LEVEL_PAGE(
-              CheckTypes.SOURCES,
-              connection,
-              schema,
-              name,
-              'detail'
-            ),
-            value: ROUTES.TABLE_LEVEL_VALUE(
-              CheckTypes.SOURCES,
-              connection,
-              schema,
-              name
-            ),
-            state: {},
-            label: name
-          })
-        );
-        history.push(
-          ROUTES.TABLE_LEVEL_PAGE(
-            CheckTypes.SOURCES,
-            connection,
-            schema,
-            name,
-            'detail'
-          )
-        );
-      }
-      cleanState();
-      onClose();
-    } finally {
-      setLoading(false);
-    }
-  };
-
-  useEffect(() => {
-    const getConnectionBasic = async () => {
-      await ConnectionApiClient.getConnectionBasic(
-        urlencodeEncoder(args[0])
-      ).then((res) => setConnectionModel(res.data));
-    };
-    if (node) {
-      getConnectionBasic();
-    }
-  }, [open]);
-
-  const onAddPath = () => setPaths((prev) => [...prev, '']);
-  const onChangePath = (value: string) => {
-    const copiedPaths = [...paths];
-    copiedPaths[paths.length - 1] = value;
-    setPaths(copiedPaths);
-  };
-  const onDeletePath = (index: number) =>
-    setPaths((prev) => prev.filter((x, i) => i !== index));
-
-  const onChangeFile = (val: DuckdbParametersSpecFilesFormatTypeEnum) =>
-    setFileFormatType(val);
-
-  const cleanState = () => {
-    setConfiguration({});
-    setName('');
-    setPaths(['']);
-  };
-
-  return (
-    <Dialog open={open} handler={onClose}>
-      <DialogBody className="pt-4 pb-2 px-8">
-        <div className="flex flex-col">
-          <h1 className="text-center mb-4 text-gray-700 text-2xl">Add table</h1>
-          <div>
-            <Input
-              label="Table Name"
-              value={name}
-              onChange={(e) => setName(e.target.value)}
-            />
-          </div>
-        </div>
-        {connectionModel.provider_type ===
-          ConnectionSpecProviderTypeEnum.duckdb && (
-          <FileFormatConfiguration
-            fileFormatType={fileFormatType}
-            onChangeFile={onChangeFile}
-            configuration={configuration}
-            onChangeConfiguration={onChangeConfiguration}
-            cleanConfiguration={cleanConfiguration}
-            freezeFileType={true}
-          >
-            <FilePath
-              paths={paths}
-              onAddPath={onAddPath}
-              onChangePath={onChangePath}
-              onDeletePath={onDeletePath}
-            />
-          </FileFormatConfiguration>
-        )}
-      </DialogBody>
-      <DialogFooter className="justify-center space-x-6 pb-8">
-        <Button
-          color="primary"
-          variant="outlined"
-          className="px-8"
-          onClick={() => {
-            onClose();
-            cleanState();
-          }}
-          label="Cancel"
-        />
-        <Button
-          color="primary"
-          className="px-8"
-          onClick={handleSubmit}
-          label="Save"
-          loading={loading}
-        />
-      </DialogFooter>
-    </Dialog>
-  );
-};
-
-export default AddTableDialog;
+import { Dialog, DialogBody, DialogFooter } from '@material-tailwind/react';
+import React, { useEffect, useState } from 'react';
+import { useHistory } from 'react-router-dom';
+import {
+  ConnectionModel,
+  ConnectionSpecProviderTypeEnum,
+  DuckdbParametersSpecFilesFormatTypeEnum,
+  FileFormatSpec
+} from '../../api';
+import { TConfiguration } from '../../components/FileFormatConfiguration/TConfiguration';
+import { useTree } from '../../contexts/treeContext';
+import { useActionDispatch } from '../../hooks/useActionDispatch';
+import { setAdvisorJobId } from '../../redux/actions/job.actions';
+import { addFirstLevelTab } from '../../redux/actions/source.actions';
+import {
+  ConnectionApiClient,
+  JobApiClient,
+  TableApiClient
+} from '../../services/apiClient';
+import { CustomTreeNode } from '../../shared/interfaces';
+import { CheckTypes, ROUTES } from '../../shared/routes';
+import { urlencodeEncoder, useDecodedParams } from '../../utils';
+import Button from '../Button';
+import FileFormatConfiguration from '../FileFormatConfiguration/FileFormatConfiguration';
+import FilePath from '../FileFormatConfiguration/FilePath';
+import Input from '../Input';
+
+interface AddTableDialogProps {
+  open: boolean;
+  onClose: () => void;
+  node?: CustomTreeNode;
+}
+
+const AddTableDialog = ({ open, onClose, node }: AddTableDialogProps) => {
+  const [name, setName] = useState('');
+  const [loading, setLoading] = useState(false);
+  const [connectionModel, setConnectionModel] = useState<ConnectionModel>({});
+  const { refreshNode } = useTree();
+  const [paths, setPaths] = useState<Array<string>>(['']);
+  const [fileFormatType, setFileFormatType] =
+    useState<DuckdbParametersSpecFilesFormatTypeEnum>(
+      DuckdbParametersSpecFilesFormatTypeEnum.csv
+    );
+  const [configuration, setConfiguration] = useState<TConfiguration>({});
+  const onChangeConfiguration = (params: Partial<TConfiguration>) => {
+    setConfiguration((prev) => ({
+      ...prev,
+      ...params
+    }));
+  };
+  const cleanConfiguration = () => {
+    setConfiguration({});
+  };
+
+  const { connection, schema }: { connection: string; schema: string } =
+    useDecodedParams();
+  const dispatch = useActionDispatch();
+  const history = useHistory();
+
+  const args = node ? node.id.toString().split('.') : [];
+
+  const handleSubmit = async () => {
+    try {
+      setLoading(true);
+      if (node) {
+        await TableApiClient.createTable(
+          urlencodeEncoder(args[0]),
+          urlencodeEncoder(args[1]),
+          urlencodeEncoder(name),
+          {
+            file_format:
+              connectionModel.provider_type ===
+              ConnectionSpecProviderTypeEnum.duckdb
+                ? {
+                    [fileFormatType as keyof FileFormatSpec]: configuration,
+                    file_paths: paths.filter((x) => x)
+                  }
+                : undefined
+          }
+        ).then(() =>
+          JobApiClient.importTables(undefined, false, undefined, {
+            connectionName: urlencodeEncoder(args[0]),
+            schemaName: urlencodeEncoder(args[1]),
+            tableNames: [urlencodeEncoder(name)]
+          }).then((res) => 
+          dispatch(setAdvisorJobId(res.data?.jobId?.jobId ?? 0))
+        )
+        );
+        refreshNode(node);
+        dispatch(
+          addFirstLevelTab(CheckTypes.SOURCES, {
+            url: ROUTES.TABLE_LEVEL_PAGE(
+              CheckTypes.SOURCES,
+              urlencodeEncoder(args[0]),
+              urlencodeEncoder(args[1]),
+              urlencodeEncoder(name),
+              'detail'
+            ),
+            value: ROUTES.TABLE_LEVEL_VALUE(
+              CheckTypes.SOURCES,
+              urlencodeEncoder(args[0]),
+              urlencodeEncoder(args[1]),
+              urlencodeEncoder(name),
+            ),
+            state: {},
+            label: name
+          })
+        );
+        history.push(
+          ROUTES.TABLE_LEVEL_PAGE(
+            CheckTypes.SOURCES,
+            urlencodeEncoder(args[0]),
+            urlencodeEncoder(args[1]),
+            urlencodeEncoder(name),
+            'detail'
+          )
+        );
+      } else {
+        await TableApiClient.createTable(
+          urlencodeEncoder(connection),
+          urlencodeEncoder(schema),
+          urlencodeEncoder(name),
+          {
+            file_format:
+              connectionModel.provider_type ===
+              ConnectionSpecProviderTypeEnum.duckdb
+                ? {
+                    [fileFormatType as keyof FileFormatSpec]: configuration,
+                    file_paths: paths.filter((x) => x)
+                  }
+                : undefined
+          }
+        ).then(() =>
+          JobApiClient.importTables(undefined, false, undefined, {
+            connectionName: urlencodeEncoder(connection),
+            schemaName: urlencodeEncoder(schema),
+            tableNames: [urlencodeEncoder(name)]
+          }).then((res) => 
+            dispatch(setAdvisorJobId(res.data?.jobId?.jobId ?? 0))
+          )
+        );
+        dispatch(
+          addFirstLevelTab(CheckTypes.SOURCES, {
+            url: ROUTES.TABLE_LEVEL_PAGE(
+              CheckTypes.SOURCES,
+              connection,
+              schema,
+              name,
+              'detail'
+            ),
+            value: ROUTES.TABLE_LEVEL_VALUE(
+              CheckTypes.SOURCES,
+              connection,
+              schema,
+              name
+            ),
+            state: {},
+            label: name
+          })
+        );
+        history.push(
+          ROUTES.TABLE_LEVEL_PAGE(
+            CheckTypes.SOURCES,
+            connection,
+            schema,
+            name,
+            'detail'
+          )
+        );
+      }
+      cleanState();
+      onClose();
+    } finally {
+      setLoading(false);
+    }
+  };
+
+  useEffect(() => {
+    const getConnectionBasic = async () => {
+      await ConnectionApiClient.getConnectionBasic(
+        urlencodeEncoder(args[0])
+      ).then((res) => setConnectionModel(res.data));
+    };
+    if (node) {
+      getConnectionBasic();
+    }
+  }, [open]);
+
+  const onAddPath = () => setPaths((prev) => [...prev, '']);
+  const onChangePath = (value: string) => {
+    const copiedPaths = [...paths];
+    copiedPaths[paths.length - 1] = value;
+    setPaths(copiedPaths);
+  };
+  const onDeletePath = (index: number) =>
+    setPaths((prev) => prev.filter((x, i) => i !== index));
+
+  const onChangeFile = (val: DuckdbParametersSpecFilesFormatTypeEnum) =>
+    setFileFormatType(val);
+
+  const cleanState = () => {
+    setConfiguration({});
+    setName('');
+    setPaths(['']);
+  };
+
+  return (
+    <Dialog open={open} handler={onClose}>
+      <DialogBody className="pt-4 pb-2 px-8">
+        <div className="flex flex-col">
+          <h1 className="text-center mb-4 text-gray-700 text-2xl">Add table</h1>
+          <div>
+            <Input
+              label="Table Name"
+              value={name}
+              onChange={(e) => setName(e.target.value)}
+            />
+          </div>
+        </div>
+        {connectionModel.provider_type ===
+          ConnectionSpecProviderTypeEnum.duckdb && (
+          <FileFormatConfiguration
+            fileFormatType={fileFormatType}
+            onChangeFile={onChangeFile}
+            configuration={configuration}
+            onChangeConfiguration={onChangeConfiguration}
+            cleanConfiguration={cleanConfiguration}
+            freezeFileType={true}
+          >
+            <FilePath
+              paths={paths}
+              onAddPath={onAddPath}
+              onChangePath={onChangePath}
+              onDeletePath={onDeletePath}
+            />
+          </FileFormatConfiguration>
+        )}
+      </DialogBody>
+      <DialogFooter className="justify-center space-x-6 pb-8">
+        <Button
+          color="primary"
+          variant="outlined"
+          className="px-8"
+          onClick={() => {
+            onClose();
+            cleanState();
+          }}
+          label="Cancel"
+        />
+        <Button
+          color="primary"
+          className="px-8"
+          onClick={handleSubmit}
+          label="Save"
+          loading={loading}
+        />
+      </DialogFooter>
+    </Dialog>
+  );
+};
+
+export default AddTableDialog;
import React, { useEffect, useState } from 'react';
import { Dialog, DialogBody, DialogFooter } from '@material-tailwind/react';
import Button from '../Button';
import Input from '../Input';
import {
  ConnectionApiClient,
  JobApiClient,
  TableApiClient
} from '../../services/apiClient';
import { CustomTreeNode } from '../../shared/interfaces';
import { useTree } from '../../contexts/treeContext';
<<<<<<< HEAD
import { useHistory, useParams } from 'react-router-dom';
import { useActionDispatch } from '../../hooks/useActionDispatch';
import { addFirstLevelTab } from '../../redux/actions/source.actions';
import { CheckTypes, ROUTES } from '../../shared/routes';
=======
import { useParams } from 'react-router-dom';
import {
  ConnectionModel,
  ConnectionSpecProviderTypeEnum,
  CsvFileFormatSpec,
  FileFormatSpec
} from '../../api';
import FileFormatConfiguration from '../FileFormatConfiguration/FileFormatConfiguration';
>>>>>>> c2a73742

interface AddTableDialogProps {
  open: boolean;
  onClose: () => void;
  node?: CustomTreeNode;
}

enum fileFormat {
  csv = 'csv_file_format',
  json = 'json_file_format',
  parquet = 'parquet_file_format',
  file_path_list = 'file_path_list',
  file_path = 'file_path'
}

type TConfiguration = CsvFileFormatSpec;
//add json parquet type
// type TConfiguration = CsvFileFormatSpec | JsonFileFormat | ParquetFileFormat etc

const AddTableDialog = ({ open, onClose, node }: AddTableDialogProps) => {
  const [name, setName] = useState('');
  const [loading, setLoading] = useState(false);
  const [connectionModel, setConnectionModel] = useState<ConnectionModel>({});
  const { refreshNode } = useTree();
  const [paths, setPaths] = useState<Array<string>>(['']);
  const [fileFormatType, setfileFormatType] = useState<fileFormat>(
    fileFormat.csv
  );
  const [configuration, setConfiguration] = useState<TConfiguration>({});

  const onChangeConfiguration = (params: Partial<TConfiguration>) => {
    setConfiguration((prev) => ({
      ...prev,
      ...params
    }));
  };

  const cleanConfiguration = () => {
    setConfiguration({});
  };

  const { connection, schema }: { connection: string; schema: string } =
    useParams();
  const dispatch = useActionDispatch();
  const history = useHistory();

  const args = node ? node.id.toString().split('.') : [];

  //todo: pass file_paths or file_path_list to createTable method, based on provider type
  const handleSubmit = async () => {
    try {
      setLoading(true);
      if (node) {
        await TableApiClient.createTable(args[0], args[1], name, {
          file_format:
            {
              [fileFormatType as keyof FileFormatSpec]: configuration,
              file_path_list: paths.filter((x) => x.length !== 0),
              file_paths: paths.filter((x) => x.length !== 0)
            } ?? undefined
        }).then(() =>
          JobApiClient.importTables(undefined, false, undefined, {
            connectionName: args[0],
            schemaName: args[1],
            tableNames: [name]
          })
        );
        refreshNode(node);
      } else {
        await TableApiClient.createTable(connection, schema, name, {
          file_format:
            {
              [fileFormatType as keyof FileFormatSpec]: configuration,
              file_path_list: paths.filter((x) => x.length !== 0),
              file_paths: paths.filter((x) => x.length !== 0)
            } ?? undefined
        }).then(() =>
          JobApiClient.importTables(undefined, false, undefined, {
            connectionName: connection,
            schemaName: schema,
            tableNames: [name]
          })
        );
      }
      dispatch(
        addFirstLevelTab(CheckTypes.SOURCES, {
          url: ROUTES.TABLE_LEVEL_PAGE(
            CheckTypes.SOURCES,
            connection,
            schema,
            name,
            'detail'
          ),
          value: ROUTES.TABLE_LEVEL_VALUE(
            CheckTypes.SOURCES,
            connection,
            schema,
            name
          ),
          state: {},
          label: name
        })
      );
      history.push(
        ROUTES.TABLE_LEVEL_PAGE(
          CheckTypes.SOURCES,
          connection,
          schema,
          name,
          'detail'
        )
      );
      onClose();
    } finally {
      setLoading(false);
    }
  };

  useEffect(() => {
    const getConnectionBasic = async () => {
      await ConnectionApiClient.getConnectionBasic(args[0]).then((res) =>
        setConnectionModel(res.data)
      );
    };
    if (node) {
      getConnectionBasic();
    }
  }, [open]);

  const onChangePath = (value: string) => {
    const copiedPaths = [...paths];
    copiedPaths[paths.length - 1] = value;
    setPaths(copiedPaths);
  };

  const onAddPath = () => setPaths((prev) => [...prev, '']);

  const onChangeFile = (val: fileFormat) => setfileFormatType(val);

  const onDeletePath = (index: number) =>
    setPaths((prev) => prev.filter((x, i) => i !== index));

  return (
    <Dialog open={open} handler={onClose}>
      <DialogBody className="pt-4 pb-2 px-8">
        <div className="flex flex-col">
          <h1 className="text-center mb-4 text-gray-700 text-2xl">Add Table</h1>
          <div>
            <Input
              label="Table Name"
              value={name}
              onChange={(e) => setName(e.target.value)}
            />
          </div>
        </div>
        {connectionModel.provider_type ===
        ConnectionSpecProviderTypeEnum.duckdb ? (
          <FileFormatConfiguration
            paths={paths}
            onAddPath={onAddPath}
            onChangePath={onChangePath}
            fileFormatType={fileFormatType}
            onChangeFile={onChangeFile}
            configuration={configuration}
            onChangeConfiguration={onChangeConfiguration}
            cleanConfiguration={cleanConfiguration}
            onDeletePath={onDeletePath}
          />
        ) : (
          <></>
        )}
      </DialogBody>
      <DialogFooter className="justify-center space-x-6 pb-8">
        <Button
          color="primary"
          variant="outlined"
          className="px-8"
          onClick={onClose}
          label="Cancel"
        />
        <Button
          color="primary"
          className="px-8"
          onClick={handleSubmit}
          label="Save"
          loading={loading}
        />
      </DialogFooter>
    </Dialog>
  );
};

export default AddTableDialog;
<|MERGE_RESOLUTION|>--- conflicted
+++ resolved
@@ -1,219 +1,215 @@
-import React, { useEffect, useState } from 'react';
-import { Dialog, DialogBody, DialogFooter } from '@material-tailwind/react';
-import Button from '../Button';
-import Input from '../Input';
-import {
-  ConnectionApiClient,
-  JobApiClient,
-  TableApiClient
-} from '../../services/apiClient';
-import { CustomTreeNode } from '../../shared/interfaces';
-import { useTree } from '../../contexts/treeContext';
-<<<<<<< HEAD
-import { useHistory, useParams } from 'react-router-dom';
-import { useActionDispatch } from '../../hooks/useActionDispatch';
-import { addFirstLevelTab } from '../../redux/actions/source.actions';
-import { CheckTypes, ROUTES } from '../../shared/routes';
-=======
-import { useParams } from 'react-router-dom';
-import {
-  ConnectionModel,
-  ConnectionSpecProviderTypeEnum,
-  CsvFileFormatSpec,
-  FileFormatSpec
-} from '../../api';
-import FileFormatConfiguration from '../FileFormatConfiguration/FileFormatConfiguration';
->>>>>>> c2a73742
-
-interface AddTableDialogProps {
-  open: boolean;
-  onClose: () => void;
-  node?: CustomTreeNode;
-}
-
-enum fileFormat {
-  csv = 'csv_file_format',
-  json = 'json_file_format',
-  parquet = 'parquet_file_format',
-  file_path_list = 'file_path_list',
-  file_path = 'file_path'
-}
-
-type TConfiguration = CsvFileFormatSpec;
-//add json parquet type
-// type TConfiguration = CsvFileFormatSpec | JsonFileFormat | ParquetFileFormat etc
-
-const AddTableDialog = ({ open, onClose, node }: AddTableDialogProps) => {
-  const [name, setName] = useState('');
-  const [loading, setLoading] = useState(false);
-  const [connectionModel, setConnectionModel] = useState<ConnectionModel>({});
-  const { refreshNode } = useTree();
-  const [paths, setPaths] = useState<Array<string>>(['']);
-  const [fileFormatType, setfileFormatType] = useState<fileFormat>(
-    fileFormat.csv
-  );
-  const [configuration, setConfiguration] = useState<TConfiguration>({});
-
-  const onChangeConfiguration = (params: Partial<TConfiguration>) => {
-    setConfiguration((prev) => ({
-      ...prev,
-      ...params
-    }));
-  };
-
-  const cleanConfiguration = () => {
-    setConfiguration({});
-  };
-
-  const { connection, schema }: { connection: string; schema: string } =
-    useParams();
-  const dispatch = useActionDispatch();
-  const history = useHistory();
-
-  const args = node ? node.id.toString().split('.') : [];
-
-  //todo: pass file_paths or file_path_list to createTable method, based on provider type
-  const handleSubmit = async () => {
-    try {
-      setLoading(true);
-      if (node) {
-        await TableApiClient.createTable(args[0], args[1], name, {
-          file_format:
-            {
-              [fileFormatType as keyof FileFormatSpec]: configuration,
-              file_path_list: paths.filter((x) => x.length !== 0),
-              file_paths: paths.filter((x) => x.length !== 0)
-            } ?? undefined
-        }).then(() =>
-          JobApiClient.importTables(undefined, false, undefined, {
-            connectionName: args[0],
-            schemaName: args[1],
-            tableNames: [name]
-          })
-        );
-        refreshNode(node);
-      } else {
-        await TableApiClient.createTable(connection, schema, name, {
-          file_format:
-            {
-              [fileFormatType as keyof FileFormatSpec]: configuration,
-              file_path_list: paths.filter((x) => x.length !== 0),
-              file_paths: paths.filter((x) => x.length !== 0)
-            } ?? undefined
-        }).then(() =>
-          JobApiClient.importTables(undefined, false, undefined, {
-            connectionName: connection,
-            schemaName: schema,
-            tableNames: [name]
-          })
-        );
-      }
-      dispatch(
-        addFirstLevelTab(CheckTypes.SOURCES, {
-          url: ROUTES.TABLE_LEVEL_PAGE(
-            CheckTypes.SOURCES,
-            connection,
-            schema,
-            name,
-            'detail'
-          ),
-          value: ROUTES.TABLE_LEVEL_VALUE(
-            CheckTypes.SOURCES,
-            connection,
-            schema,
-            name
-          ),
-          state: {},
-          label: name
-        })
-      );
-      history.push(
-        ROUTES.TABLE_LEVEL_PAGE(
-          CheckTypes.SOURCES,
-          connection,
-          schema,
-          name,
-          'detail'
-        )
-      );
-      onClose();
-    } finally {
-      setLoading(false);
-    }
-  };
-
-  useEffect(() => {
-    const getConnectionBasic = async () => {
-      await ConnectionApiClient.getConnectionBasic(args[0]).then((res) =>
-        setConnectionModel(res.data)
-      );
-    };
-    if (node) {
-      getConnectionBasic();
-    }
-  }, [open]);
-
-  const onChangePath = (value: string) => {
-    const copiedPaths = [...paths];
-    copiedPaths[paths.length - 1] = value;
-    setPaths(copiedPaths);
-  };
-
-  const onAddPath = () => setPaths((prev) => [...prev, '']);
-
-  const onChangeFile = (val: fileFormat) => setfileFormatType(val);
-
-  const onDeletePath = (index: number) =>
-    setPaths((prev) => prev.filter((x, i) => i !== index));
-
-  return (
-    <Dialog open={open} handler={onClose}>
-      <DialogBody className="pt-4 pb-2 px-8">
-        <div className="flex flex-col">
-          <h1 className="text-center mb-4 text-gray-700 text-2xl">Add Table</h1>
-          <div>
-            <Input
-              label="Table Name"
-              value={name}
-              onChange={(e) => setName(e.target.value)}
-            />
-          </div>
-        </div>
-        {connectionModel.provider_type ===
-        ConnectionSpecProviderTypeEnum.duckdb ? (
-          <FileFormatConfiguration
-            paths={paths}
-            onAddPath={onAddPath}
-            onChangePath={onChangePath}
-            fileFormatType={fileFormatType}
-            onChangeFile={onChangeFile}
-            configuration={configuration}
-            onChangeConfiguration={onChangeConfiguration}
-            cleanConfiguration={cleanConfiguration}
-            onDeletePath={onDeletePath}
-          />
-        ) : (
-          <></>
-        )}
-      </DialogBody>
-      <DialogFooter className="justify-center space-x-6 pb-8">
-        <Button
-          color="primary"
-          variant="outlined"
-          className="px-8"
-          onClick={onClose}
-          label="Cancel"
-        />
-        <Button
-          color="primary"
-          className="px-8"
-          onClick={handleSubmit}
-          label="Save"
-          loading={loading}
-        />
-      </DialogFooter>
-    </Dialog>
-  );
-};
-
-export default AddTableDialog;
+import React, { useEffect, useState } from 'react';
+import { Dialog, DialogBody, DialogFooter } from '@material-tailwind/react';
+import Button from '../Button';
+import Input from '../Input';
+import {
+  ConnectionApiClient,
+  JobApiClient,
+  TableApiClient
+} from '../../services/apiClient';
+import { CustomTreeNode } from '../../shared/interfaces';
+import { useTree } from '../../contexts/treeContext';
+import { useHistory, useParams } from 'react-router-dom';
+import { useActionDispatch } from '../../hooks/useActionDispatch';
+import { addFirstLevelTab } from '../../redux/actions/source.actions';
+import { CheckTypes, ROUTES } from '../../shared/routes';
+import {
+  ConnectionModel,
+  ConnectionSpecProviderTypeEnum,
+  CsvFileFormatSpec,
+  FileFormatSpec
+} from '../../api';
+import FileFormatConfiguration from '../FileFormatConfiguration/FileFormatConfiguration';
+
+interface AddTableDialogProps {
+  open: boolean;
+  onClose: () => void;
+  node?: CustomTreeNode;
+}
+
+enum fileFormat {
+  csv = 'csv_file_format',
+  json = 'json_file_format',
+  parquet = 'parquet_file_format',
+  file_path_list = 'file_path_list',
+  file_path = 'file_path'
+}
+
+type TConfiguration = CsvFileFormatSpec;
+//add json parquet type
+// type TConfiguration = CsvFileFormatSpec | JsonFileFormat | ParquetFileFormat etc
+
+const AddTableDialog = ({ open, onClose, node }: AddTableDialogProps) => {
+  const [name, setName] = useState('');
+  const [loading, setLoading] = useState(false);
+  const [connectionModel, setConnectionModel] = useState<ConnectionModel>({});
+  const { refreshNode } = useTree();
+  const [paths, setPaths] = useState<Array<string>>(['']);
+  const [fileFormatType, setfileFormatType] = useState<fileFormat>(
+    fileFormat.csv
+  );
+  const [configuration, setConfiguration] = useState<TConfiguration>({});
+
+  const onChangeConfiguration = (params: Partial<TConfiguration>) => {
+    setConfiguration((prev) => ({
+      ...prev,
+      ...params
+    }));
+  };
+
+  const cleanConfiguration = () => {
+    setConfiguration({});
+  };
+
+  const { connection, schema }: { connection: string; schema: string } =
+    useParams();
+  const dispatch = useActionDispatch();
+  const history = useHistory();
+
+  const args = node ? node.id.toString().split('.') : [];
+
+  //todo: pass file_paths or file_path_list to createTable method, based on provider type
+  const handleSubmit = async () => {
+    try {
+      setLoading(true);
+      if (node) {
+        await TableApiClient.createTable(args[0], args[1], name, {
+          file_format:
+            {
+              [fileFormatType as keyof FileFormatSpec]: configuration,
+              file_path_list: paths.filter((x) => x.length !== 0),
+              file_paths: paths.filter((x) => x.length !== 0)
+            } ?? undefined
+        }).then(() =>
+          JobApiClient.importTables(undefined, false, undefined, {
+            connectionName: args[0],
+            schemaName: args[1],
+            tableNames: [name]
+          })
+        );
+        refreshNode(node);
+      } else {
+        await TableApiClient.createTable(connection, schema, name, {
+          file_format:
+            {
+              [fileFormatType as keyof FileFormatSpec]: configuration,
+              file_path_list: paths.filter((x) => x.length !== 0),
+              file_paths: paths.filter((x) => x.length !== 0)
+            } ?? undefined
+        }).then(() =>
+          JobApiClient.importTables(undefined, false, undefined, {
+            connectionName: connection,
+            schemaName: schema,
+            tableNames: [name]
+          })
+        );
+      }
+      dispatch(
+        addFirstLevelTab(CheckTypes.SOURCES, {
+          url: ROUTES.TABLE_LEVEL_PAGE(
+            CheckTypes.SOURCES,
+            connection,
+            schema,
+            name,
+            'detail'
+          ),
+          value: ROUTES.TABLE_LEVEL_VALUE(
+            CheckTypes.SOURCES,
+            connection,
+            schema,
+            name
+          ),
+          state: {},
+          label: name
+        })
+      );
+      history.push(
+        ROUTES.TABLE_LEVEL_PAGE(
+          CheckTypes.SOURCES,
+          connection,
+          schema,
+          name,
+          'detail'
+        )
+      );
+      onClose();
+    } finally {
+      setLoading(false);
+    }
+  };
+
+  useEffect(() => {
+    const getConnectionBasic = async () => {
+      await ConnectionApiClient.getConnectionBasic(args[0]).then((res) =>
+        setConnectionModel(res.data)
+      );
+    };
+    if (node) {
+      getConnectionBasic();
+    }
+  }, [open]);
+
+  const onChangePath = (value: string) => {
+    const copiedPaths = [...paths];
+    copiedPaths[paths.length - 1] = value;
+    setPaths(copiedPaths);
+  };
+
+  const onAddPath = () => setPaths((prev) => [...prev, '']);
+
+  const onChangeFile = (val: fileFormat) => setfileFormatType(val);
+
+  const onDeletePath = (index: number) =>
+    setPaths((prev) => prev.filter((x, i) => i !== index));
+
+  return (
+    <Dialog open={open} handler={onClose}>
+      <DialogBody className="pt-4 pb-2 px-8">
+        <div className="flex flex-col">
+          <h1 className="text-center mb-4 text-gray-700 text-2xl">Add Table</h1>
+          <div>
+            <Input
+              label="Table Name"
+              value={name}
+              onChange={(e) => setName(e.target.value)}
+            />
+          </div>
+        </div>
+        {connectionModel.provider_type ===
+        ConnectionSpecProviderTypeEnum.duckdb ? (
+          <FileFormatConfiguration
+            paths={paths}
+            onAddPath={onAddPath}
+            onChangePath={onChangePath}
+            fileFormatType={fileFormatType}
+            onChangeFile={onChangeFile}
+            configuration={configuration}
+            onChangeConfiguration={onChangeConfiguration}
+            cleanConfiguration={cleanConfiguration}
+            onDeletePath={onDeletePath}
+          />
+        ) : (
+          <></>
+        )}
+      </DialogBody>
+      <DialogFooter className="justify-center space-x-6 pb-8">
+        <Button
+          color="primary"
+          variant="outlined"
+          className="px-8"
+          onClick={onClose}
+          label="Cancel"
+        />
+        <Button
+          color="primary"
+          className="px-8"
+          onClick={handleSubmit}
+          label="Save"
+          loading={loading}
+        />
+      </DialogFooter>
+    </Dialog>
+  );
+};
+
+export default AddTableDialog;
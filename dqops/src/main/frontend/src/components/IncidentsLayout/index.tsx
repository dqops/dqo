import React, { ReactNode, useEffect, useMemo } from 'react';

import { useDispatch, useSelector } from 'react-redux';
import { useHistory } from 'react-router-dom';
import { useTree } from '../../contexts/treeContext';
import IncidentConnection from '../../pages/IncidentConnection';
import IncidentDetail from '../../pages/IncidentDetail';
import Incidents from '../../pages/Incidents';
import {
  closeFirstLevelTab,
  setActiveFirstLevelTab
} from '../../redux/actions/incidents.actions';
import { IRootState } from '../../redux/reducers';
import { ROUTES } from '../../shared/routes';
<<<<<<< HEAD
import { urlencodeDecoder } from '../../utils';
=======
>>>>>>> 80212bf9
import ConfirmDialog from '../CustomTree/ConfirmDialog';
import Header from '../Header';
import PageTabs from '../PageTabs';
import { TabOption } from '../PageTabs/tab';
import IncidentsTree from './IncidentsTree';

interface LayoutProps {
  route: string;
}

const IncidentsLayout = ({ route }: LayoutProps) => {
  const { objectNotFound, setObjectNotFound } = useTree()
  
  const { tabs: pageTabs, activeTab } = useSelector(
    (state: IRootState) => state.incidents
  );
  
  const dispatch = useDispatch();
  const history = useHistory();


  const handleChange = (tab: TabOption) => {
    dispatch(setActiveFirstLevelTab(tab.value));
    history.push(urlencodeDecoder(tab?.url ?? ''));
  };

  const closeTab = (value: string) => {
    if (pageTabs.length === 1) {
      history.push(`/incidents`)
    }
    dispatch(closeFirstLevelTab(value));
  };

  const tabOptions = useMemo(() => {
    return (
      pageTabs?.map((item) => ({
        value: item.url,
        url: item.url,
        label: item.label
      })) || []
    );
  }, [pageTabs]);

  useEffect(() => {
    if (activeTab) {
      dispatch(setActiveFirstLevelTab(activeTab));
      history.push(activeTab);
    }
  }, [activeTab]);

  const getComponent = () => {
    switch (route) {
      case ROUTES.PATTERNS.INCIDENT_DETAIL:
        return <IncidentDetail/>;
      case ROUTES.PATTERNS.INCIDENTS:
        return <Incidents/>;
      case ROUTES.PATTERNS.INCIDENT_CONNECTION:
        return <IncidentConnection/>;  
      default:
        return null;
    }
  };

  const renderComponent: ReactNode = getComponent();

  return (
    <div
      className="flex min-h-screen h-full overflow-hidden "
      style={{ height: '100%', overflowY: 'hidden' }}
    >
      <Header />
      <IncidentsTree />
      <div
        className="flex min-h-screen flex-1 "
        style={{ height: '100%', overflowY: 'hidden' }}
      >
        <div
          className="mt-16 p-5 flex-1 overflow-auto"
          style={{
            marginLeft: 320,
            maxWidth: `calc(100vw - 320px)`
          }}
        >
          <div className="flex-1 h-full flex flex-col ">
            <PageTabs
              tabs={tabOptions}
              activeTab={activeTab}
              onChange={handleChange}
              onRemoveTab={closeTab}
              limit={7}
            />
            <div className="bg-white border border-gray-300 flex-auto min-h-0 overflow-auto">
              {!!activeTab && activeTab !== '/incidents/new-tab' && <>{renderComponent}</>}
            </div>
          </div>
        </div>
      </div>
      <ConfirmDialog
      open={objectNotFound}
      onConfirm={() => new Promise(() => {dispatch(closeFirstLevelTab(activeTab)), setObjectNotFound(false)})}
      isCancelExcluded={true} 
      onClose={() => {dispatch(closeFirstLevelTab(activeTab)), setObjectNotFound(false)}}
      message='The definition of this object was deleted in the DQOps user home. The tab will be closed.'/>
    </div>
  );
};

export default IncidentsLayout;
<|MERGE_RESOLUTION|>--- conflicted
+++ resolved
@@ -1,126 +1,123 @@
-import React, { ReactNode, useEffect, useMemo } from 'react';
-
-import { useDispatch, useSelector } from 'react-redux';
-import { useHistory } from 'react-router-dom';
-import { useTree } from '../../contexts/treeContext';
-import IncidentConnection from '../../pages/IncidentConnection';
-import IncidentDetail from '../../pages/IncidentDetail';
-import Incidents from '../../pages/Incidents';
-import {
-  closeFirstLevelTab,
-  setActiveFirstLevelTab
-} from '../../redux/actions/incidents.actions';
-import { IRootState } from '../../redux/reducers';
-import { ROUTES } from '../../shared/routes';
-<<<<<<< HEAD
-import { urlencodeDecoder } from '../../utils';
-=======
->>>>>>> 80212bf9
-import ConfirmDialog from '../CustomTree/ConfirmDialog';
-import Header from '../Header';
-import PageTabs from '../PageTabs';
-import { TabOption } from '../PageTabs/tab';
-import IncidentsTree from './IncidentsTree';
-
-interface LayoutProps {
-  route: string;
-}
-
-const IncidentsLayout = ({ route }: LayoutProps) => {
-  const { objectNotFound, setObjectNotFound } = useTree()
-  
-  const { tabs: pageTabs, activeTab } = useSelector(
-    (state: IRootState) => state.incidents
-  );
-  
-  const dispatch = useDispatch();
-  const history = useHistory();
-
-
-  const handleChange = (tab: TabOption) => {
-    dispatch(setActiveFirstLevelTab(tab.value));
-    history.push(urlencodeDecoder(tab?.url ?? ''));
-  };
-
-  const closeTab = (value: string) => {
-    if (pageTabs.length === 1) {
-      history.push(`/incidents`)
-    }
-    dispatch(closeFirstLevelTab(value));
-  };
-
-  const tabOptions = useMemo(() => {
-    return (
-      pageTabs?.map((item) => ({
-        value: item.url,
-        url: item.url,
-        label: item.label
-      })) || []
-    );
-  }, [pageTabs]);
-
-  useEffect(() => {
-    if (activeTab) {
-      dispatch(setActiveFirstLevelTab(activeTab));
-      history.push(activeTab);
-    }
-  }, [activeTab]);
-
-  const getComponent = () => {
-    switch (route) {
-      case ROUTES.PATTERNS.INCIDENT_DETAIL:
-        return <IncidentDetail/>;
-      case ROUTES.PATTERNS.INCIDENTS:
-        return <Incidents/>;
-      case ROUTES.PATTERNS.INCIDENT_CONNECTION:
-        return <IncidentConnection/>;  
-      default:
-        return null;
-    }
-  };
-
-  const renderComponent: ReactNode = getComponent();
-
-  return (
-    <div
-      className="flex min-h-screen h-full overflow-hidden "
-      style={{ height: '100%', overflowY: 'hidden' }}
-    >
-      <Header />
-      <IncidentsTree />
-      <div
-        className="flex min-h-screen flex-1 "
-        style={{ height: '100%', overflowY: 'hidden' }}
-      >
-        <div
-          className="mt-16 p-5 flex-1 overflow-auto"
-          style={{
-            marginLeft: 320,
-            maxWidth: `calc(100vw - 320px)`
-          }}
-        >
-          <div className="flex-1 h-full flex flex-col ">
-            <PageTabs
-              tabs={tabOptions}
-              activeTab={activeTab}
-              onChange={handleChange}
-              onRemoveTab={closeTab}
-              limit={7}
-            />
-            <div className="bg-white border border-gray-300 flex-auto min-h-0 overflow-auto">
-              {!!activeTab && activeTab !== '/incidents/new-tab' && <>{renderComponent}</>}
-            </div>
-          </div>
-        </div>
-      </div>
-      <ConfirmDialog
-      open={objectNotFound}
-      onConfirm={() => new Promise(() => {dispatch(closeFirstLevelTab(activeTab)), setObjectNotFound(false)})}
-      isCancelExcluded={true} 
-      onClose={() => {dispatch(closeFirstLevelTab(activeTab)), setObjectNotFound(false)}}
-      message='The definition of this object was deleted in the DQOps user home. The tab will be closed.'/>
-    </div>
-  );
-};
-
-export default IncidentsLayout;
+import React, { ReactNode, useEffect, useMemo } from 'react';
+
+import { useDispatch, useSelector } from 'react-redux';
+import { useHistory } from 'react-router-dom';
+import { useTree } from '../../contexts/treeContext';
+import IncidentConnection from '../../pages/IncidentConnection';
+import IncidentDetail from '../../pages/IncidentDetail';
+import Incidents from '../../pages/Incidents';
+import {
+  closeFirstLevelTab,
+  setActiveFirstLevelTab
+} from '../../redux/actions/incidents.actions';
+import { IRootState } from '../../redux/reducers';
+import { ROUTES } from '../../shared/routes';
+import { urlencodeDecoder } from '../../utils';
+import ConfirmDialog from '../CustomTree/ConfirmDialog';
+import Header from '../Header';
+import PageTabs from '../PageTabs';
+import { TabOption } from '../PageTabs/tab';
+import IncidentsTree from './IncidentsTree';
+
+interface LayoutProps {
+  route: string;
+}
+
+const IncidentsLayout = ({ route }: LayoutProps) => {
+  const { objectNotFound, setObjectNotFound } = useTree()
+  
+  const { tabs: pageTabs, activeTab } = useSelector(
+    (state: IRootState) => state.incidents
+  );
+  
+  const dispatch = useDispatch();
+  const history = useHistory();
+
+
+  const handleChange = (tab: TabOption) => {
+    dispatch(setActiveFirstLevelTab(tab.value));
+    history.push(urlencodeDecoder(tab?.url ?? ''));
+  };
+
+  const closeTab = (value: string) => {
+    if (pageTabs.length === 1) {
+      history.push(`/incidents`)
+    }
+    dispatch(closeFirstLevelTab(value));
+  };
+
+  const tabOptions = useMemo(() => {
+    return (
+      pageTabs?.map((item) => ({
+        value: item.url,
+        url: item.url,
+        label: item.label
+      })) || []
+    );
+  }, [pageTabs]);
+
+  useEffect(() => {
+    if (activeTab) {
+      dispatch(setActiveFirstLevelTab(activeTab));
+      history.push(activeTab);
+    }
+  }, [activeTab]);
+
+  const getComponent = () => {
+    switch (route) {
+      case ROUTES.PATTERNS.INCIDENT_DETAIL:
+        return <IncidentDetail/>;
+      case ROUTES.PATTERNS.INCIDENTS:
+        return <Incidents/>;
+      case ROUTES.PATTERNS.INCIDENT_CONNECTION:
+        return <IncidentConnection/>;  
+      default:
+        return null;
+    }
+  };
+
+  const renderComponent: ReactNode = getComponent();
+
+  return (
+    <div
+      className="flex min-h-screen h-full overflow-hidden "
+      style={{ height: '100%', overflowY: 'hidden' }}
+    >
+      <Header />
+      <IncidentsTree />
+      <div
+        className="flex min-h-screen flex-1 "
+        style={{ height: '100%', overflowY: 'hidden' }}
+      >
+        <div
+          className="mt-16 p-5 flex-1 overflow-auto"
+          style={{
+            marginLeft: 320,
+            maxWidth: `calc(100vw - 320px)`
+          }}
+        >
+          <div className="flex-1 h-full flex flex-col ">
+            <PageTabs
+              tabs={tabOptions}
+              activeTab={activeTab}
+              onChange={handleChange}
+              onRemoveTab={closeTab}
+              limit={7}
+            />
+            <div className="bg-white border border-gray-300 flex-auto min-h-0 overflow-auto">
+              {!!activeTab && activeTab !== '/incidents/new-tab' && <>{renderComponent}</>}
+            </div>
+          </div>
+        </div>
+      </div>
+      <ConfirmDialog
+      open={objectNotFound}
+      onConfirm={() => new Promise(() => {dispatch(closeFirstLevelTab(activeTab)), setObjectNotFound(false)})}
+      isCancelExcluded={true} 
+      onClose={() => {dispatch(closeFirstLevelTab(activeTab)), setObjectNotFound(false)}}
+      message='The definition of this object was deleted in the DQOps user home. The tab will be closed.'/>
+    </div>
+  );
+};
+
+export default IncidentsLayout;
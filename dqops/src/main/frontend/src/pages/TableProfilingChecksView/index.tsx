import { isEqual } from 'lodash';
import React, { useEffect, useMemo, useState } from 'react';
import { useSelector } from 'react-redux';
<<<<<<< HEAD
=======
import { useParams } from 'react-router-dom';
>>>>>>> 80212bf9
import { CheckContainerModel, CheckResultsOverviewDataModel } from '../../api';
import Button from '../../components/Button';
import DataQualityChecks from '../../components/DataQualityChecks';
import SvgIcon from '../../components/SvgIcon';
<<<<<<< HEAD
import TableNavigation from "../../components/TableNavigation";
=======
import TableNavigation from '../../components/TableNavigation';
>>>>>>> 80212bf9
import { useActionDispatch } from '../../hooks/useActionDispatch';
import {
  getTableProfilingChecksModel,
  updateTableProfilingChecksModel
} from '../../redux/actions/table.actions';
<<<<<<< HEAD
import { getFirstLevelActiveTab, getFirstLevelState } from "../../redux/selectors";
import { CheckResultOverviewApi } from "../../services/apiClient";
import { CheckTypes } from "../../shared/routes";
import { useDecodedParams } from '../../utils';

const TableProfilingsView = () => {
  const { checkTypes, connection: connectionName, schema: schemaName, table: tableName }: { checkTypes: CheckTypes, connection: string, schema: string, table: string } = useDecodedParams();
=======
import {
  getFirstLevelActiveTab,
  getFirstLevelState
} from '../../redux/selectors';
import { CheckResultOverviewApi } from '../../services/apiClient';
import { CheckTypes } from '../../shared/routes';

const TableProfilingsView = () => {
  const {
    checkTypes,
    connection: connectionName,
    schema: schemaName,
    table: tableName
  }: {
    checkTypes: CheckTypes;
    connection: string;
    schema: string;
    table: string;
  } = useParams();
>>>>>>> 80212bf9

  const { checksUI, isUpdating, loading } = useSelector(
    getFirstLevelState(checkTypes)
  );
  const [updatedChecksUI, setUpdatedChecksUI] = useState<CheckContainerModel>();
  const dispatch = useActionDispatch();
  const [checkResultsOverview, setCheckResultsOverview] = useState<
    CheckResultsOverviewDataModel[]
  >([]);
  const firstLevelActiveTab = useSelector(getFirstLevelActiveTab(checkTypes));

  useEffect(() => {
    setUpdatedChecksUI(checksUI);
  }, [checksUI]);

  useEffect(() => {
    dispatch(
      getTableProfilingChecksModel(
        checkTypes,
        firstLevelActiveTab,
        connectionName,
        schemaName,
        tableName
      )
    );
  }, [checkTypes, firstLevelActiveTab, connectionName, schemaName, tableName]);

  const onUpdate = async () => {
    if (!updatedChecksUI) {
      return;
    }

    await dispatch(
      updateTableProfilingChecksModel(
        checkTypes,
        firstLevelActiveTab,
        connectionName,
        schemaName,
        tableName,
        updatedChecksUI
      )
    );
    await dispatch(
      getTableProfilingChecksModel(
        checkTypes,
        firstLevelActiveTab,
        connectionName,
        schemaName,
        tableName,
        false
      )
    );
  };

  const isUpdated = useMemo(
    () => !isEqual(updatedChecksUI, checksUI),
    [checksUI, updatedChecksUI]
  );

  const getCheckOverview = () => {
    CheckResultOverviewApi.getTableProfilingChecksOverview(
      connectionName,
      schemaName,
      tableName
    ).then((res) => {
      setCheckResultsOverview(res.data);
    });
  };

  return (
    <>
      <div className="relative">
        <div className="flex justify-between px-4 py-2 border-b border-gray-300 mb-2 min-h-14 max-w-full">
          <div
            className="flex items-center space-x-2"
            style={{ maxWidth: `calc(100% - 180px)` }}
          >
            <SvgIcon name="table-check" className="w-5 h-5 shrink-0" />
            <div className="text-lg font-semibold truncate">{`Profiling checks for ${connectionName}.${schemaName}.${tableName}`}</div>
          </div>
          <Button
            color={isUpdated ? 'primary' : 'secondary'}
            variant="contained"
            label="Save"
            className="w-40 shrink-0"
            onClick={onUpdate}
            loading={isUpdating}
          />
        </div>
      </div>
      <TableNavigation />
      <div>
        <DataQualityChecks
          onUpdate={onUpdate}
          checksUI={updatedChecksUI}
          onChange={setUpdatedChecksUI}
          className="max-h-checks-2"
          checkResultsOverview={checkResultsOverview}
          getCheckOverview={getCheckOverview}
          loading={loading}
        />
      </div>
    </>
  );
};

export default TableProfilingsView;<|MERGE_RESOLUTION|>--- conflicted
+++ resolved
@@ -1,25 +1,16 @@
 import { isEqual } from 'lodash';
 import React, { useEffect, useMemo, useState } from 'react';
 import { useSelector } from 'react-redux';
-<<<<<<< HEAD
-=======
-import { useParams } from 'react-router-dom';
->>>>>>> 80212bf9
 import { CheckContainerModel, CheckResultsOverviewDataModel } from '../../api';
 import Button from '../../components/Button';
 import DataQualityChecks from '../../components/DataQualityChecks';
 import SvgIcon from '../../components/SvgIcon';
-<<<<<<< HEAD
 import TableNavigation from "../../components/TableNavigation";
-=======
-import TableNavigation from '../../components/TableNavigation';
->>>>>>> 80212bf9
 import { useActionDispatch } from '../../hooks/useActionDispatch';
 import {
   getTableProfilingChecksModel,
   updateTableProfilingChecksModel
 } from '../../redux/actions/table.actions';
-<<<<<<< HEAD
 import { getFirstLevelActiveTab, getFirstLevelState } from "../../redux/selectors";
 import { CheckResultOverviewApi } from "../../services/apiClient";
 import { CheckTypes } from "../../shared/routes";
@@ -27,27 +18,6 @@
 
 const TableProfilingsView = () => {
   const { checkTypes, connection: connectionName, schema: schemaName, table: tableName }: { checkTypes: CheckTypes, connection: string, schema: string, table: string } = useDecodedParams();
-=======
-import {
-  getFirstLevelActiveTab,
-  getFirstLevelState
-} from '../../redux/selectors';
-import { CheckResultOverviewApi } from '../../services/apiClient';
-import { CheckTypes } from '../../shared/routes';
-
-const TableProfilingsView = () => {
-  const {
-    checkTypes,
-    connection: connectionName,
-    schema: schemaName,
-    table: tableName
-  }: {
-    checkTypes: CheckTypes;
-    connection: string;
-    schema: string;
-    table: string;
-  } = useParams();
->>>>>>> 80212bf9
 
   const { checksUI, isUpdating, loading } = useSelector(
     getFirstLevelState(checkTypes)

--- conflicted
+++ resolved
@@ -1,34 +1,28 @@
-import React from 'react';
-<<<<<<< HEAD
-import TableIncidentsNotificationsView from "../../components/Connection/TableView/TableIncidentsNotificationsView";
-import SvgIcon from '../../components/SvgIcon';
-import { useDecodedParams } from '../../utils';
-=======
-import { useParams } from 'react-router-dom';
-import TableIncidentsNotificationsView from '../../components/Connection/TableView/TableIncidentsNotificationsView';
-import SvgIcon from '../../components/SvgIcon';
->>>>>>> 80212bf9
-
-const TableColumnsView = () => {
-  const {
-    connection: connectionName,
-    schema: schemaName,
-    table: tableName
-  }: { connection: string; schema: string; table: string } = useDecodedParams();
-
-  return (
-    <>
-      <div className="relative">
-        <div className="flex justify-between px-4 py-2 border-b border-gray-300 mb-2 min-h-14">
-          <div className="flex items-center space-x-2 max-w-full">
-            <SvgIcon name="column" className="w-5 h-5 shrink-0" />
-            <div className="text-lg font-semibold truncate">{`${connectionName}.${schemaName}.${tableName} incidents`}</div>
-          </div>
-        </div>
-        <TableIncidentsNotificationsView />
-      </div>
-    </>
-  );
-};
-
-export default TableColumnsView;
+import React from 'react';
+import TableIncidentsNotificationsView from "../../components/Connection/TableView/TableIncidentsNotificationsView";
+import SvgIcon from '../../components/SvgIcon';
+import { useDecodedParams } from '../../utils';
+
+const TableColumnsView = () => {
+  const {
+    connection: connectionName,
+    schema: schemaName,
+    table: tableName
+  }: { connection: string; schema: string; table: string } = useDecodedParams();
+
+  return (
+    <>
+      <div className="relative">
+        <div className="flex justify-between px-4 py-2 border-b border-gray-300 mb-2 min-h-14">
+          <div className="flex items-center space-x-2 max-w-full">
+            <SvgIcon name="column" className="w-5 h-5 shrink-0" />
+            <div className="text-lg font-semibold truncate">{`${connectionName}.${schemaName}.${tableName} incidents`}</div>
+          </div>
+        </div>
+        <TableIncidentsNotificationsView />
+      </div>
+    </>
+  );
+};
+
+export default TableColumnsView;
import React, { useEffect, useMemo, useState } from 'react';
import { useSelector } from 'react-redux';
<<<<<<< HEAD
import { useHistory } from 'react-router-dom';
=======
import { useHistory, useParams } from 'react-router-dom';
>>>>>>> 80212bf9
import MonitoringView from '../../components/Connection/TableView/MonitoringView';
import PartitionedChecks from '../../components/Connection/TableView/PartitionedChecks';
import ProfilingView from '../../components/Connection/TableView/ProfilingView';
import ScheduleDetail from '../../components/Connection/TableView/ScheduleDetail';
import TableCommentView from '../../components/Connection/TableView/TableCommentView';
import TableDataGroupingConfiguration from '../../components/Connection/TableView/TableDataGroupingConfigurations';
import TableDetails from '../../components/Connection/TableView/TableDetails';
import TableIncidentsNotificationsView from '../../components/Connection/TableView/TableIncidentsNotificationsView';
import TableLabelsView from '../../components/Connection/TableView/TableLabelsView';
import TimestampsView from '../../components/Connection/TableView/TimestampsView';
import SvgIcon from '../../components/SvgIcon';
import TableNavigation from '../../components/TableNavigation';
import Tabs from '../../components/Tabs';
import { useActionDispatch } from '../../hooks/useActionDispatch';
import { setActiveFirstLevelUrl } from '../../redux/actions/source.actions';
import {
  getFirstLevelActiveTab,
  getFirstLevelState,
  getSecondLevelTab
} from '../../redux/selectors';
import { CheckTypes, ROUTES } from '../../shared/routes';
<<<<<<< HEAD
import { useDecodedParams } from '../../utils';
=======
>>>>>>> 80212bf9

const initTabs = [
  {
    label: 'Table',
    value: 'detail'
  },
  {
    label: 'Schedule',
    value: 'schedule'
  },
  {
    label: 'Comments',
    value: 'comments'
  },
  {
    label: 'Labels',
    value: 'labels'
  },
  {
    label: 'Data groupings',
    value: 'data-groupings'
  },
  {
    label: 'Date and time columns',
    value: 'timestamps'
  },
  {
    label: 'Incident configuration',
    value: 'incident_configuration'
  }
];

const TablePage = () => {
  const {
    connection,
    schema,
    table,
    tab,
    checkTypes
  }: {
    connection: string;
    schema: string;
    table: string;
    tab: string;
    checkTypes: CheckTypes;
  } = useDecodedParams();
  const history = useHistory();
  const [tabs, setTabs] = useState(initTabs);
  const {
    isUpdatedTableBasic,
    isUpdatedComments,
    isUpdatedLabels,
    isUpdatedChecksUi,
    isUpdatedDailyMonitoring,
    isUpdatedMonthlyMonitoring,
    isUpdatedDailyPartitionedChecks,
    isUpdatedMonthlyPartitionedChecks,
    isUpdatedSchedule,
    isUpdatedDataGroupingConfiguration
  } = useSelector(getFirstLevelState(checkTypes));
  const firstLevelActiveTab = useSelector(getFirstLevelActiveTab(checkTypes));
  const dispatch = useActionDispatch();
  const activeTab = getSecondLevelTab(checkTypes, tab);

  const isMonitoringOnly = useMemo(
    () => checkTypes === CheckTypes.MONITORING,
    [checkTypes]
  );
  const isPartitionChecksOnly = useMemo(
    () => checkTypes === CheckTypes.PARTITIONED,
    [checkTypes]
  );
  const isProfilingChecksOnly = useMemo(
    () => checkTypes === CheckTypes.PROFILING,
    [checkTypes]
  );
  const showAllSubTabs = useMemo(
    () => !isMonitoringOnly && !isPartitionChecksOnly && !isProfilingChecksOnly,
    [isMonitoringOnly, isPartitionChecksOnly, isProfilingChecksOnly]
  );

  const onChangeTab = (tab: string) => {
    dispatch(
      setActiveFirstLevelUrl(
        checkTypes,
        firstLevelActiveTab,
        ROUTES.TABLE_LEVEL_PAGE(checkTypes, connection, schema, table, tab)
      )
    );

    history.push(
      ROUTES.TABLE_LEVEL_PAGE(checkTypes, connection, schema, table, tab)
    );
  };

  useEffect(() => {
    setTabs(
      tabs.map((item) =>
        item.value === 'detail'
          ? { ...item, isUpdated: isUpdatedTableBasic }
          : item
      )
    );
  }, [isUpdatedTableBasic]);

  useEffect(() => {
    setTabs(
      tabs.map((item) =>
        item.value === 'schedule'
          ? { ...item, isUpdated: isUpdatedSchedule }
          : item
      )
    );
  }, [isUpdatedSchedule]);

  useEffect(() => {
    setTabs(
      tabs.map((item) =>
        item.value === 'data-groupings'
          ? { ...item, isUpdated: isUpdatedDataGroupingConfiguration }
          : item
      )
    );
  }, [isUpdatedDataGroupingConfiguration]);

  useEffect(() => {
    setTabs(
      tabs.map((item) =>
        item.value === 'comments'
          ? { ...item, isUpdated: isUpdatedComments }
          : item
      )
    );
  }, [isUpdatedComments]);

  useEffect(() => {
    setTabs(
      tabs.map((item) =>
        item.value === 'labels' ? { ...item, isUpdated: isUpdatedLabels } : item
      )
    );
  }, [isUpdatedLabels]);

  useEffect(() => {
    setTabs(
      tabs.map((item) =>
        item.value === 'data-quality-checks'
          ? { ...item, isUpdated: isUpdatedChecksUi }
          : item
      )
    );
  }, [isUpdatedChecksUi]);

  useEffect(() => {
    setTabs(
      tabs.map((item) =>
        item.value === 'monitoring'
          ? {
              ...item,
              isUpdated: isUpdatedDailyMonitoring || isUpdatedMonthlyMonitoring
            }
          : item
      )
    );
  }, [isUpdatedDailyMonitoring, isUpdatedMonthlyMonitoring]);

  useEffect(() => {
    setTabs(
      tabs.map((item) =>
        item.value === 'partitioned-checks'
          ? {
              ...item,
              isUpdated:
                isUpdatedDailyPartitionedChecks ||
                isUpdatedMonthlyPartitionedChecks
            }
          : item
      )
    );
  }, [isUpdatedDailyPartitionedChecks, isUpdatedMonthlyPartitionedChecks]);

  const description = useMemo(() => {
    if (isProfilingChecksOnly) {
      return 'Profiling checks for ';
    }
    if (isMonitoringOnly) {
      if (activeTab === 'monthly') {
        return 'Monthly monitoring checks for ';
      } else {
        return 'Daily monitoring checks for ';
      }
    }
    if (isPartitionChecksOnly) {
      if (activeTab === 'monthly') {
        return 'Monthly partition checks for ';
      } else {
        return 'Daily partition checks for ';
      }
    }

    if (activeTab === 'detail') {
      return 'Data source configuration for ';
    }
    return '';
  }, [
    isProfilingChecksOnly,
    isMonitoringOnly,
    isPartitionChecksOnly,
    activeTab
  ]);

  return (
    <>
      <div className="relative h-full min-h-full flex flex-col">
        <div className="flex justify-between px-4 py-2 border-b border-gray-300 mb-2 h-14 items-center flex-shrink-0 pr-[340px]">
          <div className="flex items-center space-x-2 max-w-full">
            <SvgIcon name="table" className="w-5 h-5 shrink-0" />
            <div className="text-lg font-semibold truncate">{`${description}${connection}.${schema}.${table}`}</div>
          </div>
        </div>
        <TableNavigation />
        {isProfilingChecksOnly && <ProfilingView />}
        {isMonitoringOnly && <MonitoringView />}
        {isPartitionChecksOnly && <PartitionedChecks />}
        {showAllSubTabs && (
          <>
            <div className="border-b border-gray-300">
              <Tabs tabs={tabs} activeTab={activeTab} onChange={onChangeTab} />
            </div>
            <div>{activeTab === 'detail' && <TableDetails />}</div>
            <div>{activeTab === 'schedule' && <ScheduleDetail />}</div>
            <div>{activeTab === 'comments' && <TableCommentView />}</div>
            <div>{activeTab === 'labels' && <TableLabelsView />}</div>
            <div>
              {activeTab === 'data-groupings' && (
                <TableDataGroupingConfiguration />
              )}
            </div>

            <div>{activeTab === 'timestamps' && <TimestampsView />}</div>
            <div>
              {activeTab === 'incident_configuration' && (
                <TableIncidentsNotificationsView />
              )}
            </div>
          </>
        )}
      </div>
    </>
  );
};

export default TablePage;<|MERGE_RESOLUTION|>--- conflicted
+++ resolved
@@ -1,10 +1,6 @@
 import React, { useEffect, useMemo, useState } from 'react';
 import { useSelector } from 'react-redux';
-<<<<<<< HEAD
 import { useHistory } from 'react-router-dom';
-=======
-import { useHistory, useParams } from 'react-router-dom';
->>>>>>> 80212bf9
 import MonitoringView from '../../components/Connection/TableView/MonitoringView';
 import PartitionedChecks from '../../components/Connection/TableView/PartitionedChecks';
 import ProfilingView from '../../components/Connection/TableView/ProfilingView';
@@ -26,10 +22,7 @@
   getSecondLevelTab
 } from '../../redux/selectors';
 import { CheckTypes, ROUTES } from '../../shared/routes';
-<<<<<<< HEAD
 import { useDecodedParams } from '../../utils';
-=======
->>>>>>> 80212bf9
 
 const initTabs = [
   {

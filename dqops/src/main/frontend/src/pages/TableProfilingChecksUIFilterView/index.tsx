import React, { useEffect, useState } from 'react';
import { useSelector } from 'react-redux';
<<<<<<< HEAD
import { CheckContainerModel, CheckResultsOverviewDataModel } from '../../api';
import Button from "../../components/Button";
=======
import { useParams } from 'react-router-dom';
import { CheckContainerModel, CheckResultsOverviewDataModel } from '../../api';
import Button from '../../components/Button';
>>>>>>> 80212bf9
import DataQualityChecks from '../../components/DataQualityChecks';
import SvgIcon from '../../components/SvgIcon';
import { useActionDispatch } from '../../hooks/useActionDispatch';
import {
  getTableProfilingChecksModelFilter,
  setTableUpdatedProfilingChecksModelFilter
} from '../../redux/actions/table.actions';
<<<<<<< HEAD
import { getFirstLevelActiveTab, getFirstLevelState } from "../../redux/selectors";
import { CheckResultOverviewApi, TableApiClient } from "../../services/apiClient";
import { CheckTypes } from "../../shared/routes";
import { useDecodedParams } from '../../utils';

const TableProfilingChecksUIFilterView = () => {
  const { checkTypes, connection: connectionName, schema: schemaName, table: tableName, category, checkName }: { checkTypes: CheckTypes, connection: string, schema: string, table: string, category: string, checkName: string } = useDecodedParams();
  const { checksUIFilter, isUpdatedChecksUIFilter, loading } = useSelector(getFirstLevelState(checkTypes));
=======
import {
  getFirstLevelActiveTab,
  getFirstLevelState
} from '../../redux/selectors';
import {
  CheckResultOverviewApi,
  TableApiClient
} from '../../services/apiClient';
import { CheckTypes } from '../../shared/routes';

const TableProfilingChecksUIFilterView = () => {
  const {
    checkTypes,
    connection: connectionName,
    schema: schemaName,
    table: tableName,
    category,
    checkName
  }: {
    checkTypes: CheckTypes;
    connection: string;
    schema: string;
    table: string;
    category: string;
    checkName: string;
  } = useParams();
  const { checksUIFilter, isUpdatedChecksUIFilter, loading } = useSelector(
    getFirstLevelState(checkTypes)
  );
>>>>>>> 80212bf9
  const dispatch = useActionDispatch();
  const [checkResultsOverview, setCheckResultsOverview] = useState<
    CheckResultsOverviewDataModel[]
  >([]);
  const [isUpdating, setIsUpdating] = useState(false);
  const firstLevelActiveTab = useSelector(getFirstLevelActiveTab(checkTypes));

  const getCheckOverview = () => {
    CheckResultOverviewApi.getTableProfilingChecksOverview(
      connectionName,
      schemaName,
      tableName,
      category,
      checkName
    ).then((res) => {
      setCheckResultsOverview(res.data);
    });
  };

  useEffect(() => {
    dispatch(
      getTableProfilingChecksModelFilter(
        checkTypes,
        firstLevelActiveTab,
        connectionName,
        schemaName,
        tableName,
        category,
        checkName
      )
    );
  }, [connectionName, schemaName, tableName, category, checkName]);

  const onUpdate = async () => {
    setIsUpdating(true);
    await TableApiClient.updateTableProfilingChecksModel(
      connectionName,
      schemaName,
      tableName,
      checksUIFilter
    );
    dispatch(
      getTableProfilingChecksModelFilter(
        checkTypes,
        firstLevelActiveTab,
        connectionName,
        schemaName,
        tableName,
        category,
        checkName,
        false
      )
    );
    setIsUpdating(false);
  };

  const onChange = (data: CheckContainerModel) => {
    dispatch(
      setTableUpdatedProfilingChecksModelFilter(
        checkTypes,
        firstLevelActiveTab,
        data
      )
    );
  };

  return (
    <>
      <div className="flex justify-between px-4 py-2 border-b border-gray-300 mb-2 min-h-14">
        <div
          className="flex items-center space-x-2"
          style={{ maxWidth: `calc(100% - 180px)` }}
        >
          <SvgIcon name="search" className="w-5 h-5 shrink-0" />
          <div className="text-lg font-semibold truncate">{`${connectionName}.${schemaName}.${tableName}.checks.${category} - ${checkName}`}</div>
        </div>
        <Button
          color={isUpdatedChecksUIFilter ? 'primary' : 'secondary'}
          variant="contained"
          label="Save"
          className="w-40"
          onClick={onUpdate}
          loading={isUpdating}
        />
      </div>
      <div>
        <DataQualityChecks
          onUpdate={() => {}}
          className="max-h-checks-1"
          checksUI={checksUIFilter}
          onChange={onChange}
          checkResultsOverview={checkResultsOverview}
          getCheckOverview={getCheckOverview}
          loading={loading}
          isFiltered={true}
        />
      </div>
    </>
  );
};

export default TableProfilingChecksUIFilterView;<|MERGE_RESOLUTION|>--- conflicted
+++ resolved
@@ -1,13 +1,7 @@
 import React, { useEffect, useState } from 'react';
 import { useSelector } from 'react-redux';
-<<<<<<< HEAD
 import { CheckContainerModel, CheckResultsOverviewDataModel } from '../../api';
 import Button from "../../components/Button";
-=======
-import { useParams } from 'react-router-dom';
-import { CheckContainerModel, CheckResultsOverviewDataModel } from '../../api';
-import Button from '../../components/Button';
->>>>>>> 80212bf9
 import DataQualityChecks from '../../components/DataQualityChecks';
 import SvgIcon from '../../components/SvgIcon';
 import { useActionDispatch } from '../../hooks/useActionDispatch';
@@ -15,7 +9,6 @@
   getTableProfilingChecksModelFilter,
   setTableUpdatedProfilingChecksModelFilter
 } from '../../redux/actions/table.actions';
-<<<<<<< HEAD
 import { getFirstLevelActiveTab, getFirstLevelState } from "../../redux/selectors";
 import { CheckResultOverviewApi, TableApiClient } from "../../services/apiClient";
 import { CheckTypes } from "../../shared/routes";
@@ -24,37 +17,6 @@
 const TableProfilingChecksUIFilterView = () => {
   const { checkTypes, connection: connectionName, schema: schemaName, table: tableName, category, checkName }: { checkTypes: CheckTypes, connection: string, schema: string, table: string, category: string, checkName: string } = useDecodedParams();
   const { checksUIFilter, isUpdatedChecksUIFilter, loading } = useSelector(getFirstLevelState(checkTypes));
-=======
-import {
-  getFirstLevelActiveTab,
-  getFirstLevelState
-} from '../../redux/selectors';
-import {
-  CheckResultOverviewApi,
-  TableApiClient
-} from '../../services/apiClient';
-import { CheckTypes } from '../../shared/routes';
-
-const TableProfilingChecksUIFilterView = () => {
-  const {
-    checkTypes,
-    connection: connectionName,
-    schema: schemaName,
-    table: tableName,
-    category,
-    checkName
-  }: {
-    checkTypes: CheckTypes;
-    connection: string;
-    schema: string;
-    table: string;
-    category: string;
-    checkName: string;
-  } = useParams();
-  const { checksUIFilter, isUpdatedChecksUIFilter, loading } = useSelector(
-    getFirstLevelState(checkTypes)
-  );
->>>>>>> 80212bf9
   const dispatch = useActionDispatch();
   const [checkResultsOverview, setCheckResultsOverview] = useState<
     CheckResultsOverviewDataModel[]

--- conflicted
+++ resolved
@@ -1,15 +1,8 @@
 import React, { useEffect, useState } from 'react';
 import { useSelector } from 'react-redux';
-<<<<<<< HEAD
 import { CheckContainerModel, CheckResultsOverviewDataModel } from '../../api';
 import Button from '../../components/Button';
 import ColumnNavigation from "../../components/ColumnNavigation";
-=======
-import { useParams } from 'react-router-dom';
-import { CheckContainerModel, CheckResultsOverviewDataModel } from '../../api';
-import Button from '../../components/Button';
-import ColumnNavigation from '../../components/ColumnNavigation';
->>>>>>> 80212bf9
 import DataQualityChecks from '../../components/DataQualityChecks';
 import SvgIcon from '../../components/SvgIcon';
 import { useActionDispatch } from '../../hooks/useActionDispatch';
@@ -17,7 +10,6 @@
   getColumnMonthlyPartitionedChecks,
   updateColumnMonthlyPartitionedChecks
 } from '../../redux/actions/column.actions';
-<<<<<<< HEAD
 import { getFirstLevelActiveTab, getFirstLevelState } from "../../redux/selectors";
 import { CheckResultOverviewApi } from '../../services/apiClient';
 import { CheckTypes } from "../../shared/routes";
@@ -26,32 +18,6 @@
 const ColumnMonthlyPartitionedChecksView = () => {
   const { checkTypes, connection: connectionName, schema: schemaName, table: tableName, column: columnName }: { checkTypes: CheckTypes, connection: string, schema: string, table: string, column: string } = useDecodedParams();
   const { monthlyPartitionedChecks, isUpdating, loading } = useSelector(getFirstLevelState(checkTypes));
-=======
-import {
-  getFirstLevelActiveTab,
-  getFirstLevelState
-} from '../../redux/selectors';
-import { CheckResultOverviewApi } from '../../services/apiClient';
-import { CheckTypes } from '../../shared/routes';
-
-const ColumnMonthlyPartitionedChecksView = () => {
-  const {
-    checkTypes,
-    connection: connectionName,
-    schema: schemaName,
-    table: tableName,
-    column: columnName
-  }: {
-    checkTypes: CheckTypes;
-    connection: string;
-    schema: string;
-    table: string;
-    column: string;
-  } = useParams();
-  const { monthlyPartitionedChecks, isUpdating, loading } = useSelector(
-    getFirstLevelState(checkTypes)
-  );
->>>>>>> 80212bf9
   const [updatedChecksUI, setUpdatedChecksUI] = useState<CheckContainerModel>();
   const [isUpdated, setIsUpdated] = useState(false);
   const dispatch = useActionDispatch();

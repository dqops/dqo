--- conflicted
+++ resolved
@@ -138,13 +138,8 @@
 
   return (
     <>
-<<<<<<< HEAD
       <div className="flex items-center justify-between bg-white w-full relative">
-        <div className="flex items-center gap-x-4 mb-4 mt-2 px-4">
-=======
-      <div className="flex items-center justify-between bg-white w-full">
-        <div className="flex items-center gap-x-4 mb-4 mt-5 px-4">
->>>>>>> 784631ca
+        <div className="flex items-center gap-x-4 mb-4 mt-4 px-4">
           {!connection && (
             <Input
               label="Connection name"

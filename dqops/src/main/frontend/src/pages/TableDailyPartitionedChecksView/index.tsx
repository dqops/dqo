--- conflicted
+++ resolved
@@ -1,24 +1,15 @@
 import React, { useEffect, useState } from 'react';
 import { useSelector } from 'react-redux';
-<<<<<<< HEAD
-=======
-import { useParams } from 'react-router-dom';
->>>>>>> 80212bf9
 import { CheckContainerModel, CheckResultsOverviewDataModel } from '../../api';
 import Button from '../../components/Button';
 import DataQualityChecks from '../../components/DataQualityChecks';
 import SvgIcon from '../../components/SvgIcon';
-<<<<<<< HEAD
 import TableNavigation from "../../components/TableNavigation";
-=======
-import TableNavigation from '../../components/TableNavigation';
->>>>>>> 80212bf9
 import { useActionDispatch } from '../../hooks/useActionDispatch';
 import {
   getTableDailyPartitionedChecks,
   updateTableDailyPartitionedChecks
 } from '../../redux/actions/table.actions';
-<<<<<<< HEAD
 import { getFirstLevelActiveTab, getFirstLevelState } from "../../redux/selectors";
 import { CheckResultOverviewApi } from "../../services/apiClient";
 import { CheckTypes } from "../../shared/routes";
@@ -27,30 +18,6 @@
 const TableDailyPartitionedChecksView = () => {
   const { checkTypes, connection: connectionName, schema: schemaName, table: tableName }: { checkTypes: CheckTypes, connection: string, schema: string, table: string } = useDecodedParams();
   const { dailyPartitionedChecks, isUpdating, loading } = useSelector(getFirstLevelState(checkTypes));
-=======
-import {
-  getFirstLevelActiveTab,
-  getFirstLevelState
-} from '../../redux/selectors';
-import { CheckResultOverviewApi } from '../../services/apiClient';
-import { CheckTypes } from '../../shared/routes';
-
-const TableDailyPartitionedChecksView = () => {
-  const {
-    checkTypes,
-    connection: connectionName,
-    schema: schemaName,
-    table: tableName
-  }: {
-    checkTypes: CheckTypes;
-    connection: string;
-    schema: string;
-    table: string;
-  } = useParams();
-  const { dailyPartitionedChecks, isUpdating, loading } = useSelector(
-    getFirstLevelState(checkTypes)
-  );
->>>>>>> 80212bf9
   const [updatedChecksUI, setUpdatedChecksUI] = useState<CheckContainerModel>();
   const [isUpdated, setIsUpdated] = useState(false);
   const dispatch = useActionDispatch();

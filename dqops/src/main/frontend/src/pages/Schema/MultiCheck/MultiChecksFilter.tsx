--- conflicted
+++ resolved
@@ -47,10 +47,7 @@
         }))
       );
     };
-<<<<<<< HEAD
     if (filterParameters.connection.length === 0) return
-=======
->>>>>>> 28fe1cc8
     if (checkTypes === CheckTypes.PROFILING) {
       SchemaApiClient.getSchemaProfilingChecksTemplates(
         filterParameters.connection,

<<<<<<< HEAD
import React, { useEffect, useState } from "react";
import { useHistory, useLocation } from "react-router-dom";
import { MonitoringScheduleSpec } from "../../api";
import Button from "../../components/Button";
import ScheduleView from "../../components/ScheduleView";
import SvgIcon from "../../components/SvgIcon";
import Tabs from "../../components/Tabs";
import { SettingsApi } from "../../services/apiClient";
import { CheckRunMonitoringScheduleGroup } from "../../shared/enums/scheduling.enum";
import { useDecodedParams } from "../../utils";
=======
import React, { useEffect, useState } from 'react';
import { useHistory, useLocation, useParams } from 'react-router-dom';
import { MonitoringScheduleSpec } from '../../api';
import Button from '../../components/Button';
import ScheduleView from '../../components/ScheduleView';
import SvgIcon from '../../components/SvgIcon';
import Tabs from '../../components/Tabs';
import { SettingsApi } from '../../services/apiClient';
import { CheckRunMonitoringScheduleGroup } from '../../shared/enums/scheduling.enum';
>>>>>>> 80212bf9

const tabs = [
  {
    label: 'Profiling',
    value: CheckRunMonitoringScheduleGroup.profiling
  },
  {
    label: 'Monitoring Daily',
    value: CheckRunMonitoringScheduleGroup.monitoring_daily
  },
  {
    label: 'Monitoring Monthly',
    value: CheckRunMonitoringScheduleGroup.monitoring_monthly
  },
  {
    label: 'Partition Daily',
    value: CheckRunMonitoringScheduleGroup.partitioned_daily
  },
  {
    label: 'Partition Monthly',
    value: CheckRunMonitoringScheduleGroup.partitioned_monthly
  }
];

const DefaultSchedulesDetail = () => {
<<<<<<< HEAD
  const {tab} : {tab : CheckRunMonitoringScheduleGroup} = useDecodedParams()
=======
  const { tab }: { tab: CheckRunMonitoringScheduleGroup } = useParams();
>>>>>>> 80212bf9
  const [updatedSchedule, setUpdatedSchedule] = useState<
    MonitoringScheduleSpec | undefined
  >();
  const [isDefaultUpdated, setIsDefaultUpdated] = useState(false);
  const location = useLocation() as any;
  const [activeTab, setActiveTab] = useState(tab ?? tabs[0].value);
  const history = useHistory();

  const fetchDefaultSchedule = async () => {
    try {
      await SettingsApi.getDefaultSchedule(activeTab).then((res) =>
        setUpdatedSchedule(res.data)
      );
    } catch (error) {
      console.error(error);
    }
  };
  useEffect(() => {
    fetchDefaultSchedule();
  }, [activeTab]);

  const onChangeTab = (tab: CheckRunMonitoringScheduleGroup) => {
    history.push(`${location.pathname}?activeTab=${tab}`);
    setActiveTab(tab);
  };

  const updateDefaultSchedules = async () => {
    await SettingsApi.updateDefaultSchedules(activeTab, updatedSchedule)
      .then(() => setIsDefaultUpdated(false))
      .catch((err) => console.error(err));
  };

  const handleChange = (obj: MonitoringScheduleSpec) => {
    setUpdatedSchedule((prevState) => ({
      ...prevState,
      cron_expression: obj.cron_expression,
      disabled: obj.disabled
    }));
    setIsDefaultUpdated(true);
  };

  return (
    <>
      <div className="px-4">
        <div className="flex justify-between px-4 py-2 border-b border-gray-300 mb-2 h-14">
          <div className="flex items-center space-x-2 max-w-full">
            <SvgIcon name="grid" className="w-5 h-5 shrink-0" />
            <div className="text-lg font-semibold truncate">
              Default schedule editor
            </div>
          </div>
          <Button
            label="Save"
            color="primary"
            className="pl-14 pr-14"
            onClick={updateDefaultSchedules}
            disabled={!isDefaultUpdated}
          />
        </div>
        <div className="border-b border-gray-300">
          <Tabs tabs={tabs} activeTab={activeTab} onChange={onChangeTab} />
        </div>
        <ScheduleView
          handleChange={handleChange}
          schedule={updatedSchedule}
          isDefault={true}
        />
      </div>
    </>
  );
};

export default DefaultSchedulesDetail;<|MERGE_RESOLUTION|>--- conflicted
+++ resolved
@@ -1,4 +1,3 @@
-<<<<<<< HEAD
 import React, { useEffect, useState } from "react";
 import { useHistory, useLocation } from "react-router-dom";
 import { MonitoringScheduleSpec } from "../../api";
@@ -9,17 +8,6 @@
 import { SettingsApi } from "../../services/apiClient";
 import { CheckRunMonitoringScheduleGroup } from "../../shared/enums/scheduling.enum";
 import { useDecodedParams } from "../../utils";
-=======
-import React, { useEffect, useState } from 'react';
-import { useHistory, useLocation, useParams } from 'react-router-dom';
-import { MonitoringScheduleSpec } from '../../api';
-import Button from '../../components/Button';
-import ScheduleView from '../../components/ScheduleView';
-import SvgIcon from '../../components/SvgIcon';
-import Tabs from '../../components/Tabs';
-import { SettingsApi } from '../../services/apiClient';
-import { CheckRunMonitoringScheduleGroup } from '../../shared/enums/scheduling.enum';
->>>>>>> 80212bf9
 
 const tabs = [
   {
@@ -45,11 +33,7 @@
 ];
 
 const DefaultSchedulesDetail = () => {
-<<<<<<< HEAD
   const {tab} : {tab : CheckRunMonitoringScheduleGroup} = useDecodedParams()
-=======
-  const { tab }: { tab: CheckRunMonitoringScheduleGroup } = useParams();
->>>>>>> 80212bf9
   const [updatedSchedule, setUpdatedSchedule] = useState<
     MonitoringScheduleSpec | undefined
   >();

--- conflicted
+++ resolved
@@ -71,11 +71,7 @@
     }
 
     @Test
-<<<<<<< HEAD
-    void runSensor_whenSensorExecutedCheckpointDaily_thenReturnsValues() {
-=======
     void runSensor_whenSensorExecutedRecurringDaily_thenReturnsValues() {
->>>>>>> b367300e
         SensorExecutionRunParameters runParameters = SensorExecutionRunParametersObjectMother.createForTableForRecurringCheck(
                 sampleTableMetadata, this.checkSpec, CheckTimeScale.daily);
 
@@ -88,11 +84,7 @@
     }
 
     @Test
-<<<<<<< HEAD
-    void runSensor_whenSensorExecutedCheckpointMonthly_thenReturnsValues() {
-=======
     void runSensor_whenSensorExecutedRecurringMonthly_thenReturnsValues() {
->>>>>>> b367300e
         SensorExecutionRunParameters runParameters = SensorExecutionRunParametersObjectMother.createForTableForRecurringCheck(
                 sampleTableMetadata, this.checkSpec,CheckTimeScale.monthly);
 

<<<<<<< HEAD
///*
// * Copyright © 2021 DQO.ai (support@dqo.ai)
// *
// * Licensed under the Apache License, Version 2.0 (the "License");
// * you may not use this file except in compliance with the License.
// * You may obtain a copy of the License at
// *
// *     http://www.apache.org/licenses/LICENSE-2.0
// *
// * Unless required by applicable law or agreed to in writing, software
// * distributed under the License is distributed on an "AS IS" BASIS,
// * WITHOUT WARRANTIES OR CONDITIONS OF ANY KIND, either express or implied.
// * See the License for the specific language governing permissions and
// * limitations under the License.
// */
//package ai.dqo.postgresql.sensors.column.nulls;
//
//import ai.dqo.checks.CheckTimeScale;
//import ai.dqo.checks.column.checkspecs.nulls.ColumnNullsNotNullPercentCheckSpec;
//import ai.dqo.connectors.ProviderType;
//import ai.dqo.execution.sensors.DataQualitySensorRunnerObjectMother;
//import ai.dqo.execution.sensors.SensorExecutionResult;
//import ai.dqo.execution.sensors.SensorExecutionRunParameters;
//import ai.dqo.execution.sensors.SensorExecutionRunParametersObjectMother;
//import ai.dqo.metadata.storage.localfiles.userhome.UserHomeContext;
//import ai.dqo.metadata.storage.localfiles.userhome.UserHomeContextObjectMother;
//import ai.dqo.postgresql.BasePostgresqlIntegrationTest;
//import ai.dqo.sampledata.IntegrationTestSampleDataObjectMother;
//import ai.dqo.sampledata.SampleCsvFileNames;
//import ai.dqo.sampledata.SampleTableMetadata;
//import ai.dqo.sampledata.SampleTableMetadataObjectMother;
//import ai.dqo.sensors.column.nulls.ColumnNullsNotNullPercentSensorParametersSpec;
//import org.junit.jupiter.api.Assertions;
//import org.junit.jupiter.api.BeforeEach;
//import org.junit.jupiter.api.Test;
//import org.springframework.boot.test.context.SpringBootTest;
//import tech.tablesaw.api.Table;
//
//
//@SpringBootTest
//public class PostgresqlColumnNullsNotNullPercentSensorParametersSpecIntegrationTest extends BasePostgresqlIntegrationTest {
//    private ColumnNullsNotNullPercentSensorParametersSpec sut;
//    private UserHomeContext userHomeContext;
//    private ColumnNullsNotNullPercentCheckSpec checkSpec;
//    private SampleTableMetadata sampleTableMetadata;
//
//    @BeforeEach
//    void setUp() {
//        this.sampleTableMetadata = SampleTableMetadataObjectMother.createSampleTableMetadataForCsvFile(SampleCsvFileNames.nulls_and_uniqueness, ProviderType.postgresql);
//        IntegrationTestSampleDataObjectMother.ensureTableExists(sampleTableMetadata);
//        this.userHomeContext = UserHomeContextObjectMother.createInMemoryFileHomeContextForSampleTable(sampleTableMetadata);
//        this.sut = new ColumnNullsNotNullPercentSensorParametersSpec();
//        this.checkSpec = new ColumnNullsNotNullPercentCheckSpec();
//        this.checkSpec.setParameters(this.sut);
//    }
//
//    @Test
//    void runSensor_whenSensorExecutedAdHoc_thenReturnsValues() {
//        SensorExecutionRunParameters runParameters = SensorExecutionRunParametersObjectMother.createForTableColumnForAdHocCheck(
//                sampleTableMetadata, "nulls", this.checkSpec);
//
//        SensorExecutionResult sensorResult = DataQualitySensorRunnerObjectMother.executeSensor(this.userHomeContext, runParameters);
//
//        Table resultTable = sensorResult.getResultTable();
//        Assertions.assertEquals(1, resultTable.rowCount());
//        Assertions.assertEquals("actual_value", resultTable.column(0).name());
//        Assertions.assertEquals(48.0, resultTable.column(0).get(0));
//    }
//
//    @Test
//    void runSensor_whenSensorExecutedCheckpointDaily_thenReturnsValues() {
//        SensorExecutionRunParameters runParameters = SensorExecutionRunParametersObjectMother.createForTableColumnForCheckpointCheck(
//                sampleTableMetadata, "nulls", this.checkSpec, CheckTimeScale.daily);
//
//        SensorExecutionResult sensorResult = DataQualitySensorRunnerObjectMother.executeSensor(this.userHomeContext, runParameters);
//
//        Table resultTable = sensorResult.getResultTable();
//        Assertions.assertEquals(1, resultTable.rowCount());
//        Assertions.assertEquals("actual_value", resultTable.column(0).name());
//        Assertions.assertEquals(48.0, resultTable.column(0).get(0));
//    }
//
//    @Test
//    void runSensor_whenSensorExecutedCheckpointMonthly_thenReturnsValues() {
//        SensorExecutionRunParameters runParameters = SensorExecutionRunParametersObjectMother.createForTableColumnForCheckpointCheck(
//                sampleTableMetadata, "nulls", this.checkSpec, CheckTimeScale.monthly);
//
//        SensorExecutionResult sensorResult = DataQualitySensorRunnerObjectMother.executeSensor(this.userHomeContext, runParameters);
//
//        Table resultTable = sensorResult.getResultTable();
//        Assertions.assertEquals(1, resultTable.rowCount());
//        Assertions.assertEquals("actual_value", resultTable.column(0).name());
//        Assertions.assertEquals(48.0, resultTable.column(0).get(0));
//    }
//
//    @Test
//    void runSensor_whenSensorExecutedPartitionedDaily_thenReturnsValues() {
//        SensorExecutionRunParameters runParameters = SensorExecutionRunParametersObjectMother.createForTableColumnForPartitionedCheck(
//                sampleTableMetadata, "nulls", this.checkSpec, CheckTimeScale.daily,"date");
//
//        SensorExecutionResult sensorResult = DataQualitySensorRunnerObjectMother.executeSensor(this.userHomeContext, runParameters);
//
//        Table resultTable = sensorResult.getResultTable();
//        Assertions.assertEquals(25, resultTable.rowCount());
//        Assertions.assertEquals("actual_value", resultTable.column(0).name());
//        Assertions.assertEquals(0.0, resultTable.column(0).get(0));
//    }
//
//    @Test
//    void runSensor_whenSensorExecutedPartitionedMonthly_thenReturnsValues() {
//        SensorExecutionRunParameters runParameters = SensorExecutionRunParametersObjectMother.createForTableColumnForPartitionedCheck(
//                sampleTableMetadata, "nulls", this.checkSpec, CheckTimeScale.monthly,"date");
//
//        SensorExecutionResult sensorResult = DataQualitySensorRunnerObjectMother.executeSensor(this.userHomeContext, runParameters);
//
//        Table resultTable = sensorResult.getResultTable();
//        Assertions.assertEquals(1, resultTable.rowCount());
//        Assertions.assertEquals("actual_value", resultTable.column(0).name());
//        Assertions.assertEquals(48.0, resultTable.column(0).get(0));
//    }
//}
//
=======
/*
 * Copyright © 2021 DQO.ai (support@dqo.ai)
 *
 * Licensed under the Apache License, Version 2.0 (the "License");
 * you may not use this file except in compliance with the License.
 * You may obtain a copy of the License at
 *
 *     http://www.apache.org/licenses/LICENSE-2.0
 *
 * Unless required by applicable law or agreed to in writing, software
 * distributed under the License is distributed on an "AS IS" BASIS,
 * WITHOUT WARRANTIES OR CONDITIONS OF ANY KIND, either express or implied.
 * See the License for the specific language governing permissions and
 * limitations under the License.
 */
package ai.dqo.postgresql.sensors.column.nulls;

import ai.dqo.checks.CheckTimeScale;
import ai.dqo.checks.column.checkspecs.nulls.ColumnNotNullsPercentCheckSpec;
import ai.dqo.connectors.ProviderType;
import ai.dqo.execution.sensors.DataQualitySensorRunnerObjectMother;
import ai.dqo.execution.sensors.SensorExecutionResult;
import ai.dqo.execution.sensors.SensorExecutionRunParameters;
import ai.dqo.execution.sensors.SensorExecutionRunParametersObjectMother;
import ai.dqo.metadata.storage.localfiles.userhome.UserHomeContext;
import ai.dqo.metadata.storage.localfiles.userhome.UserHomeContextObjectMother;
import ai.dqo.postgresql.BasePostgresqlIntegrationTest;
import ai.dqo.sampledata.IntegrationTestSampleDataObjectMother;
import ai.dqo.sampledata.SampleCsvFileNames;
import ai.dqo.sampledata.SampleTableMetadata;
import ai.dqo.sampledata.SampleTableMetadataObjectMother;
import ai.dqo.sensors.column.nulls.ColumnNullsNotNullsPercentSensorParametersSpec;
import org.junit.jupiter.api.Assertions;
import org.junit.jupiter.api.BeforeEach;
import org.junit.jupiter.api.Test;
import org.springframework.boot.test.context.SpringBootTest;
import tech.tablesaw.api.Table;


@SpringBootTest
public class PostgresqlColumnNullsNotNullPercentSensorParametersSpecIntegrationTest extends BasePostgresqlIntegrationTest {
    private ColumnNullsNotNullsPercentSensorParametersSpec sut;
    private UserHomeContext userHomeContext;
    private ColumnNotNullsPercentCheckSpec checkSpec;
    private SampleTableMetadata sampleTableMetadata;

    @BeforeEach
    void setUp() {
        this.sampleTableMetadata = SampleTableMetadataObjectMother.createSampleTableMetadataForCsvFile(SampleCsvFileNames.nulls_and_uniqueness, ProviderType.postgresql);
        IntegrationTestSampleDataObjectMother.ensureTableExists(sampleTableMetadata);
        this.userHomeContext = UserHomeContextObjectMother.createInMemoryFileHomeContextForSampleTable(sampleTableMetadata);
        this.sut = new ColumnNullsNotNullsPercentSensorParametersSpec();
        this.checkSpec = new ColumnNotNullsPercentCheckSpec();
        this.checkSpec.setParameters(this.sut);
    }

    @Test
    void runSensor_whenSensorExecutedAdHoc_thenReturnsValues() {
        SensorExecutionRunParameters runParameters = SensorExecutionRunParametersObjectMother.createForTableColumnForAdHocCheck(
                sampleTableMetadata, "nulls", this.checkSpec);

        SensorExecutionResult sensorResult = DataQualitySensorRunnerObjectMother.executeSensor(this.userHomeContext, runParameters);

        Table resultTable = sensorResult.getResultTable();
        Assertions.assertEquals(1, resultTable.rowCount());
        Assertions.assertEquals("actual_value", resultTable.column(0).name());
        Assertions.assertEquals(48.0, resultTable.column(0).get(0));
    }

    @Test
    void runSensor_whenSensorExecutedCheckpointDaily_thenReturnsValues() {
        SensorExecutionRunParameters runParameters = SensorExecutionRunParametersObjectMother.createForTableColumnForCheckpointCheck(
                sampleTableMetadata, "nulls", this.checkSpec, CheckTimeScale.daily);

        SensorExecutionResult sensorResult = DataQualitySensorRunnerObjectMother.executeSensor(this.userHomeContext, runParameters);

        Table resultTable = sensorResult.getResultTable();
        Assertions.assertEquals(1, resultTable.rowCount());
        Assertions.assertEquals("actual_value", resultTable.column(0).name());
        Assertions.assertEquals(48.0, resultTable.column(0).get(0));
    }

    @Test
    void runSensor_whenSensorExecutedCheckpointMonthly_thenReturnsValues() {
        SensorExecutionRunParameters runParameters = SensorExecutionRunParametersObjectMother.createForTableColumnForCheckpointCheck(
                sampleTableMetadata, "nulls", this.checkSpec, CheckTimeScale.monthly);

        SensorExecutionResult sensorResult = DataQualitySensorRunnerObjectMother.executeSensor(this.userHomeContext, runParameters);

        Table resultTable = sensorResult.getResultTable();
        Assertions.assertEquals(1, resultTable.rowCount());
        Assertions.assertEquals("actual_value", resultTable.column(0).name());
        Assertions.assertEquals(48.0, resultTable.column(0).get(0));
    }

    @Test
    void runSensor_whenSensorExecutedPartitionedDaily_thenReturnsValues() {
        SensorExecutionRunParameters runParameters = SensorExecutionRunParametersObjectMother.createForTableColumnForPartitionedCheck(
                sampleTableMetadata, "nulls", this.checkSpec, CheckTimeScale.daily,"date");

        SensorExecutionResult sensorResult = DataQualitySensorRunnerObjectMother.executeSensor(this.userHomeContext, runParameters);

        Table resultTable = sensorResult.getResultTable();
        Assertions.assertEquals(25, resultTable.rowCount());
        Assertions.assertEquals("actual_value", resultTable.column(0).name());
        Assertions.assertEquals(0.0, resultTable.column(0).get(0));
    }

    @Test
    void runSensor_whenSensorExecutedPartitionedMonthly_thenReturnsValues() {
        SensorExecutionRunParameters runParameters = SensorExecutionRunParametersObjectMother.createForTableColumnForPartitionedCheck(
                sampleTableMetadata, "nulls", this.checkSpec, CheckTimeScale.monthly,"date");

        SensorExecutionResult sensorResult = DataQualitySensorRunnerObjectMother.executeSensor(this.userHomeContext, runParameters);

        Table resultTable = sensorResult.getResultTable();
        Assertions.assertEquals(1, resultTable.rowCount());
        Assertions.assertEquals("actual_value", resultTable.column(0).name());
        Assertions.assertEquals(48.0, resultTable.column(0).get(0));
    }
}
>>>>>>> c901f727
<|MERGE_RESOLUTION|>--- conflicted
+++ resolved
@@ -1,127 +1,3 @@
-<<<<<<< HEAD
-///*
-// * Copyright © 2021 DQO.ai (support@dqo.ai)
-// *
-// * Licensed under the Apache License, Version 2.0 (the "License");
-// * you may not use this file except in compliance with the License.
-// * You may obtain a copy of the License at
-// *
-// *     http://www.apache.org/licenses/LICENSE-2.0
-// *
-// * Unless required by applicable law or agreed to in writing, software
-// * distributed under the License is distributed on an "AS IS" BASIS,
-// * WITHOUT WARRANTIES OR CONDITIONS OF ANY KIND, either express or implied.
-// * See the License for the specific language governing permissions and
-// * limitations under the License.
-// */
-//package ai.dqo.postgresql.sensors.column.nulls;
-//
-//import ai.dqo.checks.CheckTimeScale;
-//import ai.dqo.checks.column.checkspecs.nulls.ColumnNullsNotNullPercentCheckSpec;
-//import ai.dqo.connectors.ProviderType;
-//import ai.dqo.execution.sensors.DataQualitySensorRunnerObjectMother;
-//import ai.dqo.execution.sensors.SensorExecutionResult;
-//import ai.dqo.execution.sensors.SensorExecutionRunParameters;
-//import ai.dqo.execution.sensors.SensorExecutionRunParametersObjectMother;
-//import ai.dqo.metadata.storage.localfiles.userhome.UserHomeContext;
-//import ai.dqo.metadata.storage.localfiles.userhome.UserHomeContextObjectMother;
-//import ai.dqo.postgresql.BasePostgresqlIntegrationTest;
-//import ai.dqo.sampledata.IntegrationTestSampleDataObjectMother;
-//import ai.dqo.sampledata.SampleCsvFileNames;
-//import ai.dqo.sampledata.SampleTableMetadata;
-//import ai.dqo.sampledata.SampleTableMetadataObjectMother;
-//import ai.dqo.sensors.column.nulls.ColumnNullsNotNullPercentSensorParametersSpec;
-//import org.junit.jupiter.api.Assertions;
-//import org.junit.jupiter.api.BeforeEach;
-//import org.junit.jupiter.api.Test;
-//import org.springframework.boot.test.context.SpringBootTest;
-//import tech.tablesaw.api.Table;
-//
-//
-//@SpringBootTest
-//public class PostgresqlColumnNullsNotNullPercentSensorParametersSpecIntegrationTest extends BasePostgresqlIntegrationTest {
-//    private ColumnNullsNotNullPercentSensorParametersSpec sut;
-//    private UserHomeContext userHomeContext;
-//    private ColumnNullsNotNullPercentCheckSpec checkSpec;
-//    private SampleTableMetadata sampleTableMetadata;
-//
-//    @BeforeEach
-//    void setUp() {
-//        this.sampleTableMetadata = SampleTableMetadataObjectMother.createSampleTableMetadataForCsvFile(SampleCsvFileNames.nulls_and_uniqueness, ProviderType.postgresql);
-//        IntegrationTestSampleDataObjectMother.ensureTableExists(sampleTableMetadata);
-//        this.userHomeContext = UserHomeContextObjectMother.createInMemoryFileHomeContextForSampleTable(sampleTableMetadata);
-//        this.sut = new ColumnNullsNotNullPercentSensorParametersSpec();
-//        this.checkSpec = new ColumnNullsNotNullPercentCheckSpec();
-//        this.checkSpec.setParameters(this.sut);
-//    }
-//
-//    @Test
-//    void runSensor_whenSensorExecutedAdHoc_thenReturnsValues() {
-//        SensorExecutionRunParameters runParameters = SensorExecutionRunParametersObjectMother.createForTableColumnForAdHocCheck(
-//                sampleTableMetadata, "nulls", this.checkSpec);
-//
-//        SensorExecutionResult sensorResult = DataQualitySensorRunnerObjectMother.executeSensor(this.userHomeContext, runParameters);
-//
-//        Table resultTable = sensorResult.getResultTable();
-//        Assertions.assertEquals(1, resultTable.rowCount());
-//        Assertions.assertEquals("actual_value", resultTable.column(0).name());
-//        Assertions.assertEquals(48.0, resultTable.column(0).get(0));
-//    }
-//
-//    @Test
-//    void runSensor_whenSensorExecutedCheckpointDaily_thenReturnsValues() {
-//        SensorExecutionRunParameters runParameters = SensorExecutionRunParametersObjectMother.createForTableColumnForCheckpointCheck(
-//                sampleTableMetadata, "nulls", this.checkSpec, CheckTimeScale.daily);
-//
-//        SensorExecutionResult sensorResult = DataQualitySensorRunnerObjectMother.executeSensor(this.userHomeContext, runParameters);
-//
-//        Table resultTable = sensorResult.getResultTable();
-//        Assertions.assertEquals(1, resultTable.rowCount());
-//        Assertions.assertEquals("actual_value", resultTable.column(0).name());
-//        Assertions.assertEquals(48.0, resultTable.column(0).get(0));
-//    }
-//
-//    @Test
-//    void runSensor_whenSensorExecutedCheckpointMonthly_thenReturnsValues() {
-//        SensorExecutionRunParameters runParameters = SensorExecutionRunParametersObjectMother.createForTableColumnForCheckpointCheck(
-//                sampleTableMetadata, "nulls", this.checkSpec, CheckTimeScale.monthly);
-//
-//        SensorExecutionResult sensorResult = DataQualitySensorRunnerObjectMother.executeSensor(this.userHomeContext, runParameters);
-//
-//        Table resultTable = sensorResult.getResultTable();
-//        Assertions.assertEquals(1, resultTable.rowCount());
-//        Assertions.assertEquals("actual_value", resultTable.column(0).name());
-//        Assertions.assertEquals(48.0, resultTable.column(0).get(0));
-//    }
-//
-//    @Test
-//    void runSensor_whenSensorExecutedPartitionedDaily_thenReturnsValues() {
-//        SensorExecutionRunParameters runParameters = SensorExecutionRunParametersObjectMother.createForTableColumnForPartitionedCheck(
-//                sampleTableMetadata, "nulls", this.checkSpec, CheckTimeScale.daily,"date");
-//
-//        SensorExecutionResult sensorResult = DataQualitySensorRunnerObjectMother.executeSensor(this.userHomeContext, runParameters);
-//
-//        Table resultTable = sensorResult.getResultTable();
-//        Assertions.assertEquals(25, resultTable.rowCount());
-//        Assertions.assertEquals("actual_value", resultTable.column(0).name());
-//        Assertions.assertEquals(0.0, resultTable.column(0).get(0));
-//    }
-//
-//    @Test
-//    void runSensor_whenSensorExecutedPartitionedMonthly_thenReturnsValues() {
-//        SensorExecutionRunParameters runParameters = SensorExecutionRunParametersObjectMother.createForTableColumnForPartitionedCheck(
-//                sampleTableMetadata, "nulls", this.checkSpec, CheckTimeScale.monthly,"date");
-//
-//        SensorExecutionResult sensorResult = DataQualitySensorRunnerObjectMother.executeSensor(this.userHomeContext, runParameters);
-//
-//        Table resultTable = sensorResult.getResultTable();
-//        Assertions.assertEquals(1, resultTable.rowCount());
-//        Assertions.assertEquals("actual_value", resultTable.column(0).name());
-//        Assertions.assertEquals(48.0, resultTable.column(0).get(0));
-//    }
-//}
-//
-=======
 /*
  * Copyright © 2021 DQO.ai (support@dqo.ai)
  *
@@ -243,4 +119,3 @@
         Assertions.assertEquals(48.0, resultTable.column(0).get(0));
     }
 }
->>>>>>> c901f727

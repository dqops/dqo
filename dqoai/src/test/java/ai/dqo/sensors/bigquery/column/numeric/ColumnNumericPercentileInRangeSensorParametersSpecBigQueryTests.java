--- conflicted
+++ resolved
@@ -123,13 +123,8 @@
     @Test
     void renderSensor_whenProfilingOneTimeSeriesNoDataStream_thenRendersCorrectSql() {
         this.sut.setPercentileValue(0.5);
-<<<<<<< HEAD
-
-        SensorExecutionRunParameters runParameters = this.getRunParametersAdHoc();
-=======
         
         SensorExecutionRunParameters runParameters = this.getRunParametersProfiling();
->>>>>>> 199e5807
         runParameters.setTimeSeries(new TimeSeriesConfigurationSpec(){{
             setMode(TimeSeriesMode.timestamp_column);
             setTimeGradient(TimeSeriesGradient.day);
@@ -240,13 +235,8 @@
     @Test
     void renderSensor_whenProfilingNoTimeSeriesOneDataStream_thenRendersCorrectSql() {
         this.sut.setPercentileValue(0.5);
-<<<<<<< HEAD
-
-        SensorExecutionRunParameters runParameters = this.getRunParametersAdHoc();
-=======
         
         SensorExecutionRunParameters runParameters = this.getRunParametersProfiling();
->>>>>>> 199e5807
         runParameters.setTimeSeries(null);
         runParameters.setDataStreams(
                 DataStreamMappingSpecObjectMother.create(
@@ -363,13 +353,8 @@
     @Test
     void renderSensor_whenProfilingOneTimeSeriesThreeDataStream_thenRendersCorrectSql() {
         this.sut.setPercentileValue(0.5);
-<<<<<<< HEAD
-
-        SensorExecutionRunParameters runParameters = this.getRunParametersAdHoc();
-=======
         
         SensorExecutionRunParameters runParameters = this.getRunParametersProfiling();
->>>>>>> 199e5807
         runParameters.setTimeSeries(new TimeSeriesConfigurationSpec(){{
             setMode(TimeSeriesMode.timestamp_column);
             setTimeGradient(TimeSeriesGradient.day);

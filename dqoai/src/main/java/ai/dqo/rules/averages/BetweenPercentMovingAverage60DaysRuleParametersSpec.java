--- conflicted
+++ resolved
@@ -45,12 +45,8 @@
     public BetweenPercentMovingAverage60DaysRuleParametersSpec() {
     }
 
-<<<<<<< HEAD
 
-    @JsonPropertyDescription("Maximum percent (e.q. 3%) that the current sensor reading could be above a moving average within the time window. Set the time window at the threshold level for all severity levels (low, medium, high) at once. The default is a 14 time periods (days, etc.) time window, but at least 7 readings must exist to run the calculation.")
-=======
     @JsonPropertyDescription("Maximum percent (e.q. 3%) that the current sensor readout could be above a moving average within the time window. Set the time window at the threshold level for all severity levels (low, medium, high) at once. The default is a 14 time periods (days, etc.) time window, but at least 7 readouts must exist to run the calculation.")
->>>>>>> e278d4e6
     private Double maxPercentAbove;
 
     @JsonPropertyDescription("Maximum percent (e.q. 3%) that the current sensor readout could be below a moving average within the time window. Set the time window at the threshold level for all severity levels (low, medium, high) at once. The default is a 14 time periods (days, etc.) time window, but at least 7 readouts must exist to run the calculation.")

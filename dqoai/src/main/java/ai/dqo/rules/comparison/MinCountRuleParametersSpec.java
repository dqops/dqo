--- conflicted
+++ resolved
@@ -48,30 +48,18 @@
      * Creates a rule with a given value.
      * @param minCount Minimum accepted value.
      */
-<<<<<<< HEAD
-    public MinCountRuleParametersSpec(Double minCount) {
-=======
     public MinCountRuleParametersSpec(Long minCount) {
->>>>>>> 919c4bd8
         this.minCount = minCount;
     }
 
     @JsonPropertyDescription("Minimum accepted value for the actual_value returned by the sensor (inclusive).")
-<<<<<<< HEAD
-    private Double minCount;
-=======
     private Long minCount;
->>>>>>> 919c4bd8
 
     /**
      * Minimum value for a data quality check reading, for example a minimum row count.
      * @return Minimum value for a data quality check reading.
      */
-<<<<<<< HEAD
-    public Double getMinCount() {
-=======
     public Long getMinCount() {
->>>>>>> 919c4bd8
         return minCount;
     }
 
@@ -79,13 +67,8 @@
      * Changes the minimum value (threshold) for a data quality reading.
      * @param minCount Minimum value.
      */
-<<<<<<< HEAD
-    public void setMinCount(Double minCount) {
-        this.setDirtyIf(this.minCount != minCount);
-=======
     public void setMinCount(Long minCount) {
         this.setDirtyIf(!Objects.equals(this.minCount, minCount));
->>>>>>> 919c4bd8
         this.minCount = minCount;
     }
 

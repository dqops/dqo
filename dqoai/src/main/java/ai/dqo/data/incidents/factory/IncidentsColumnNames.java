/*
 * Copyright © 2021 DQO.ai (support@dqo.ai)
 *
 * Licensed under the Apache License, Version 2.0 (the "License");
 * you may not use this file except in compliance with the License.
 * You may obtain a copy of the License at
 *
 *     http://www.apache.org/licenses/LICENSE-2.0
 *
 * Unless required by applicable law or agreed to in writing, software
 * distributed under the License is distributed on an "AS IS" BASIS,
 * WITHOUT WARRANTIES OR CONDITIONS OF ANY KIND, either express or implied.
 * See the License for the specific language governing permissions and
 * limitations under the License.
 */
package ai.dqo.data.incidents.factory;

import ai.dqo.data.normalization.CommonColumnNames;

/**
 * Constants with the column names used in the "incidents" table.
 */
public final class IncidentsColumnNames {
    /**
     * The incident id (primary key), it is a UUID created from a hash of target affected by the incident (target_hash) and a first_seen_utc. This value identifies a single row.
     */
    public static final String ID_COLUMN_NAME = CommonColumnNames.ID_COLUMN_NAME;

    /**
     * The hash of the incident.
     */
    public static final String INCIDENT_HASH_COLUMN_NAME = "incident_hash";

    /**
     * The table schema.
     */
    public static final String SCHEMA_NAME_COLUMN_NAME = CommonColumnNames.SCHEMA_NAME_COLUMN_NAME;

    /**
     * The table name.
     */
    public static final String TABLE_NAME_COLUMN_NAME = CommonColumnNames.TABLE_NAME_COLUMN_NAME;

    /**
     * The table priority.
     */
    public static final String TABLE_PRIORITY_COLUMN_NAME = CommonColumnNames.TABLE_PRIORITY_COLUMN_NAME;

    /**
<<<<<<< HEAD
     * The data stream name, it is a concatenated name of the data stream created from [stream_level_1] / [stream_level_2] / ...
=======
     * The data group name, it is a concatenated name of the data group dimension values, created from [grouping_level_1] / [grouping_level_2] / ...
>>>>>>> be2d3770
     */
    public static final String DATA_GROUP_NAME_COLUMN_NAME = CommonColumnNames.DATA_GROUP_NAME_COLUMN_NAME;

    /**
     * The data quality dimension.
     */
    public static final String QUALITY_DIMENSION_COLUMN_NAME = "quality_dimension";

    /**
     * The check category.
     */
    public static final String CHECK_CATEGORY_COLUMN_NAME = "check_category";

    /**
     * The check type (adhoc, checkpoint, partitioned).
     */
    public static final String CHECK_TYPE_COLUMN_NAME = "check_type";

    /**
     * The check name.
     */
    public static final String CHECK_NAME_COLUMN_NAME = "check_name";

    /**
     * The highest data quality check result severity detected as part of this incident. The values are 0, 1, 2, 3 for none, warning, error and fatal severity alerts.
     */
    public static final String HIGHEST_SEVERITY_COLUMN_NAME = "highest_severity";

    /**
     * Minimum severity of data quality issues (data quality check results) that are included in the incident. It is copied from the incident configuration at a connection or table level at the time when the incident is first seen. The values are 0, 1, 2, 3 for none, warning, error and fatal severity alerts.
     */
    public static final String MINIMUM_SEVERITY_COLUMN_NAME = "minimum_severity";

    /**
     * Stores the exact time when the incident was raised (seen) for the first time, as a UTC timestamp: first_seen.
     */
    public static final String FIRST_SEEN_COLUMN_NAME = "first_seen";

    /**
     * Stores the exact time when the incident was raised (seen) for the last time, as a UTC timestamp: last_seen.
     */
    public static final String LAST_SEEN_COLUMN_NAME = "last_seen";

    /**
     * Stores the timestamp of the end of the incident when new issues will not be appended to this incident, as a UTC timestamp: incident_until.
     */
    public static final String INCIDENT_UNTIL_COLUMN_NAME = "incident_until";

    /**
     * Stores the number of checks that failed.
     */
    public static final String FAILED_CHECKS_COUNT_COLUMN_NAME = "failed_checks_count";

    /**
     * Stores the user provided url to an external ticket management platform that is tracking this incident.
     */
    public static final String ISSUE_URL_COLUMN_NAME = "issue_url";

    /**
     * The timestamp when the row was created at.
     */
    public static final String CREATED_AT_COLUMN_NAME = CommonColumnNames.CREATED_AT_COLUMN_NAME;

    /**
     * The timestamp when the row was updated at.
     */
    public static final String UPDATED_AT_COLUMN_NAME = CommonColumnNames.UPDATED_AT_COLUMN_NAME;

    /**
     * Stores the login of the user who created the incident by running a check.
     */
    public static final String CREATED_BY_COLUMN_NAME = CommonColumnNames.CREATED_BY_COLUMN_NAME;

    /**
     * The login of the user that updated the row.
     */
    public static final String UPDATED_BY_COLUMN_NAME = CommonColumnNames.UPDATED_BY_COLUMN_NAME;

    /**
     * Stores the login of the user who resolved the incident.
     */
    public static final String RESOLVED_BY_COLUMN_NAME = "resolved_by";

    /**
     * Stores the current status of the incident. The statuses are described in the {@link IncidentStatus} enumeration.
     */
    public static final String STATUS_COLUMN_NAME = "status";
}<|MERGE_RESOLUTION|>--- conflicted
+++ resolved
@@ -47,11 +47,7 @@
     public static final String TABLE_PRIORITY_COLUMN_NAME = CommonColumnNames.TABLE_PRIORITY_COLUMN_NAME;
 
     /**
-<<<<<<< HEAD
-     * The data stream name, it is a concatenated name of the data stream created from [stream_level_1] / [stream_level_2] / ...
-=======
      * The data group name, it is a concatenated name of the data group dimension values, created from [grouping_level_1] / [grouping_level_2] / ...
->>>>>>> be2d3770
      */
     public static final String DATA_GROUP_NAME_COLUMN_NAME = CommonColumnNames.DATA_GROUP_NAME_COLUMN_NAME;
 

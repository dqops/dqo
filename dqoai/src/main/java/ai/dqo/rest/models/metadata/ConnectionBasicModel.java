--- conflicted
+++ resolved
@@ -58,15 +58,9 @@
     @JsonPropertyDescription("PostgreSQL connection parameters.")
     private PostgresqlParametersSpec postgresql;
 
-<<<<<<< HEAD
     @JsonPropertyDescription("Redshift connection parameters.")
     private RedshiftParametersSpec redshift;
 
-    @JsonPropertyDescription("Timezone name for the time period timestamps. This should be the timezone of the monitored database. Use valid Java ZoneId name, the list of possible timezones is listed as 'TZ database name' on https://en.wikipedia.org/wiki/List_of_tz_database_time_zones")
-    private String timeZone = "UTC";
-
-=======
->>>>>>> c901f727
     @JsonPropertyDescription("Configured parameters for the \"check run\" job that should be pushed to the job queue in order to run all checks within this connection.")
     private CheckSearchFilters runChecksJobTemplate;
 

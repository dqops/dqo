--- conflicted
+++ resolved
@@ -824,25 +824,16 @@
                     }
 
                     switch (timePartition) {
-<<<<<<< HEAD
-                        case DAILY -> {
-                            ColumnDailyCheckpointCategoriesSpec checkpointsDaily = checkpoints.getDaily();
-                            return (checkpointsDaily != null) ? checkpointsDaily : new ColumnDailyCheckpointCategoriesSpec();
-                        }
-                        case MONTHLY -> {
-=======
                         case daily:
                             ColumnDailyCheckpointCategoriesSpec checkpointsDaily = checkpoints.getDaily();
                             return (checkpointsDaily != null) ? checkpointsDaily : new ColumnDailyCheckpointCategoriesSpec();
 
                         case monthly:
->>>>>>> f54e9d8a
                             ColumnMonthlyCheckpointCategoriesSpec checkpointsMonthly = checkpoints.getMonthly();
                             return (checkpointsMonthly != null) ? checkpointsMonthly : new ColumnMonthlyCheckpointCategoriesSpec();
-                        }
-                        default -> {
+
+                        default:
                             return null;
-                        }
                     }
                 },
                 connectionName,
@@ -890,25 +881,16 @@
                     }
 
                     switch (timePartition) {
-<<<<<<< HEAD
-                        case DAILY -> {
-                            ColumnDailyPartitionedCheckCategoriesSpec partitionedChecksDaily = partitionedChecks.getDaily();
-                            return (partitionedChecksDaily != null) ? partitionedChecksDaily : new ColumnDailyPartitionedCheckCategoriesSpec();
-                        }
-                        case MONTHLY -> {
-=======
                         case daily:
                             ColumnDailyPartitionedCheckCategoriesSpec partitionedChecksDaily = partitionedChecks.getDaily();
                             return (partitionedChecksDaily != null) ? partitionedChecksDaily : new ColumnDailyPartitionedCheckCategoriesSpec();
 
                         case monthly:
->>>>>>> f54e9d8a
                             ColumnMonthlyPartitionedCheckCategoriesSpec partitionedChecksMonthly = partitionedChecks.getMonthly();
                             return (partitionedChecksMonthly != null) ? partitionedChecksMonthly : new ColumnMonthlyPartitionedCheckCategoriesSpec();
-                        }
-                        default -> {
+
+                        default:
                             return null;
-                        }
                     }
                 },
                 connectionName,
@@ -1953,30 +1935,20 @@
                     ColumnCheckpointsSpec checkpoints = spec.getCheckpoints();
 
                     switch (timePartition) {
-<<<<<<< HEAD
-                        case DAILY -> {
-=======
                         case daily:
->>>>>>> f54e9d8a
                             if (checkpoints == null || checkpoints.getDaily() == null) {
                                 return new ColumnDailyCheckpointCategoriesSpec();
                             }
                             return checkpoints.getDaily();
-<<<<<<< HEAD
-                        }
-                        case MONTHLY -> {
-=======
 
                         case monthly:
->>>>>>> f54e9d8a
                             if (checkpoints == null || checkpoints.getMonthly() == null) {
                                 return new ColumnMonthlyCheckpointCategoriesSpec();
                             }
                             return checkpoints.getMonthly();
-                        }
-                        default -> {
+
+                        default:
                             return null;
-                        }
                     }
                 },
                 (spec, check) -> {
@@ -1986,25 +1958,15 @@
                     }
 
                     switch (timePartition) {
-<<<<<<< HEAD
-                        case DAILY -> {
-                            if (!check.isDefault()) {
-                                checkpoints.setDaily((ColumnDailyCheckpointCategoriesSpec) check);
-                            }
-                        }
-                        case MONTHLY -> {
-=======
                         case daily:
                             if (!check.isDefault()) {
                                 checkpoints.setDaily((ColumnDailyCheckpointCategoriesSpec) check);
                             }
 
                         case monthly:
->>>>>>> f54e9d8a
                             if (!check.isDefault()) {
                                 checkpoints.setMonthly((ColumnMonthlyCheckpointCategoriesSpec) check);
                             }
-                        }
                     }
                     spec.setCheckpoints(checkpoints);
                 },
@@ -2062,30 +2024,20 @@
                     ColumnPartitionedChecksRootSpec partitionedChecks = spec.getPartitionedChecks();
 
                     switch (timePartition) {
-<<<<<<< HEAD
-                        case DAILY -> {
-=======
                         case daily:
->>>>>>> f54e9d8a
                             if (partitionedChecks == null || partitionedChecks.getDaily() == null) {
                                 return new ColumnDailyPartitionedCheckCategoriesSpec();
                             }
                             return partitionedChecks.getDaily();
-<<<<<<< HEAD
-                        }
-                        case MONTHLY -> {
-=======
 
                         case monthly:
->>>>>>> f54e9d8a
                             if (partitionedChecks == null || partitionedChecks.getMonthly() == null) {
                                 return new ColumnMonthlyPartitionedCheckCategoriesSpec();
                             }
                             return partitionedChecks.getMonthly();
-                        }
-                        default -> {
+
+                        default:
                             return null;
-                        }
                     }
                 },
                 (spec, check) -> {
@@ -2095,25 +2047,15 @@
                     }
 
                     switch (timePartition) {
-<<<<<<< HEAD
-                        case DAILY -> {
-                            if (!check.isDefault()) {
-                                partitionedChecks.setDaily((ColumnDailyPartitionedCheckCategoriesSpec) check);
-                            }
-                        }
-                        case MONTHLY -> {
-=======
                         case daily:
                             if (!check.isDefault()) {
                                 partitionedChecks.setDaily((ColumnDailyPartitionedCheckCategoriesSpec) check);
                             }
 
                         case monthly:
->>>>>>> f54e9d8a
                             if (!check.isDefault()) {
                                 partitionedChecks.setMonthly((ColumnMonthlyPartitionedCheckCategoriesSpec) check);
                             }
-                        }
                     }
                     spec.setPartitionedChecks(partitionedChecks);
                 },

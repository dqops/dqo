/*
 * Copyright © 2021 DQO.ai (support@dqo.ai)
 *
 * Licensed under the Apache License, Version 2.0 (the "License");
 * you may not use this file except in compliance with the License.
 * You may obtain a copy of the License at
 *
 *     http://www.apache.org/licenses/LICENSE-2.0
 *
 * Unless required by applicable law or agreed to in writing, software
 * distributed under the License is distributed on an "AS IS" BASIS,
 * WITHOUT WARRANTIES OR CONDITIONS OF ANY KIND, either express or implied.
 * See the License for the specific language governing permissions and
 * limitations under the License.
 */
package ai.dqo.checks.column.partitioned.integrity;

import ai.dqo.checks.AbstractCheckCategorySpec;
import ai.dqo.checks.column.checkspecs.integrity.*;
import ai.dqo.metadata.id.ChildHierarchyNodeFieldMap;
import ai.dqo.metadata.id.ChildHierarchyNodeFieldMapImpl;
import com.fasterxml.jackson.annotation.JsonInclude;
import com.fasterxml.jackson.annotation.JsonPropertyDescription;
import com.fasterxml.jackson.databind.PropertyNamingStrategies;
import com.fasterxml.jackson.databind.annotation.JsonNaming;
import lombok.EqualsAndHashCode;

import java.util.Objects;

/**
 * Container of built-in preconfigured data quality check points on a column level that are checking monthly partitions or rows for each month of data.
 */
@JsonInclude(JsonInclude.Include.NON_NULL)
@JsonNaming(PropertyNamingStrategies.SnakeCaseStrategy.class)
@EqualsAndHashCode(callSuper = true)
public class ColumnIntegrityMonthlyPartitionedChecksSpec extends AbstractCheckCategorySpec {
    public static final ChildHierarchyNodeFieldMapImpl<ColumnIntegrityMonthlyPartitionedChecksSpec> FIELDS = new ChildHierarchyNodeFieldMapImpl<>(AbstractCheckCategorySpec.FIELDS) {
        {
<<<<<<< HEAD
            put("monthly_partition_foreign_key_not_match_count", o -> o.monthlyPartitionForeignKeyNotMatchCount);

=======
            put("monthly_partition_value_not_match_count", o -> o.monthlyPartitionForeignKeyNotMatchCount);
            put("monthly_partition_value_match_percent", o -> o.monthlyPartitionForeignKeyMatchPercent);
>>>>>>> ab42e500
        }
    };

    @JsonPropertyDescription("Verifies that the number of values in a column that does not match values in another table column does not exceed the set count. Creates a separate data quality check (and an alert) for each monthly partition.")
    private ColumnIntegrityForeignKeyNotMatchCountCheckSpec monthlyPartitionForeignKeyNotMatchCount;

    @JsonPropertyDescription("Verifies that the percentage of values in a column that matches values in another table column does not exceed the set count. Creates a separate data quality check (and an alert) for each monthly partition.")
    private ColumnIntegrityForeignKeyMatchPercentCheckSpec monthlyPartitionForeignKeyMatchPercent;

    /**
     * Returns an integrity value not match count check.
     * @return Integrity value not match count check.
     */
    public ColumnIntegrityForeignKeyNotMatchCountCheckSpec getMonthlyPartitionForeignKeyNotMatchCount() {
        return monthlyPartitionForeignKeyNotMatchCount;
    }

    /**
     * Sets a new definition of an integrity value not match count check.
     * @param monthlyPartitionForeignKeyNotMatchCount Integrity value not match count check.
     */
    public void setMonthlyPartitionForeignKeyNotMatchCount(ColumnIntegrityForeignKeyNotMatchCountCheckSpec monthlyPartitionForeignKeyNotMatchCount) {
        this.setDirtyIf(!Objects.equals(this.monthlyPartitionForeignKeyNotMatchCount, monthlyPartitionForeignKeyNotMatchCount));
        this.monthlyPartitionForeignKeyNotMatchCount = monthlyPartitionForeignKeyNotMatchCount;
<<<<<<< HEAD
        propagateHierarchyIdToField(monthlyPartitionForeignKeyNotMatchCount, "monthly_partition_foreign_key_not_match_count");
=======
        propagateHierarchyIdToField(monthlyPartitionForeignKeyNotMatchCount, "monthly_partition_value_not_match_count");
    }

    /**
     * Returns an integrity value match percent check.
     * @return Integrity value match percent check.
     */
    public ColumnIntegrityForeignKeyMatchPercentCheckSpec getMonthlyPartitionForeignKeyMatchPercent() {
        return monthlyPartitionForeignKeyMatchPercent;
    }

    /**
     * Sets a new definition of an integrity value match percent check.
     * @param monthlyPartitionForeignKeyMatchPercent Integrity value match percent check.
     */
    public void setMonthlyPartitionForeignKeyMatchPercent(ColumnIntegrityForeignKeyMatchPercentCheckSpec monthlyPartitionForeignKeyMatchPercent) {
        this.setDirtyIf(!Objects.equals(this.monthlyPartitionForeignKeyMatchPercent, monthlyPartitionForeignKeyMatchPercent));
        this.monthlyPartitionForeignKeyMatchPercent = monthlyPartitionForeignKeyMatchPercent;
        propagateHierarchyIdToField(monthlyPartitionForeignKeyMatchPercent, "monthly_partition_value_match_percent");
>>>>>>> ab42e500
    }

    /**
     * Returns the child map on the spec class with all fields.
     *
     * @return Return the field map.
     */
    @Override
    protected ChildHierarchyNodeFieldMap getChildMap() {
        return FIELDS;
    }
}<|MERGE_RESOLUTION|>--- conflicted
+++ resolved
@@ -36,13 +36,8 @@
 public class ColumnIntegrityMonthlyPartitionedChecksSpec extends AbstractCheckCategorySpec {
     public static final ChildHierarchyNodeFieldMapImpl<ColumnIntegrityMonthlyPartitionedChecksSpec> FIELDS = new ChildHierarchyNodeFieldMapImpl<>(AbstractCheckCategorySpec.FIELDS) {
         {
-<<<<<<< HEAD
-            put("monthly_partition_foreign_key_not_match_count", o -> o.monthlyPartitionForeignKeyNotMatchCount);
-
-=======
             put("monthly_partition_value_not_match_count", o -> o.monthlyPartitionForeignKeyNotMatchCount);
             put("monthly_partition_value_match_percent", o -> o.monthlyPartitionForeignKeyMatchPercent);
->>>>>>> ab42e500
         }
     };
 
@@ -67,9 +62,6 @@
     public void setMonthlyPartitionForeignKeyNotMatchCount(ColumnIntegrityForeignKeyNotMatchCountCheckSpec monthlyPartitionForeignKeyNotMatchCount) {
         this.setDirtyIf(!Objects.equals(this.monthlyPartitionForeignKeyNotMatchCount, monthlyPartitionForeignKeyNotMatchCount));
         this.monthlyPartitionForeignKeyNotMatchCount = monthlyPartitionForeignKeyNotMatchCount;
-<<<<<<< HEAD
-        propagateHierarchyIdToField(monthlyPartitionForeignKeyNotMatchCount, "monthly_partition_foreign_key_not_match_count");
-=======
         propagateHierarchyIdToField(monthlyPartitionForeignKeyNotMatchCount, "monthly_partition_value_not_match_count");
     }
 
@@ -89,7 +81,6 @@
         this.setDirtyIf(!Objects.equals(this.monthlyPartitionForeignKeyMatchPercent, monthlyPartitionForeignKeyMatchPercent));
         this.monthlyPartitionForeignKeyMatchPercent = monthlyPartitionForeignKeyMatchPercent;
         propagateHierarchyIdToField(monthlyPartitionForeignKeyMatchPercent, "monthly_partition_value_match_percent");
->>>>>>> ab42e500
     }
 
     /**

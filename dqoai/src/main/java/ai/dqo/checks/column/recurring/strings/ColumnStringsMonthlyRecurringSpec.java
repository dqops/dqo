--- conflicted
+++ resolved
@@ -78,7 +78,7 @@
 
             put("monthly_string_most_popular_values", o -> o.monthlyStringMostPopularValues);
 
-            put("monthly_string_datatype_changed", o -> o.monthlyStringDatatypeChanged);
+            put("monthly_string_datatype_detect", o -> o.monthlyStringDatatypeDetect);
         }
     };
 
@@ -91,19 +91,19 @@
     @JsonPropertyDescription("Verifies that the length of string in a column does not exceed the mean accepted length. Stores the most recent row count for each month when the data quality check was evaluated.")
     private ColumnStringMeanLengthCheckSpec monthlyStringMeanLength;
 
-    @JsonPropertyDescription("The check counts those strings with length below those provided by the user in the column. Stores the most recent row count for each month when the data quality check was evaluated.")
+    @JsonPropertyDescription("The check counts those strings with length below the one provided by the user in a column. Stores the most recent row count for each month when the data quality check was evaluated.")
     private ColumnStringLengthBelowMinLengthCountCheckSpec monthlyStringLengthBelowMinLengthCount;
 
-    @JsonPropertyDescription("The check counts percentage those strings with length below those provided by the user in the column. Stores the most recent row count for each month when the data quality check was evaluated.")
+    @JsonPropertyDescription("The check counts percentage of those strings with length below the one provided by the user in a column. Stores the most recent row count for each month when the data quality check was evaluated.")
     private ColumnStringLengthBelowMinLengthPercentCheckSpec monthlyStringLengthBelowMinLengthPercent;
 
-    @JsonPropertyDescription("The check counts those strings with length above those provided by the user in the column. Stores the most recent row count for each month when the data quality check was evaluated.")
+    @JsonPropertyDescription("The check counts those strings with length above the one provided by the user in a column. Stores the most recent row count for each month when the data quality check was evaluated.")
     private ColumnStringLengthAboveMaxLengthCountCheckSpec monthlyStringLengthAboveMaxLengthCount;
 
-    @JsonPropertyDescription("The check counts percentage of those strings with length above those provided by the user in the column. Stores the most recent row count for each month when the data quality check was evaluated.")
+    @JsonPropertyDescription("The check counts percentage of those strings with length above the one provided by the user in a column. Stores the most recent row count for each month when the data quality check was evaluated.")
     private ColumnStringLengthAboveMaxLengthPercentCheckSpec monthlyStringLengthAboveMaxLengthPercent;
 
-    @JsonPropertyDescription("The check counts the percentage of those strings with length in the range provided by the user in the column. Stores the most recent row count for each month when the data quality check was evaluated.")
+    @JsonPropertyDescription("The check counts percentage of those strings with length in the range provided by the user in a column. Stores the most recent row count for each month when the data quality check was evaluated.")
     private ColumnStringLengthInRangePercentCheckSpec monthlyStringLengthInRangePercent;
 
     @JsonPropertyDescription("Verifies that the number of empty strings in a column does not exceed the maximum accepted count. Stores the most recent row count for each month when the data quality check was evaluated.")
@@ -184,16 +184,11 @@
     @JsonPropertyDescription("Verifies that the percentage of strings matching the name regex in a column does not exceed the maximum accepted percentage. Stores the most recent row count for each month when the data quality check was evaluated.")
     private ColumnStringMatchNameRegexPercentCheckSpec monthlyStringMatchNameRegexPercent;
 
-    @JsonPropertyDescription("Verifies that the number of top values from a set in a column does not exceed the minimum accepted count. Stores the most recent row count for each month when the data quality check was evaluated.")
+    @JsonPropertyDescription("Verifies that the number of top values from a set in a column does not exceed the minimum accepted count.")
     private ColumnStringMostPopularValuesCheckSpec monthlyStringMostPopularValues;
 
-<<<<<<< HEAD
-    @JsonPropertyDescription("Returns the datatype of a column: 1 - integers, 2 - floats, 3 - dates, 4 - timestamps, 5 - booleans, 6 - strings, 7 mixed datatype. Stores the most recent row count for each month when the data quality check was evaluated.")
-    private ColumnStringDatatypeDetectCheckSpec monthlyStringDatatypeDetect;
-=======
     @JsonPropertyDescription("Returns the datatype of a column: 1 - integers, 2 - floats, 3 - dates, 4 - timestamps, 5 - booleans, 6 - strings, 7 mixed datatype. Stores the most recent row count for each day when the data quality check was evaluated.")
     private ColumnStringDatatypeChangedCheckSpec monthlyStringDatatypeChanged;
->>>>>>> 0c9bc6cd
 
     /**
      * Returns a maximum string length below check.
@@ -826,21 +821,21 @@
     }
 
     /**
-     * Returns a count of expected values in datatype changed check.
-     * @return Datatype changed check.
-     */
-    public ColumnStringDatatypeChangedCheckSpec getMonthlyStringDatatypeChanged() {
-        return monthlyStringDatatypeChanged;
-    }
-
-    /**
-     * Sets a new definition of a datatype changed check.
-     * @param monthlyStringDatatypeChanged Datatype changed check.
-     */
-    public void setMonthlyStringDatatypeChanged(ColumnStringDatatypeChangedCheckSpec monthlyStringDatatypeChanged) {
-        this.setDirtyIf(!Objects.equals(this.monthlyStringDatatypeChanged, monthlyStringDatatypeChanged));
-        this.monthlyStringDatatypeChanged = monthlyStringDatatypeChanged;
-        propagateHierarchyIdToField(monthlyStringDatatypeChanged, "monthly_string_datatype_changed");
+     * Returns a count of expected values in datatype detect check.
+     * @return Datatype detect check.
+     */
+    public ColumnStringDatatypeDetectCheckSpec getMonthlyStringDatatypeDetect() {
+        return monthlyStringDatatypeDetect;
+    }
+
+    /**
+     * Sets a new definition of a datatype detect check.
+     * @param monthlyStringDatatypeDetect Datatype detect check.
+     */
+    public void setMonthlyStringDatatypeDetect(ColumnStringDatatypeDetectCheckSpec monthlyStringDatatypeDetect) {
+        this.setDirtyIf(!Objects.equals(this.monthlyStringDatatypeDetect, monthlyStringDatatypeDetect));
+        this.monthlyStringDatatypeDetect = monthlyStringDatatypeDetect;
+        propagateHierarchyIdToField(monthlyStringDatatypeDetect, "monthly_string_datatype_detect");
     }
 
     /**

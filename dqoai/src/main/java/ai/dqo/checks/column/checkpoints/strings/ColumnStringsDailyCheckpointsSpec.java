--- conflicted
+++ resolved
@@ -22,11 +22,8 @@
 import ai.dqo.checks.column.strings.ColumnMeanStringLengthBetweenCheckSpec;
 import ai.dqo.checks.column.strings.ColumnMaxStringEmptyPercentCheckSpec;
 import ai.dqo.checks.column.strings.ColumnMaxStringWhitespaceCountCheckSpec;
-<<<<<<< HEAD
+import ai.dqo.checks.column.strings.ColumnMaxStringWhitespacePercentCheckSpec;
 import ai.dqo.checks.column.strings.ColumnMinStringValidDatesPercentCheckSpec;
-=======
-import ai.dqo.checks.column.strings.ColumnMaxStringWhitespacePercentCheckSpec;
->>>>>>> 70c1a9e6
 import ai.dqo.metadata.id.ChildHierarchyNodeFieldMap;
 import ai.dqo.metadata.id.ChildHierarchyNodeFieldMapImpl;
 import com.fasterxml.jackson.annotation.JsonInclude;
@@ -51,12 +48,8 @@
             put("daily_checkpoint_mean_string_length_between", o -> o.dailyCheckpointMeanStringLengthBetween);
             put("daily_checkpoint_max_string_empty_percent", o -> o.dailyCheckpointMaxStringEmptyPercent);
             put("daily_checkpoint_max_string_whitespace_count", o -> o.dailyCheckpointMaxStringWhitespaceCount);
-<<<<<<< HEAD
+            put("daily_checkpoint_max_string_whitespace_percent", o -> o.dailyCheckpointMaxStringWhitespacePercent);
             put("daily_checkpoint_min_string_valid_dates_percent", o -> o.dailyCheckpointMinStringValidDatesPercent);
-=======
-            put("daily_checkpoint_max_string_whitespace_percent", o -> o.dailyCheckpointMaxStringWhitespacePercent);
-
->>>>>>> 70c1a9e6
         }
     };
 
@@ -77,7 +70,6 @@
 
     @JsonPropertyDescription("Verifies that the number of whitespace strings in a column does not exceed the maximum accepted quantity. Stores the most recent row count for each day when the data quality check was evaluated.")
     private ColumnMaxStringWhitespaceCountCheckSpec dailyCheckpointMaxStringWhitespaceCount;
-
 
     @JsonPropertyDescription("Verifies that the number of whitespace strings in a column does not exceed the maximum accepted quantity. Stores the most recent row count for each day when the data quality check was evaluated.")
     private ColumnMaxStringWhitespacePercentCheckSpec dailyCheckpointMaxStringWhitespacePercent;
@@ -174,7 +166,24 @@
     }
 
     /**
-<<<<<<< HEAD
+     * Returns a maximum string whitespace percent check.
+     * @return Maximum string whitespace percent check.
+     */
+    public ColumnMaxStringWhitespacePercentCheckSpec getDailyCheckpointMaxStringWhitespacePercent() {
+        return dailyCheckpointMaxStringWhitespacePercent;
+    }
+
+    /**
+     * Sets a new definition of a maximum string whitespace percent check.
+     * @param dailyCheckpointMaxStringWhitespacePercent Maximum string whitespace percent check.
+     */
+    public void setDailyCheckpointMaxStringWhitespacePercent(ColumnMaxStringWhitespacePercentCheckSpec dailyCheckpointMaxStringWhitespacePercent) {
+        this.setDirtyIf(!Objects.equals(this.dailyCheckpointMaxStringWhitespacePercent, dailyCheckpointMaxStringWhitespacePercent));
+        this.dailyCheckpointMaxStringWhitespacePercent = dailyCheckpointMaxStringWhitespacePercent;
+        propagateHierarchyIdToField(dailyCheckpointMaxStringWhitespacePercent, "daily_checkpoint_max_string_whitespace_percent");
+    }
+
+    /**
      * Returns a minimum string valid dates percent check.
      * @return Minimum string valid dates percent check.
      */
@@ -190,23 +199,6 @@
         this.setDirtyIf(!Objects.equals(this.dailyCheckpointMinStringValidDatesPercent, dailyCheckpointMinStringValidDatesPercent));
         this.dailyCheckpointMinStringValidDatesPercent = dailyCheckpointMinStringValidDatesPercent;
         propagateHierarchyIdToField(dailyCheckpointMinStringValidDatesPercent, "daily_checkpoint_min_string_valid_dates_percent");
-=======
-     * Returns a maximum string whitespace percent check.
-     * @return Maximum string whitespace percent check.
-     */
-    public ColumnMaxStringWhitespacePercentCheckSpec getDailyCheckpointMaxStringWhitespacePercent() {
-        return dailyCheckpointMaxStringWhitespacePercent;
-    }
-
-    /**
-     * Sets a new definition of a maximum string whitespace percent check.
-     * @param dailyCheckpointMaxStringWhitespacePercent Maximum string whitespace percent check.
-     */
-    public void setDailyCheckpointMaxStringWhitespacePercent(ColumnMaxStringWhitespacePercentCheckSpec dailyCheckpointMaxStringWhitespacePercent) {
-        this.setDirtyIf(!Objects.equals(this.dailyCheckpointMaxStringWhitespacePercent, dailyCheckpointMaxStringWhitespacePercent));
-        this.dailyCheckpointMaxStringWhitespacePercent = dailyCheckpointMaxStringWhitespacePercent;
-        propagateHierarchyIdToField(dailyCheckpointMaxStringWhitespacePercent, "daily_checkpoint_max_string_whitespace_percent");
->>>>>>> 70c1a9e6
     }
 
     /**

/*
 * Copyright © 2021 DQO.ai (support@dqo.ai)
 *
 * Licensed under the Apache License, Version 2.0 (the "License");
 * you may not use this file except in compliance with the License.
 * You may obtain a copy of the License at
 *
 *     http://www.apache.org/licenses/LICENSE-2.0
 *
 * Unless required by applicable law or agreed to in writing, software
 * distributed under the License is distributed on an "AS IS" BASIS,
 * WITHOUT WARRANTIES OR CONDITIONS OF ANY KIND, either express or implied.
 * See the License for the specific language governing permissions and
 * limitations under the License.
 */
package ai.dqo.checks.column.checkpoints.strings;

import ai.dqo.checks.AbstractCheckCategorySpec;
import ai.dqo.checks.column.checks.nulls.ColumnMaxNullsCountCheckSpec;
import ai.dqo.checks.column.strings.ColumnMaxStringLengthBelowCheckSpec;
import ai.dqo.checks.column.strings.ColumnMinStringLengthAboveCheckSpec;
import ai.dqo.checks.column.strings.ColumnMeanStringLengthBetweenCheckSpec;
<<<<<<< HEAD
import ai.dqo.checks.column.strings.ColumnMaxStringWhitespaceCountCheckSpec;
=======
import ai.dqo.checks.column.strings.ColumnMaxStringEmptyPercentCheckSpec;
>>>>>>> f4f5c467
import ai.dqo.metadata.id.ChildHierarchyNodeFieldMap;
import ai.dqo.metadata.id.ChildHierarchyNodeFieldMapImpl;
import com.fasterxml.jackson.annotation.JsonInclude;
import com.fasterxml.jackson.annotation.JsonPropertyDescription;
import com.fasterxml.jackson.databind.PropertyNamingStrategies;
import com.fasterxml.jackson.databind.annotation.JsonNaming;
import lombok.EqualsAndHashCode;

import java.util.Objects;

/**
 * Container of built-in preconfigured data quality check points on a column level that are checking at a daily level.
 */
@JsonInclude(JsonInclude.Include.NON_NULL)
@JsonNaming(PropertyNamingStrategies.SnakeCaseStrategy.class)
@EqualsAndHashCode(callSuper = true)
public class ColumnStringsDailyCheckpointsSpec extends AbstractCheckCategorySpec {
    public static final ChildHierarchyNodeFieldMapImpl<ColumnStringsDailyCheckpointsSpec> FIELDS = new ChildHierarchyNodeFieldMapImpl<>(AbstractCheckCategorySpec.FIELDS) {
        {
            put("daily_checkpoint_max_string_length_below", o -> o.dailyCheckpointMaxStringLengthBelow);
            put("daily_checkpoint_min_string_length_above", o -> o.dailyCheckpointMinStringLengthAbove);
            put("daily_checkpoint_mean_string_length_between", o -> o.dailyCheckpointMeanStringLengthBetween);
<<<<<<< HEAD
            put("daily_checkpoint_max_string_whitespace_count", o -> o.dailyCheckpointMaxStringWhitespaceCount);
=======
            put("daily_checkpoint_max_string_empty_percent", o -> o.dailyCheckpointMaxStringEmptyPercent);
>>>>>>> f4f5c467
        }
    };

    @JsonPropertyDescription("Verifies that the length of string in a column does not exceed the maximum accepted length. Stores the most recent row count for each day when the data quality check was evaluated.")
    private ColumnMaxStringLengthBelowCheckSpec dailyCheckpointMaxStringLengthBelow;

    @JsonPropertyDescription("Verifies that the length of string in a column does not exceed the minimum accepted length. Stores the most recent row count for each day when the data quality check was evaluated.")
    private ColumnMinStringLengthAboveCheckSpec dailyCheckpointMinStringLengthAbove;

    @JsonPropertyDescription("Verifies that the length of string in a column does not exceed the maximum accepted length. Stores the most recent row count for each day when the data quality check was evaluated.")
    private ColumnMeanStringLengthBetweenCheckSpec dailyCheckpointMeanStringLengthBetween;

<<<<<<< HEAD
    @JsonPropertyDescription("Verifies that the number of whitespace strings in a column does not exceed the maximum accepted quantity. Stores the most recent row count for each day when the data quality check was evaluated.")
    private ColumnMaxStringWhitespaceCountCheckSpec dailyCheckpointMaxStringWhitespaceCount;
=======
    @JsonPropertyDescription("Verifies that the percentage of empty strings in a column does not exceed the maximum accepted percentage. Stores the most recent row count for each day when the data quality check was evaluated.")
    private ColumnMaxStringEmptyPercentCheckSpec dailyCheckpointMaxStringEmptyPercent;
>>>>>>> f4f5c467


    /**
     * Returns a maximum string length below check.
     * @return Maximum string length below check.
     */
    public ColumnMaxStringLengthBelowCheckSpec getDailyCheckpointMaxStringLengthBelow() {
        return dailyCheckpointMaxStringLengthBelow;
    }

    /**
     * Sets a new definition of a maximum string length below check.
     * @param dailyCheckpointMaxStringLengthBelow Maximum string length below check.
     */
    public void setDailyCheckpointMaxStringLengthBelow(ColumnMaxStringLengthBelowCheckSpec dailyCheckpointMaxStringLengthBelow) {
        this.setDirtyIf(!Objects.equals(this.dailyCheckpointMaxStringLengthBelow, dailyCheckpointMaxStringLengthBelow));
        this.dailyCheckpointMaxStringLengthBelow = dailyCheckpointMaxStringLengthBelow;
        propagateHierarchyIdToField(dailyCheckpointMaxStringLengthBelow, "daily_checkpoint_max_string_length_below");
    }

    /**
     * Returns a minimum string length above check.
     * @return Minimum string length below check.
     */
    public ColumnMinStringLengthAboveCheckSpec getDailyCheckpointMinStringLengthAbove() {
        return dailyCheckpointMinStringLengthAbove;
    }

    /**
     * Sets a new definition of a minimum string length above check.
     * @param dailyCheckpointMinStringLengthAbove Minimum string length above check.
     */
    public void setDailyCheckpointMinStringLengthAbove(ColumnMinStringLengthAboveCheckSpec dailyCheckpointMinStringLengthAbove) {
        this.setDirtyIf(!Objects.equals(this.dailyCheckpointMinStringLengthAbove, dailyCheckpointMinStringLengthAbove));
        this.dailyCheckpointMinStringLengthAbove = dailyCheckpointMinStringLengthAbove;
        propagateHierarchyIdToField(dailyCheckpointMinStringLengthAbove, "daily_checkpoint_min_string_length_above");
    }

    /**
     * Returns a mean string length between check.
     * @return Mean string length between check.
     */
    public ColumnMeanStringLengthBetweenCheckSpec getDailyCheckpointMeanStringLengthBetween() {
        return dailyCheckpointMeanStringLengthBetween;
    }

    /**
     * Sets a new definition of a mean string length between check.
     * @param dailyCheckpointMeanStringLengthBetween Mean string length between check.
     */
    public void setDailyCheckpointMeanStringLengthBetween(ColumnMeanStringLengthBetweenCheckSpec dailyCheckpointMeanStringLengthBetween) {
        this.setDirtyIf(!Objects.equals(this.dailyCheckpointMeanStringLengthBetween, dailyCheckpointMeanStringLengthBetween));
        this.dailyCheckpointMeanStringLengthBetween = dailyCheckpointMeanStringLengthBetween;
        propagateHierarchyIdToField(dailyCheckpointMeanStringLengthBetween, "daily_checkpoint_mean_string_length_between");
    }

    /**
<<<<<<< HEAD
     * Returns a maximum string whitespace count check.
     * @return Maximum string whitespace count check.
     */
    public ColumnMaxStringWhitespaceCountCheckSpec getDailyCheckpointMaxStringWhitespaceCount() {
        return dailyCheckpointMaxStringWhitespaceCount;
    }

    /**
     * Sets a new definition of a maximum string whitespace count check.
     * @param dailyCheckpointMaxStringWhitespaceCount Maximum string whitespace count check.
     */
    public void setDailyCheckpointMaxStringWhitespaceCount(ColumnMaxStringWhitespaceCountCheckSpec dailyCheckpointMaxStringWhitespaceCount) {
        this.setDirtyIf(!Objects.equals(this.dailyCheckpointMaxStringWhitespaceCount, dailyCheckpointMaxStringWhitespaceCount));
        this.dailyCheckpointMaxStringWhitespaceCount = dailyCheckpointMaxStringWhitespaceCount;
        propagateHierarchyIdToField(dailyCheckpointMaxStringWhitespaceCount, "daily_checkpoint_max_string_whitespace_count");
=======
     * Returns a maximum string empty percent check.
     * @return Maximum string empty percent check.
     */
    public ColumnMaxStringEmptyPercentCheckSpec getDailyCheckpointMaxStringEmptyPercent() {
        return dailyCheckpointMaxStringEmptyPercent;
    }

    /**
     * Sets a new definition of a maximum string empty percent check.
     * @param dailyCheckpointMaxStringEmptyPercent Maximum string empty percent check.
     */
    public void setDailyCheckpointMaxStringEmptyPercent(ColumnMaxStringEmptyPercentCheckSpec dailyCheckpointMaxStringEmptyPercent) {
        this.setDirtyIf(!Objects.equals(this.dailyCheckpointMaxStringEmptyPercent, dailyCheckpointMaxStringEmptyPercent));
        this.dailyCheckpointMaxStringEmptyPercent = dailyCheckpointMaxStringEmptyPercent;
        propagateHierarchyIdToField(dailyCheckpointMaxStringEmptyPercent, "daily_checkpoint_max_string_empty_percent");
>>>>>>> f4f5c467
    }

    /**
     * Returns the child map on the spec class with all fields.
     *
     * @return Return the field map.
     */
    @Override
    protected ChildHierarchyNodeFieldMap getChildMap() {
        return FIELDS;
    }
}<|MERGE_RESOLUTION|>--- conflicted
+++ resolved
@@ -20,11 +20,8 @@
 import ai.dqo.checks.column.strings.ColumnMaxStringLengthBelowCheckSpec;
 import ai.dqo.checks.column.strings.ColumnMinStringLengthAboveCheckSpec;
 import ai.dqo.checks.column.strings.ColumnMeanStringLengthBetweenCheckSpec;
-<<<<<<< HEAD
+import ai.dqo.checks.column.strings.ColumnMaxStringEmptyPercentCheckSpec;
 import ai.dqo.checks.column.strings.ColumnMaxStringWhitespaceCountCheckSpec;
-=======
-import ai.dqo.checks.column.strings.ColumnMaxStringEmptyPercentCheckSpec;
->>>>>>> f4f5c467
 import ai.dqo.metadata.id.ChildHierarchyNodeFieldMap;
 import ai.dqo.metadata.id.ChildHierarchyNodeFieldMapImpl;
 import com.fasterxml.jackson.annotation.JsonInclude;
@@ -47,11 +44,8 @@
             put("daily_checkpoint_max_string_length_below", o -> o.dailyCheckpointMaxStringLengthBelow);
             put("daily_checkpoint_min_string_length_above", o -> o.dailyCheckpointMinStringLengthAbove);
             put("daily_checkpoint_mean_string_length_between", o -> o.dailyCheckpointMeanStringLengthBetween);
-<<<<<<< HEAD
+            put("daily_checkpoint_max_string_empty_percent", o -> o.dailyCheckpointMaxStringEmptyPercent);
             put("daily_checkpoint_max_string_whitespace_count", o -> o.dailyCheckpointMaxStringWhitespaceCount);
-=======
-            put("daily_checkpoint_max_string_empty_percent", o -> o.dailyCheckpointMaxStringEmptyPercent);
->>>>>>> f4f5c467
         }
     };
 
@@ -64,13 +58,12 @@
     @JsonPropertyDescription("Verifies that the length of string in a column does not exceed the maximum accepted length. Stores the most recent row count for each day when the data quality check was evaluated.")
     private ColumnMeanStringLengthBetweenCheckSpec dailyCheckpointMeanStringLengthBetween;
 
-<<<<<<< HEAD
+    @JsonPropertyDescription("Verifies that the percentage of empty strings in a column does not exceed the maximum accepted percentage. Stores the most recent row count for each day when the data quality check was evaluated.")
+    private ColumnMaxStringEmptyPercentCheckSpec dailyCheckpointMaxStringEmptyPercent;
+
+
     @JsonPropertyDescription("Verifies that the number of whitespace strings in a column does not exceed the maximum accepted quantity. Stores the most recent row count for each day when the data quality check was evaluated.")
     private ColumnMaxStringWhitespaceCountCheckSpec dailyCheckpointMaxStringWhitespaceCount;
-=======
-    @JsonPropertyDescription("Verifies that the percentage of empty strings in a column does not exceed the maximum accepted percentage. Stores the most recent row count for each day when the data quality check was evaluated.")
-    private ColumnMaxStringEmptyPercentCheckSpec dailyCheckpointMaxStringEmptyPercent;
->>>>>>> f4f5c467
 
 
     /**
@@ -128,7 +121,24 @@
     }
 
     /**
-<<<<<<< HEAD
+     * Returns a maximum string empty percent check.
+     * @return Maximum string empty percent check.
+     */
+    public ColumnMaxStringEmptyPercentCheckSpec getDailyCheckpointMaxStringEmptyPercent() {
+        return dailyCheckpointMaxStringEmptyPercent;
+    }
+
+    /**
+     * Sets a new definition of a maximum string empty percent check.
+     * @param dailyCheckpointMaxStringEmptyPercent Maximum string empty percent check.
+     */
+    public void setDailyCheckpointMaxStringEmptyPercent(ColumnMaxStringEmptyPercentCheckSpec dailyCheckpointMaxStringEmptyPercent) {
+        this.setDirtyIf(!Objects.equals(this.dailyCheckpointMaxStringEmptyPercent, dailyCheckpointMaxStringEmptyPercent));
+        this.dailyCheckpointMaxStringEmptyPercent = dailyCheckpointMaxStringEmptyPercent;
+        propagateHierarchyIdToField(dailyCheckpointMaxStringEmptyPercent, "daily_checkpoint_max_string_empty_percent");
+    }
+
+    /**
      * Returns a maximum string whitespace count check.
      * @return Maximum string whitespace count check.
      */
@@ -144,23 +154,6 @@
         this.setDirtyIf(!Objects.equals(this.dailyCheckpointMaxStringWhitespaceCount, dailyCheckpointMaxStringWhitespaceCount));
         this.dailyCheckpointMaxStringWhitespaceCount = dailyCheckpointMaxStringWhitespaceCount;
         propagateHierarchyIdToField(dailyCheckpointMaxStringWhitespaceCount, "daily_checkpoint_max_string_whitespace_count");
-=======
-     * Returns a maximum string empty percent check.
-     * @return Maximum string empty percent check.
-     */
-    public ColumnMaxStringEmptyPercentCheckSpec getDailyCheckpointMaxStringEmptyPercent() {
-        return dailyCheckpointMaxStringEmptyPercent;
-    }
-
-    /**
-     * Sets a new definition of a maximum string empty percent check.
-     * @param dailyCheckpointMaxStringEmptyPercent Maximum string empty percent check.
-     */
-    public void setDailyCheckpointMaxStringEmptyPercent(ColumnMaxStringEmptyPercentCheckSpec dailyCheckpointMaxStringEmptyPercent) {
-        this.setDirtyIf(!Objects.equals(this.dailyCheckpointMaxStringEmptyPercent, dailyCheckpointMaxStringEmptyPercent));
-        this.dailyCheckpointMaxStringEmptyPercent = dailyCheckpointMaxStringEmptyPercent;
-        propagateHierarchyIdToField(dailyCheckpointMaxStringEmptyPercent, "daily_checkpoint_max_string_empty_percent");
->>>>>>> f4f5c467
     }
 
     /**

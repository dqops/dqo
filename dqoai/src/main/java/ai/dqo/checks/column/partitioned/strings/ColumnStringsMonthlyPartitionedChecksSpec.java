--- conflicted
+++ resolved
@@ -20,13 +20,10 @@
 import ai.dqo.checks.column.strings.ColumnMinStringLengthAboveCheckSpec;
 import ai.dqo.checks.column.strings.ColumnMeanStringLengthBetweenCheckSpec;
 import ai.dqo.checks.column.strings.ColumnMaxStringEmptyPercentCheckSpec;
-<<<<<<< HEAD
 import ai.dqo.checks.column.strings.ColumnMeanStringLengthBetweenCheckSpec;
 import ai.dqo.checks.column.strings.ColumnMaxStringEmptyPercentCheckSpec;
 import ai.dqo.checks.column.strings.ColumnMaxStringEmptyCountCheckSpec;
-=======
 import ai.dqo.checks.column.strings.ColumnMaxStringWhitespaceCountCheckSpec;
->>>>>>> 4f5e7676
 import ai.dqo.metadata.id.ChildHierarchyNodeFieldMap;
 import ai.dqo.metadata.id.ChildHierarchyNodeFieldMapImpl;
 import com.fasterxml.jackson.annotation.JsonInclude;
@@ -50,11 +47,8 @@
             put("monthly_partition_min_string_length_above", o -> o.monthlyPartitionMinStringLengthAbove);
             put("monthly_partition_mean_string_length_between", o -> o.monthlyPartitionMeanStringLengthBetween);
             put("monthly_partition_max_string_empty_percent", o -> o.monthlyPartitionMaxStringEmptyPercent);
-<<<<<<< HEAD
             put("monthly_partition_max_string_empty_count", o -> o.monthlyPartitionMaxStringEmptyCount);
-=======
             put("monthly_partition_max_string_whitespace_count", o -> o.monthlyPartitionMaxStringWhitespaceCount);
->>>>>>> 4f5e7676
         }
     };
 
@@ -70,14 +64,12 @@
     @JsonPropertyDescription("Verifies that the percentage of string in a column does not exceed the maximum accepted percentage. Creates a separate data quality check (and an alert) for each monthly partition.")
     private ColumnMaxStringEmptyPercentCheckSpec monthlyPartitionMaxStringEmptyPercent;
 
-<<<<<<< HEAD
     @JsonPropertyDescription("Verifies that empty strings in a column does not exceed the maximum accepted quantity. Creates a separate data quality check (and an alert) for each monthly partition.")
     private ColumnMaxStringEmptyCountCheckSpec monthlyPartitionMaxStringEmptyCount;
-=======
+
     @JsonPropertyDescription("Verifies that the number of whitespace strings in a column does not exceed the maximum accepted quantity. Creates a separate data quality check (and an alert) for each monthly partition.")
     private ColumnMaxStringWhitespaceCountCheckSpec monthlyPartitionMaxStringWhitespaceCount;
 
->>>>>>> 4f5e7676
 
     /**
      * Returns a maximum string length below check.

/*
 * Copyright © 2021 DQO.ai (support@dqo.ai)
 *
 * Licensed under the Apache License, Version 2.0 (the "License");
 * you may not use this file except in compliance with the License.
 * You may obtain a copy of the License at
 *
 *     http://www.apache.org/licenses/LICENSE-2.0
 *
 * Unless required by applicable law or agreed to in writing, software
 * distributed under the License is distributed on an "AS IS" BASIS,
 * WITHOUT WARRANTIES OR CONDITIONS OF ANY KIND, either express or implied.
 * See the License for the specific language governing permissions and
 * limitations under the License.
 */
package ai.dqo.checks.column.partitioned.strings;

import ai.dqo.checks.AbstractCheckCategorySpec;
import ai.dqo.checks.column.strings.ColumnMaxStringLengthBelowCheckSpec;
import ai.dqo.checks.column.strings.ColumnMinStringLengthAboveCheckSpec;
import ai.dqo.checks.column.strings.ColumnMeanStringLengthBetweenCheckSpec;
<<<<<<< HEAD
import ai.dqo.checks.column.strings.ColumnMaxStringNullPlaceholderCountCheckSpec;
=======
import ai.dqo.checks.column.strings.ColumnMaxStringEmptyPercentCheckSpec;
import ai.dqo.checks.column.strings.ColumnMeanStringLengthBetweenCheckSpec;
import ai.dqo.checks.column.strings.ColumnMaxStringEmptyPercentCheckSpec;
import ai.dqo.checks.column.strings.ColumnMaxStringEmptyCountCheckSpec;
import ai.dqo.checks.column.strings.ColumnMaxStringWhitespaceCountCheckSpec;
import ai.dqo.checks.column.strings.ColumnMaxStringWhitespacePercentCheckSpec;
import ai.dqo.checks.column.strings.ColumnMinStringValidDatesPercentCheckSpec;
>>>>>>> c5ce4fc8
import ai.dqo.metadata.id.ChildHierarchyNodeFieldMap;
import ai.dqo.metadata.id.ChildHierarchyNodeFieldMapImpl;
import com.fasterxml.jackson.annotation.JsonInclude;
import com.fasterxml.jackson.annotation.JsonPropertyDescription;
import com.fasterxml.jackson.databind.PropertyNamingStrategies;
import com.fasterxml.jackson.databind.annotation.JsonNaming;
import lombok.EqualsAndHashCode;

import java.util.Objects;

/**
 * Container of built-in preconfigured data quality check points on a column level that are checking monthly partitions or rows for each month of data.
 */
@JsonInclude(JsonInclude.Include.NON_NULL)
@JsonNaming(PropertyNamingStrategies.SnakeCaseStrategy.class)
@EqualsAndHashCode(callSuper = true)
public class ColumnStringsMonthlyPartitionedChecksSpec extends AbstractCheckCategorySpec {
    public static final ChildHierarchyNodeFieldMapImpl<ColumnStringsMonthlyPartitionedChecksSpec> FIELDS = new ChildHierarchyNodeFieldMapImpl<>(AbstractCheckCategorySpec.FIELDS) {
        {
            put("monthly_partition_max_string_length_below", o -> o.monthlyPartitionMaxStringLengthBelow);
            put("monthly_partition_min_string_length_above", o -> o.monthlyPartitionMinStringLengthAbove);
            put("monthly_partition_mean_string_length_between", o -> o.monthlyPartitionMeanStringLengthBetween);
<<<<<<< HEAD
            put("monthly_partition_max_string_null_placeholder_count", o -> o.monthlyPartitionMaxStringNullPlaceholderCount);
=======
            put("monthly_partition_max_string_empty_percent", o -> o.monthlyPartitionMaxStringEmptyPercent);
            put("monthly_partition_max_string_empty_count", o -> o.monthlyPartitionMaxStringEmptyCount);
            put("monthly_partition_max_string_whitespace_count", o -> o.monthlyPartitionMaxStringWhitespaceCount);
            put("monthly_partition_max_string_whitespace_percent", o -> o.monthlyPartitionMaxStringWhitespacePercent);
            put("monthly_partition_min_string_valid_dates_percent", o -> o.monthlyPartitionMinStringValidDatesPercent);
>>>>>>> c5ce4fc8
        }
    };

    @JsonPropertyDescription("Verifies that the length of string in a column does not exceed the maximum accepted length. Creates a separate data quality check (and an alert) for each monthly partition.")
    private ColumnMaxStringLengthBelowCheckSpec monthlyPartitionMaxStringLengthBelow;

    @JsonPropertyDescription("Verifies that the length of string in a column does not exceed the minimum accepted length. Creates a separate data quality check (and an alert) for each monthly partition.")
    private ColumnMinStringLengthAboveCheckSpec monthlyPartitionMinStringLengthAbove;

    @JsonPropertyDescription("Verifies that the length of string in a column does not exceed the maximum accepted length. Creates a separate data quality check (and an alert) for each monthly partition.")
    private ColumnMeanStringLengthBetweenCheckSpec monthlyPartitionMeanStringLengthBetween;

<<<<<<< HEAD
    @JsonPropertyDescription("Verifies that the number of null placeholders in a column does not exceed the maximum accepted quantity. Creates a separate data quality check (and an alert) for each monthly partition.")
    private ColumnMaxStringNullPlaceholderCountCheckSpec monthlyPartitionMaxStringNullPlaceholderCount;
=======
    @JsonPropertyDescription("Verifies that the percentage of string in a column does not exceed the maximum accepted percentage. Creates a separate data quality check (and an alert) for each monthly partition.")
    private ColumnMaxStringEmptyPercentCheckSpec monthlyPartitionMaxStringEmptyPercent;

    @JsonPropertyDescription("Verifies that empty strings in a column does not exceed the maximum accepted quantity. Creates a separate data quality check (and an alert) for each monthly partition.")
    private ColumnMaxStringEmptyCountCheckSpec monthlyPartitionMaxStringEmptyCount;

    @JsonPropertyDescription("Verifies that the number of whitespace strings in a column does not exceed the maximum accepted quantity. Creates a separate data quality check (and an alert) for each monthly partition.")
    private ColumnMaxStringWhitespaceCountCheckSpec monthlyPartitionMaxStringWhitespaceCount;

    @JsonPropertyDescription("Verifies that the length of string in a column does not exceed the minimum accepted length. Stores the most recent row count for each day when the data quality check was evaluated.")
    private ColumnMinStringValidDatesPercentCheckSpec monthlyPartitionMinStringValidDatesPercent;

    @JsonPropertyDescription("Verifies that the number of whitespace strings in a column does not exceed the maximum accepted quantity. Creates a separate data quality check (and an alert) for each monthly partition.")
    private ColumnMaxStringWhitespacePercentCheckSpec monthlyPartitionMaxStringWhitespacePercent;
>>>>>>> c5ce4fc8

    /**
     * Returns a maximum string length below check.
     * @return Maximum string length below check.
     */
    public ColumnMaxStringLengthBelowCheckSpec getMonthlyPartitionMaxStringLengthBelow() {
        return monthlyPartitionMaxStringLengthBelow;
    }

    /**
     * Sets a new definition of a maximum string length below check.
     * @param monthlyPartitionMaxStringLengthBelow Maximum string length below check.
     */
    public void setMonthlyPartitionMaxStringLengthBelow(ColumnMaxStringLengthBelowCheckSpec monthlyPartitionMaxStringLengthBelow) {
        this.setDirtyIf(!Objects.equals(this.monthlyPartitionMaxStringLengthBelow, monthlyPartitionMaxStringLengthBelow));
        this.monthlyPartitionMaxStringLengthBelow = monthlyPartitionMaxStringLengthBelow;
        propagateHierarchyIdToField(monthlyPartitionMaxStringLengthBelow, "monthly_partition_max_string_length_below");
    }

    /**
     * Returns a minimum string length above check.
     * @return Minimum string length above check.
     */
    public ColumnMinStringLengthAboveCheckSpec getMonthlyPartitionMinStringLengthAbove() {
        return monthlyPartitionMinStringLengthAbove;
    }

    /**
     * Sets a new definition of a minimum string length above check.
     * @param monthlyPartitionMinStringLengthAbove Minimum string length above check.
     */
    public void setMonthlyPartitionMinStringLengthAbove(ColumnMinStringLengthAboveCheckSpec monthlyPartitionMinStringLengthAbove) {
        this.setDirtyIf(!Objects.equals(this.monthlyPartitionMinStringLengthAbove, monthlyPartitionMinStringLengthAbove));
        this.monthlyPartitionMinStringLengthAbove = monthlyPartitionMinStringLengthAbove;
        propagateHierarchyIdToField(monthlyPartitionMinStringLengthAbove, "monthly_partition_min_string_length_above");
    }

    /**
     * Returns a maximum empty string percentage check.
     * @return Maximum empty string percentage check.
     */
    public ColumnMaxStringEmptyPercentCheckSpec getMonthlyPartitionMaxStringEmptyPercent() {
        return monthlyPartitionMaxStringEmptyPercent;
    }

    /**
     * Sets a new definition of a maximum empty string percentage check.
     * @param monthlyPartitionMaxStringEmptyPercent Maximum empty string percentage check.
     */
    public void setMonthlyPartitionMaxStringEmptyPercent(ColumnMaxStringEmptyPercentCheckSpec monthlyPartitionMaxStringEmptyPercent) {
        this.setDirtyIf(!Objects.equals(this.monthlyPartitionMaxStringEmptyPercent, monthlyPartitionMaxStringEmptyPercent));
        this.monthlyPartitionMaxStringEmptyPercent = monthlyPartitionMaxStringEmptyPercent;
        propagateHierarchyIdToField(monthlyPartitionMaxStringEmptyPercent, "monthly_partition_max_string_empty_percent");
    }

    /**
     * Returns a mean string length between check.
     * @return Mean string length between check.
     */
    public ColumnMeanStringLengthBetweenCheckSpec getMonthlyPartitionMeanStringLengthBetween() {
        return monthlyPartitionMeanStringLengthBetween;
    }

    /**
     * Sets a new definition of a mean string length between check.
     * @param monthlyPartitionMeanStringLengthBetween Mean string length between check.
     */
    public void setMonthlyPartitionMeanStringLengthBetween(ColumnMeanStringLengthBetweenCheckSpec monthlyPartitionMeanStringLengthBetween) {
        this.setDirtyIf(!Objects.equals(this.monthlyPartitionMeanStringLengthBetween, monthlyPartitionMeanStringLengthBetween));
        this.monthlyPartitionMeanStringLengthBetween = monthlyPartitionMeanStringLengthBetween;
        propagateHierarchyIdToField(monthlyPartitionMeanStringLengthBetween, "monthly_partition_mean_string_length_between");
    }

    /**
<<<<<<< HEAD
     * Returns a maximum string null placeholder count check.
     * @return Maximum string null placeholder count check.
     */
    public ColumnMaxStringNullPlaceholderCountCheckSpec getMonthlyPartitionMaxStringNullPlaceholderCount() {
        return monthlyPartitionMaxStringNullPlaceholderCount;
    }

    /**
     * Sets a new definition of a maximum string null placeholder count check.
     * @param monthlyPartitionMaxStringNullPlaceholderCount Maximum string null placeholder count check.
     */
    public void setMonthlyPartitionMaxStringNullPlaceholderCount(ColumnMaxStringNullPlaceholderCountCheckSpec monthlyPartitionMaxStringNullPlaceholderCount) {
        this.setDirtyIf(!Objects.equals(this.monthlyPartitionMaxStringNullPlaceholderCount, monthlyPartitionMaxStringNullPlaceholderCount));
        this.monthlyPartitionMaxStringNullPlaceholderCount = monthlyPartitionMaxStringNullPlaceholderCount;
        propagateHierarchyIdToField(monthlyPartitionMaxStringNullPlaceholderCount, "monthly_partition_max_string_null_placeholder_count");
=======
     * Returns a max string empty count check.
     * @return Max string empty count check.
     */
    public ColumnMaxStringEmptyCountCheckSpec getMonthlyPartitionMaxStringEmptyCount() {
        return monthlyPartitionMaxStringEmptyCount;
    }

    /**
     * Sets a new definition of a max string empty count check.
     * @param monthlyPartitionMaxStringEmptyCount Max string empty count check.
     */
    public void setMonthlyPartitionMaxStringEmptyCount(ColumnMaxStringEmptyCountCheckSpec monthlyPartitionMaxStringEmptyCount) {
        this.setDirtyIf(!Objects.equals(this.monthlyPartitionMaxStringEmptyCount, monthlyPartitionMaxStringEmptyCount));
        this.monthlyPartitionMaxStringEmptyCount = monthlyPartitionMaxStringEmptyCount;
        propagateHierarchyIdToField(monthlyPartitionMaxStringEmptyCount, "monthly_partition_max_string_empty_count");
    }

    /**
     * Returns a maximum string whitespace count check.
     * @return Maximum string whitespace count check.
     */
    public ColumnMaxStringWhitespaceCountCheckSpec getMonthlyPartitionMaxStringWhitespaceCount() {
        return monthlyPartitionMaxStringWhitespaceCount;
    }

    /**
     * Sets a new definition of a maximum string whitespace count check.
     * @param monthlyPartitionMaxStringWhitespaceCount Maximum string whitespace count check.
     */
    public void setMonthlyPartitionMaxStringWhitespaceCount(ColumnMaxStringWhitespaceCountCheckSpec monthlyPartitionMaxStringWhitespaceCount) {
        this.setDirtyIf(!Objects.equals(this.monthlyPartitionMaxStringWhitespaceCount, monthlyPartitionMaxStringWhitespaceCount));
        this.monthlyPartitionMaxStringWhitespaceCount = monthlyPartitionMaxStringWhitespaceCount;
        propagateHierarchyIdToField(monthlyPartitionMaxStringWhitespaceCount, "monthly_partition_max_string_whitespace_count");
    }

    /**
     * Returns a minimum string valid dates percent check.
     * @return Minimum string valid dates percent check.
     */
    public ColumnMinStringValidDatesPercentCheckSpec getMonthlyPartitionMinStringValidDatesPercent() {
        return monthlyPartitionMinStringValidDatesPercent;
    }

    /**
     * Sets a new definition of a minimum string valid dates percent check.
     * @param monthlyPartitionMinStringValidDatesPercent Minimum string valid dates percent check.
     */
    public void setMonthlyPartitionMinStringValidDatesPercent(ColumnMinStringValidDatesPercentCheckSpec monthlyPartitionMinStringValidDatesPercent) {
        this.setDirtyIf(!Objects.equals(this.monthlyPartitionMinStringValidDatesPercent, monthlyPartitionMinStringValidDatesPercent));
        this.monthlyPartitionMinStringValidDatesPercent = monthlyPartitionMinStringValidDatesPercent;
        propagateHierarchyIdToField(monthlyPartitionMinStringValidDatesPercent, "monthly_partition_min_string_valid_dates_percent");
    }

    /**
     * Returns a maximum string whitespace percent check.
     * @return Maximum string whitespace percent check.
     */
    public ColumnMaxStringWhitespacePercentCheckSpec getMonthlyPartitionMaxStringWhitespacePercent() {
        return monthlyPartitionMaxStringWhitespacePercent;
    }

    /**
     * Sets a new definition of a maximum string whitespace percent check.
     * @param monthlyPartitionMaxStringWhitespacePercent Maximum string whitespace percent check.
     */
    public void setMonthlyPartitionMaxStringWhitespacePercent(ColumnMaxStringWhitespacePercentCheckSpec monthlyPartitionMaxStringWhitespacePercent) {
        this.setDirtyIf(!Objects.equals(this.monthlyPartitionMaxStringWhitespacePercent, monthlyPartitionMaxStringWhitespacePercent));
        this.monthlyPartitionMaxStringWhitespacePercent = monthlyPartitionMaxStringWhitespacePercent;
        propagateHierarchyIdToField(monthlyPartitionMaxStringWhitespacePercent, "monthly_partition_max_string_whitespace_percent");
>>>>>>> c5ce4fc8
    }

    /**
     * Returns the child map on the spec class with all fields.
     *
     * @return Return the field map.
     */
    @Override
    protected ChildHierarchyNodeFieldMap getChildMap() {
        return FIELDS;
    }
}<|MERGE_RESOLUTION|>--- conflicted
+++ resolved
@@ -19,9 +19,6 @@
 import ai.dqo.checks.column.strings.ColumnMaxStringLengthBelowCheckSpec;
 import ai.dqo.checks.column.strings.ColumnMinStringLengthAboveCheckSpec;
 import ai.dqo.checks.column.strings.ColumnMeanStringLengthBetweenCheckSpec;
-<<<<<<< HEAD
-import ai.dqo.checks.column.strings.ColumnMaxStringNullPlaceholderCountCheckSpec;
-=======
 import ai.dqo.checks.column.strings.ColumnMaxStringEmptyPercentCheckSpec;
 import ai.dqo.checks.column.strings.ColumnMeanStringLengthBetweenCheckSpec;
 import ai.dqo.checks.column.strings.ColumnMaxStringEmptyPercentCheckSpec;
@@ -29,7 +26,7 @@
 import ai.dqo.checks.column.strings.ColumnMaxStringWhitespaceCountCheckSpec;
 import ai.dqo.checks.column.strings.ColumnMaxStringWhitespacePercentCheckSpec;
 import ai.dqo.checks.column.strings.ColumnMinStringValidDatesPercentCheckSpec;
->>>>>>> c5ce4fc8
+import ai.dqo.checks.column.strings.ColumnMaxStringNullPlaceholderCountCheckSpec;
 import ai.dqo.metadata.id.ChildHierarchyNodeFieldMap;
 import ai.dqo.metadata.id.ChildHierarchyNodeFieldMapImpl;
 import com.fasterxml.jackson.annotation.JsonInclude;
@@ -52,15 +49,12 @@
             put("monthly_partition_max_string_length_below", o -> o.monthlyPartitionMaxStringLengthBelow);
             put("monthly_partition_min_string_length_above", o -> o.monthlyPartitionMinStringLengthAbove);
             put("monthly_partition_mean_string_length_between", o -> o.monthlyPartitionMeanStringLengthBetween);
-<<<<<<< HEAD
-            put("monthly_partition_max_string_null_placeholder_count", o -> o.monthlyPartitionMaxStringNullPlaceholderCount);
-=======
             put("monthly_partition_max_string_empty_percent", o -> o.monthlyPartitionMaxStringEmptyPercent);
             put("monthly_partition_max_string_empty_count", o -> o.monthlyPartitionMaxStringEmptyCount);
             put("monthly_partition_max_string_whitespace_count", o -> o.monthlyPartitionMaxStringWhitespaceCount);
             put("monthly_partition_max_string_whitespace_percent", o -> o.monthlyPartitionMaxStringWhitespacePercent);
             put("monthly_partition_min_string_valid_dates_percent", o -> o.monthlyPartitionMinStringValidDatesPercent);
->>>>>>> c5ce4fc8
+            put("monthly_partition_max_string_null_placeholder_count", o -> o.monthlyPartitionMaxStringNullPlaceholderCount);
         }
     };
 
@@ -73,25 +67,23 @@
     @JsonPropertyDescription("Verifies that the length of string in a column does not exceed the maximum accepted length. Creates a separate data quality check (and an alert) for each monthly partition.")
     private ColumnMeanStringLengthBetweenCheckSpec monthlyPartitionMeanStringLengthBetween;
 
-<<<<<<< HEAD
+    @JsonPropertyDescription("Verifies that the percentage of string in a column does not exceed the maximum accepted percentage. Creates a separate data quality check (and an alert) for each monthly partition.")
+    private ColumnMaxStringEmptyPercentCheckSpec monthlyPartitionMaxStringEmptyPercent;
+
+    @JsonPropertyDescription("Verifies that empty strings in a column does not exceed the maximum accepted quantity. Creates a separate data quality check (and an alert) for each monthly partition.")
+    private ColumnMaxStringEmptyCountCheckSpec monthlyPartitionMaxStringEmptyCount;
+
+    @JsonPropertyDescription("Verifies that the number of whitespace strings in a column does not exceed the maximum accepted quantity. Creates a separate data quality check (and an alert) for each monthly partition.")
+    private ColumnMaxStringWhitespaceCountCheckSpec monthlyPartitionMaxStringWhitespaceCount;
+
+    @JsonPropertyDescription("Verifies that the length of string in a column does not exceed the minimum accepted length. Stores the most recent row count for each day when the data quality check was evaluated.")
+    private ColumnMinStringValidDatesPercentCheckSpec monthlyPartitionMinStringValidDatesPercent;
+
+    @JsonPropertyDescription("Verifies that the number of whitespace strings in a column does not exceed the maximum accepted quantity. Creates a separate data quality check (and an alert) for each monthly partition.")
+    private ColumnMaxStringWhitespacePercentCheckSpec monthlyPartitionMaxStringWhitespacePercent;
+
     @JsonPropertyDescription("Verifies that the number of null placeholders in a column does not exceed the maximum accepted quantity. Creates a separate data quality check (and an alert) for each monthly partition.")
     private ColumnMaxStringNullPlaceholderCountCheckSpec monthlyPartitionMaxStringNullPlaceholderCount;
-=======
-    @JsonPropertyDescription("Verifies that the percentage of string in a column does not exceed the maximum accepted percentage. Creates a separate data quality check (and an alert) for each monthly partition.")
-    private ColumnMaxStringEmptyPercentCheckSpec monthlyPartitionMaxStringEmptyPercent;
-
-    @JsonPropertyDescription("Verifies that empty strings in a column does not exceed the maximum accepted quantity. Creates a separate data quality check (and an alert) for each monthly partition.")
-    private ColumnMaxStringEmptyCountCheckSpec monthlyPartitionMaxStringEmptyCount;
-
-    @JsonPropertyDescription("Verifies that the number of whitespace strings in a column does not exceed the maximum accepted quantity. Creates a separate data quality check (and an alert) for each monthly partition.")
-    private ColumnMaxStringWhitespaceCountCheckSpec monthlyPartitionMaxStringWhitespaceCount;
-
-    @JsonPropertyDescription("Verifies that the length of string in a column does not exceed the minimum accepted length. Stores the most recent row count for each day when the data quality check was evaluated.")
-    private ColumnMinStringValidDatesPercentCheckSpec monthlyPartitionMinStringValidDatesPercent;
-
-    @JsonPropertyDescription("Verifies that the number of whitespace strings in a column does not exceed the maximum accepted quantity. Creates a separate data quality check (and an alert) for each monthly partition.")
-    private ColumnMaxStringWhitespacePercentCheckSpec monthlyPartitionMaxStringWhitespacePercent;
->>>>>>> c5ce4fc8
 
     /**
      * Returns a maximum string length below check.
@@ -166,7 +158,78 @@
     }
 
     /**
-<<<<<<< HEAD
+     * Returns a max string empty count check.
+     * @return Max string empty count check.
+     */
+    public ColumnMaxStringEmptyCountCheckSpec getMonthlyPartitionMaxStringEmptyCount() {
+        return monthlyPartitionMaxStringEmptyCount;
+    }
+
+    /**
+     * Sets a new definition of a max string empty count check.
+     * @param monthlyPartitionMaxStringEmptyCount Max string empty count check.
+     */
+    public void setMonthlyPartitionMaxStringEmptyCount(ColumnMaxStringEmptyCountCheckSpec monthlyPartitionMaxStringEmptyCount) {
+        this.setDirtyIf(!Objects.equals(this.monthlyPartitionMaxStringEmptyCount, monthlyPartitionMaxStringEmptyCount));
+        this.monthlyPartitionMaxStringEmptyCount = monthlyPartitionMaxStringEmptyCount;
+        propagateHierarchyIdToField(monthlyPartitionMaxStringEmptyCount, "monthly_partition_max_string_empty_count");
+    }
+
+    /**
+     * Returns a maximum string whitespace count check.
+     * @return Maximum string whitespace count check.
+     */
+    public ColumnMaxStringWhitespaceCountCheckSpec getMonthlyPartitionMaxStringWhitespaceCount() {
+        return monthlyPartitionMaxStringWhitespaceCount;
+    }
+
+    /**
+     * Sets a new definition of a maximum string whitespace count check.
+     * @param monthlyPartitionMaxStringWhitespaceCount Maximum string whitespace count check.
+     */
+    public void setMonthlyPartitionMaxStringWhitespaceCount(ColumnMaxStringWhitespaceCountCheckSpec monthlyPartitionMaxStringWhitespaceCount) {
+        this.setDirtyIf(!Objects.equals(this.monthlyPartitionMaxStringWhitespaceCount, monthlyPartitionMaxStringWhitespaceCount));
+        this.monthlyPartitionMaxStringWhitespaceCount = monthlyPartitionMaxStringWhitespaceCount;
+        propagateHierarchyIdToField(monthlyPartitionMaxStringWhitespaceCount, "monthly_partition_max_string_whitespace_count");
+    }
+
+    /**
+     * Returns a minimum string valid dates percent check.
+     * @return Minimum string valid dates percent check.
+     */
+    public ColumnMinStringValidDatesPercentCheckSpec getMonthlyPartitionMinStringValidDatesPercent() {
+        return monthlyPartitionMinStringValidDatesPercent;
+    }
+
+    /**
+     * Sets a new definition of a minimum string valid dates percent check.
+     * @param monthlyPartitionMinStringValidDatesPercent Minimum string valid dates percent check.
+     */
+    public void setMonthlyPartitionMinStringValidDatesPercent(ColumnMinStringValidDatesPercentCheckSpec monthlyPartitionMinStringValidDatesPercent) {
+        this.setDirtyIf(!Objects.equals(this.monthlyPartitionMinStringValidDatesPercent, monthlyPartitionMinStringValidDatesPercent));
+        this.monthlyPartitionMinStringValidDatesPercent = monthlyPartitionMinStringValidDatesPercent;
+        propagateHierarchyIdToField(monthlyPartitionMinStringValidDatesPercent, "monthly_partition_min_string_valid_dates_percent");
+    }
+
+    /**
+     * Returns a maximum string whitespace percent check.
+     * @return Maximum string whitespace percent check.
+     */
+    public ColumnMaxStringWhitespacePercentCheckSpec getMonthlyPartitionMaxStringWhitespacePercent() {
+        return monthlyPartitionMaxStringWhitespacePercent;
+    }
+
+    /**
+     * Sets a new definition of a maximum string whitespace percent check.
+     * @param monthlyPartitionMaxStringWhitespacePercent Maximum string whitespace percent check.
+     */
+    public void setMonthlyPartitionMaxStringWhitespacePercent(ColumnMaxStringWhitespacePercentCheckSpec monthlyPartitionMaxStringWhitespacePercent) {
+        this.setDirtyIf(!Objects.equals(this.monthlyPartitionMaxStringWhitespacePercent, monthlyPartitionMaxStringWhitespacePercent));
+        this.monthlyPartitionMaxStringWhitespacePercent = monthlyPartitionMaxStringWhitespacePercent;
+        propagateHierarchyIdToField(monthlyPartitionMaxStringWhitespacePercent, "monthly_partition_max_string_whitespace_percent");
+    }
+
+    /**
      * Returns a maximum string null placeholder count check.
      * @return Maximum string null placeholder count check.
      */
@@ -182,77 +245,6 @@
         this.setDirtyIf(!Objects.equals(this.monthlyPartitionMaxStringNullPlaceholderCount, monthlyPartitionMaxStringNullPlaceholderCount));
         this.monthlyPartitionMaxStringNullPlaceholderCount = monthlyPartitionMaxStringNullPlaceholderCount;
         propagateHierarchyIdToField(monthlyPartitionMaxStringNullPlaceholderCount, "monthly_partition_max_string_null_placeholder_count");
-=======
-     * Returns a max string empty count check.
-     * @return Max string empty count check.
-     */
-    public ColumnMaxStringEmptyCountCheckSpec getMonthlyPartitionMaxStringEmptyCount() {
-        return monthlyPartitionMaxStringEmptyCount;
-    }
-
-    /**
-     * Sets a new definition of a max string empty count check.
-     * @param monthlyPartitionMaxStringEmptyCount Max string empty count check.
-     */
-    public void setMonthlyPartitionMaxStringEmptyCount(ColumnMaxStringEmptyCountCheckSpec monthlyPartitionMaxStringEmptyCount) {
-        this.setDirtyIf(!Objects.equals(this.monthlyPartitionMaxStringEmptyCount, monthlyPartitionMaxStringEmptyCount));
-        this.monthlyPartitionMaxStringEmptyCount = monthlyPartitionMaxStringEmptyCount;
-        propagateHierarchyIdToField(monthlyPartitionMaxStringEmptyCount, "monthly_partition_max_string_empty_count");
-    }
-
-    /**
-     * Returns a maximum string whitespace count check.
-     * @return Maximum string whitespace count check.
-     */
-    public ColumnMaxStringWhitespaceCountCheckSpec getMonthlyPartitionMaxStringWhitespaceCount() {
-        return monthlyPartitionMaxStringWhitespaceCount;
-    }
-
-    /**
-     * Sets a new definition of a maximum string whitespace count check.
-     * @param monthlyPartitionMaxStringWhitespaceCount Maximum string whitespace count check.
-     */
-    public void setMonthlyPartitionMaxStringWhitespaceCount(ColumnMaxStringWhitespaceCountCheckSpec monthlyPartitionMaxStringWhitespaceCount) {
-        this.setDirtyIf(!Objects.equals(this.monthlyPartitionMaxStringWhitespaceCount, monthlyPartitionMaxStringWhitespaceCount));
-        this.monthlyPartitionMaxStringWhitespaceCount = monthlyPartitionMaxStringWhitespaceCount;
-        propagateHierarchyIdToField(monthlyPartitionMaxStringWhitespaceCount, "monthly_partition_max_string_whitespace_count");
-    }
-
-    /**
-     * Returns a minimum string valid dates percent check.
-     * @return Minimum string valid dates percent check.
-     */
-    public ColumnMinStringValidDatesPercentCheckSpec getMonthlyPartitionMinStringValidDatesPercent() {
-        return monthlyPartitionMinStringValidDatesPercent;
-    }
-
-    /**
-     * Sets a new definition of a minimum string valid dates percent check.
-     * @param monthlyPartitionMinStringValidDatesPercent Minimum string valid dates percent check.
-     */
-    public void setMonthlyPartitionMinStringValidDatesPercent(ColumnMinStringValidDatesPercentCheckSpec monthlyPartitionMinStringValidDatesPercent) {
-        this.setDirtyIf(!Objects.equals(this.monthlyPartitionMinStringValidDatesPercent, monthlyPartitionMinStringValidDatesPercent));
-        this.monthlyPartitionMinStringValidDatesPercent = monthlyPartitionMinStringValidDatesPercent;
-        propagateHierarchyIdToField(monthlyPartitionMinStringValidDatesPercent, "monthly_partition_min_string_valid_dates_percent");
-    }
-
-    /**
-     * Returns a maximum string whitespace percent check.
-     * @return Maximum string whitespace percent check.
-     */
-    public ColumnMaxStringWhitespacePercentCheckSpec getMonthlyPartitionMaxStringWhitespacePercent() {
-        return monthlyPartitionMaxStringWhitespacePercent;
-    }
-
-    /**
-     * Sets a new definition of a maximum string whitespace percent check.
-     * @param monthlyPartitionMaxStringWhitespacePercent Maximum string whitespace percent check.
-     */
-    public void setMonthlyPartitionMaxStringWhitespacePercent(ColumnMaxStringWhitespacePercentCheckSpec monthlyPartitionMaxStringWhitespacePercent) {
-        this.setDirtyIf(!Objects.equals(this.monthlyPartitionMaxStringWhitespacePercent, monthlyPartitionMaxStringWhitespacePercent));
-        this.monthlyPartitionMaxStringWhitespacePercent = monthlyPartitionMaxStringWhitespacePercent;
-        propagateHierarchyIdToField(monthlyPartitionMaxStringWhitespacePercent, "monthly_partition_max_string_whitespace_percent");
->>>>>>> c5ce4fc8
     }
 
     /**

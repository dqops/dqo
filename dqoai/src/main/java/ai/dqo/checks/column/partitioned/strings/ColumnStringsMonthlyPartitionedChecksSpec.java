--- conflicted
+++ resolved
@@ -17,26 +17,6 @@
 
 import ai.dqo.checks.AbstractCheckCategorySpec;
 import ai.dqo.checks.column.strings.*;
-import ai.dqo.checks.column.strings.ColumnMeanStringLengthBetweenCheckSpec;
-import ai.dqo.checks.column.strings.ColumnMaxStringEmptyPercentCheckSpec;
-<<<<<<< HEAD
-=======
-import ai.dqo.checks.column.strings.ColumnMeanStringLengthBetweenCheckSpec;
-import ai.dqo.checks.column.strings.ColumnMaxStringEmptyPercentCheckSpec;
-import ai.dqo.checks.column.strings.ColumnMaxStringEmptyCountCheckSpec;
-import ai.dqo.checks.column.strings.ColumnMaxStringWhitespaceCountCheckSpec;
-import ai.dqo.checks.column.strings.ColumnMaxStringWhitespacePercentCheckSpec;
-import ai.dqo.checks.column.strings.ColumnMinStringValidDatesPercentCheckSpec;
-import ai.dqo.checks.column.strings.ColumnMaxStringNullPlaceholderCountCheckSpec;
-import ai.dqo.checks.column.strings.ColumnMaxStringNullPlaceholderPercentCheckSpec;
-import ai.dqo.checks.column.strings.ColumnMinStringBooleanPlaceholderPercentCheckSpec;
-import ai.dqo.checks.column.strings.ColumnMinStringParsableToIntegerPercentCheckSpec;
-import ai.dqo.checks.column.strings.ColumnMaxStringSurroundedByWhitespaceCountCheckSpec;
-import ai.dqo.checks.column.strings.ColumnMaxStringSurroundedByWhitespacePercentCheckSpec;
-import ai.dqo.checks.column.strings.ColumnMinStringParsableToFloatPercentCheckSpec;
-import ai.dqo.checks.column.strings.ColumnMinStringValidUsaZipcodePercentCheckSpec;
-import ai.dqo.checks.column.strings.ColumnMinStringValidUsaPhonePercentCheckSpec;
->>>>>>> ede0ab8a
 import ai.dqo.metadata.id.ChildHierarchyNodeFieldMap;
 import ai.dqo.metadata.id.ChildHierarchyNodeFieldMapImpl;
 import com.fasterxml.jackson.annotation.JsonInclude;
@@ -72,13 +52,9 @@
             put("monthly_partition_max_string_surrounded_by_whitespace_percent", o -> o.monthlyPartitionMaxStringSurroundedByWhitespacePercent);
             put("monthly_partition_min_string_parsable_to_float_percent", o -> o.monthlyPartitionMinStringParsableToFloatPercent);
             put("monthly_partition_min_string_valid_usa_zipcode_percent", o -> o.monthlyPartitionMinStringValidUsaZipcodePercent);
-<<<<<<< HEAD
+            put("monthly_partition_min_string_valid_usa_phone_percent", o -> o.monthlyPartitionMinStringValidUsaPhonePercent);
             put("monthly_partition_min_strings_in_set_count", o -> o.monthlyPartitionMinStringsInSetCount);
             put("monthly_partition_min_strings_in_set_percent", o -> o.monthlyPartitionMinStringsInSetPercent);
-=======
-            put("monthly_partition_min_string_valid_usa_phone_percent", o -> o.monthlyPartitionMinStringValidUsaPhonePercent);
-
->>>>>>> ede0ab8a
         }
     };
 
@@ -130,16 +106,14 @@
     @JsonPropertyDescription("Verifies that the percentage of valid USA zip code in a column does not exceed the minimum accepted percentage. Creates a separate data quality check (and an alert) for each monthly partition.")
     private ColumnMinStringValidUsaZipcodePercentCheckSpec monthlyPartitionMinStringValidUsaZipcodePercent;
 
-<<<<<<< HEAD
+    @JsonPropertyDescription("Verifies that the percentage of valid USA phone in a column does not exceed the minimum accepted percentage. Creates a separate data quality check (and an alert) for each monthly partition.")
+    private ColumnMinStringValidUsaPhonePercentCheckSpec monthlyPartitionMinStringValidUsaPhonePercent;
+
     @JsonPropertyDescription("Verifies that the number of strings from set in a column does not exceed the minimum accepted count.")
     private ColumnMinStringsInSetCountCheckSpec monthlyPartitionMinStringsInSetCount;
 
     @JsonPropertyDescription("Verifies that the percentage of strings from set in a column does not exceed the minimum accepted percentage.")
     private ColumnMinStringsInSetPercentCheckSpec monthlyPartitionMinStringsInSetPercent;
-=======
-    @JsonPropertyDescription("Verifies that the percentage of valid USA phone in a column does not exceed the minimum accepted percentage. Creates a separate data quality check (and an alert) for each monthly partition.")
-    private ColumnMinStringValidUsaPhonePercentCheckSpec monthlyPartitionMinStringValidUsaPhonePercent;
->>>>>>> ede0ab8a
 
     /**
      * Returns a maximum string length below check.
@@ -434,7 +408,24 @@
     }
 
     /**
-<<<<<<< HEAD
+     * Returns a minimum string valid USA phone percent check.
+     * @return Minimum string valid USA phone percent  check.
+     */
+    public ColumnMinStringValidUsaPhonePercentCheckSpec getMonthlyPartitionMinStringValidUsaPhonePercent() {
+        return monthlyPartitionMinStringValidUsaPhonePercent;
+    }
+
+    /**
+     * Sets a new definition of a minimum string valid USA phone percent check.
+     * @param monthlyPartitionMinStringValidUsaPhonePercent Minimum string valid USA phone percent check.
+     */
+    public void setMonthlyPartitionMinStringValidUsaPhonePercent(ColumnMinStringValidUsaPhonePercentCheckSpec monthlyPartitionMinStringValidUsaPhonePercent) {
+        this.setDirtyIf(!Objects.equals(this.monthlyPartitionMinStringValidUsaPhonePercent, monthlyPartitionMinStringValidUsaPhonePercent));
+        this.monthlyPartitionMinStringValidUsaPhonePercent = monthlyPartitionMinStringValidUsaPhonePercent;
+        propagateHierarchyIdToField(monthlyPartitionMinStringValidUsaPhonePercent, "monthly_partition_min_string_valid_usa_phone_percent");
+    }
+
+    /**
      * Returns a minimum strings in set count check.
      * @return Minimum strings in set count check.
      */
@@ -468,23 +459,6 @@
         this.setDirtyIf(!Objects.equals(this.monthlyPartitionMinStringsInSetPercent, monthlyPartitionMinStringsInSetPercent));
         this.monthlyPartitionMinStringsInSetPercent = monthlyPartitionMinStringsInSetPercent;
         propagateHierarchyIdToField(monthlyPartitionMinStringsInSetPercent, "monthly_partition_min_strings_in_set_percent");
-=======
-     * Returns a minimum string valid USA phone percent check.
-     * @return Minimum string valid USA phone percent  check.
-     */
-    public ColumnMinStringValidUsaPhonePercentCheckSpec getMonthlyPartitionMinStringValidUsaPhonePercent() {
-        return monthlyPartitionMinStringValidUsaPhonePercent;
-    }
-
-    /**
-     * Sets a new definition of a minimum string valid USA phone percent check.
-     * @param monthlyPartitionMinStringValidUsaPhonePercent Minimum string valid USA phone percent check.
-     */
-    public void setMonthlyPartitionMinStringValidUsaPhonePercent(ColumnMinStringValidUsaPhonePercentCheckSpec monthlyPartitionMinStringValidUsaPhonePercent) {
-        this.setDirtyIf(!Objects.equals(this.monthlyPartitionMinStringValidUsaPhonePercent, monthlyPartitionMinStringValidUsaPhonePercent));
-        this.monthlyPartitionMinStringValidUsaPhonePercent = monthlyPartitionMinStringValidUsaPhonePercent;
-        propagateHierarchyIdToField(monthlyPartitionMinStringValidUsaPhonePercent, "monthly_partition_min_string_valid_usa_phone_percent");
->>>>>>> ede0ab8a
     }
 
     /**

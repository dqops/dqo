/*
 * Copyright © 2021 DQO.ai (support@dqo.ai)
 *
 * Licensed under the Apache License, Version 2.0 (the "License");
 * you may not use this file except in compliance with the License.
 * You may obtain a copy of the License at
 *
 *     http://www.apache.org/licenses/LICENSE-2.0
 *
 * Unless required by applicable law or agreed to in writing, software
 * distributed under the License is distributed on an "AS IS" BASIS,
 * WITHOUT WARRANTIES OR CONDITIONS OF ANY KIND, either express or implied.
 * See the License for the specific language governing permissions and
 * limitations under the License.
 */
package ai.dqo.checks.column.partitioned.strings;

import ai.dqo.checks.AbstractCheckCategorySpec;
import ai.dqo.checks.column.strings.ColumnMaxStringLengthBelowCheckSpec;
import ai.dqo.checks.column.strings.ColumnMinStringLengthAboveCheckSpec;
import ai.dqo.checks.column.strings.ColumnMeanStringLengthBetweenCheckSpec;
import ai.dqo.checks.column.strings.ColumnMaxStringEmptyPercentCheckSpec;
import ai.dqo.checks.column.strings.ColumnMeanStringLengthBetweenCheckSpec;
import ai.dqo.checks.column.strings.ColumnMaxStringEmptyPercentCheckSpec;
import ai.dqo.checks.column.strings.ColumnMaxStringEmptyCountCheckSpec;
import ai.dqo.checks.column.strings.ColumnMaxStringWhitespaceCountCheckSpec;
import ai.dqo.checks.column.strings.ColumnMaxStringWhitespacePercentCheckSpec;
import ai.dqo.checks.column.strings.ColumnMinStringValidDatesPercentCheckSpec;
import ai.dqo.checks.column.strings.ColumnMaxStringNullPlaceholderCountCheckSpec;
import ai.dqo.checks.column.strings.ColumnMaxStringNullPlaceholderPercentCheckSpec;
import ai.dqo.checks.column.strings.ColumnMinStringBooleanPlaceholderPercentCheckSpec;
import ai.dqo.checks.column.strings.ColumnMinStringParsableToIntegerPercentCheckSpec;
import ai.dqo.checks.column.strings.ColumnMaxStringSurroundedByWhitespaceCountCheckSpec;
import ai.dqo.checks.column.strings.ColumnMaxStringSurroundedByWhitespacePercentCheckSpec;
import ai.dqo.checks.column.strings.ColumnMinStringParsableToFloatPercentCheckSpec;
<<<<<<< HEAD
import ai.dqo.checks.column.strings.ColumnMinStringValidUsaPhonePercentCheckSpec;
=======
import ai.dqo.checks.column.strings.ColumnMinStringValidUsaZipcodePercentCheckSpec;
>>>>>>> 3616f54b
import ai.dqo.metadata.id.ChildHierarchyNodeFieldMap;
import ai.dqo.metadata.id.ChildHierarchyNodeFieldMapImpl;
import com.fasterxml.jackson.annotation.JsonInclude;
import com.fasterxml.jackson.annotation.JsonPropertyDescription;
import com.fasterxml.jackson.databind.PropertyNamingStrategies;
import com.fasterxml.jackson.databind.annotation.JsonNaming;
import lombok.EqualsAndHashCode;

import java.util.Objects;

/**
 * Container of built-in preconfigured data quality check points on a column level that are checking monthly partitions or rows for each month of data.
 */
@JsonInclude(JsonInclude.Include.NON_NULL)
@JsonNaming(PropertyNamingStrategies.SnakeCaseStrategy.class)
@EqualsAndHashCode(callSuper = true)
public class ColumnStringsMonthlyPartitionedChecksSpec extends AbstractCheckCategorySpec {
    public static final ChildHierarchyNodeFieldMapImpl<ColumnStringsMonthlyPartitionedChecksSpec> FIELDS = new ChildHierarchyNodeFieldMapImpl<>(AbstractCheckCategorySpec.FIELDS) {
        {
            put("monthly_partition_max_string_length_below", o -> o.monthlyPartitionMaxStringLengthBelow);
            put("monthly_partition_min_string_length_above", o -> o.monthlyPartitionMinStringLengthAbove);
            put("monthly_partition_mean_string_length_between", o -> o.monthlyPartitionMeanStringLengthBetween);
            put("monthly_partition_max_string_empty_percent", o -> o.monthlyPartitionMaxStringEmptyPercent);
            put("monthly_partition_max_string_empty_count", o -> o.monthlyPartitionMaxStringEmptyCount);
            put("monthly_partition_max_string_whitespace_count", o -> o.monthlyPartitionMaxStringWhitespaceCount);
            put("monthly_partition_max_string_whitespace_percent", o -> o.monthlyPartitionMaxStringWhitespacePercent);
            put("monthly_partition_min_string_valid_dates_percent", o -> o.monthlyPartitionMinStringValidDatesPercent);
            put("monthly_partition_max_string_null_placeholder_count", o -> o.monthlyPartitionMaxStringNullPlaceholderCount);
            put("monthly_partition_max_string_null_placeholder_percent", o -> o.monthlyPartitionMaxStringNullPlaceholderPercent);
            put("monthly_partition_min_string_boolean_placeholder_percent", o -> o.monthlyPartitionMinStringBooleanPlaceholderPercent);
            put("monthly_partition_max_string_surrounded_by_whitespace_count", o -> o.monthlyPartitionMaxStringSurroundedByWhitespaceCount);
            put("monthly_partition_min_string_parsable_to_integer_percent", o -> o.monthlyPartitionMinStringParsableToIntegerPercent);
            put("monthly_partition_max_string_surrounded_by_whitespace_percent", o -> o.monthlyPartitionMaxStringSurroundedByWhitespacePercent);
            put("monthly_partition_min_string_parsable_to_float_percent", o -> o.monthlyPartitionMinStringParsableToFloatPercent);
<<<<<<< HEAD
            put("monthly_partition_min_string_valid_usa_phone_percent", o -> o.monthlyPartitionMinStringValidUsaPhonePercent);
=======
            put("monthly_partition_min_string_valid_usa_zipcode_percent", o -> o.monthlyPartitionMinStringValidUsaZipcodePercent);
>>>>>>> 3616f54b

        }
    };

    @JsonPropertyDescription("Verifies that the length of string in a column does not exceed the maximum accepted length. Creates a separate data quality check (and an alert) for each monthly partition.")
    private ColumnMaxStringLengthBelowCheckSpec monthlyPartitionMaxStringLengthBelow;

    @JsonPropertyDescription("Verifies that the length of string in a column does not exceed the minimum accepted length. Creates a separate data quality check (and an alert) for each monthly partition.")
    private ColumnMinStringLengthAboveCheckSpec monthlyPartitionMinStringLengthAbove;

    @JsonPropertyDescription("Verifies that the length of string in a column does not exceed the maximum accepted length. Creates a separate data quality check (and an alert) for each monthly partition.")
    private ColumnMeanStringLengthBetweenCheckSpec monthlyPartitionMeanStringLengthBetween;

    @JsonPropertyDescription("Verifies that the percentage of string in a column does not exceed the maximum accepted percentage. Creates a separate data quality check (and an alert) for each monthly partition.")
    private ColumnMaxStringEmptyPercentCheckSpec monthlyPartitionMaxStringEmptyPercent;

    @JsonPropertyDescription("Verifies that empty strings in a column does not exceed the maximum accepted quantity. Creates a separate data quality check (and an alert) for each monthly partition.")
    private ColumnMaxStringEmptyCountCheckSpec monthlyPartitionMaxStringEmptyCount;

    @JsonPropertyDescription("Verifies that the number of whitespace strings in a column does not exceed the maximum accepted quantity. Creates a separate data quality check (and an alert) for each monthly partition.")
    private ColumnMaxStringWhitespaceCountCheckSpec monthlyPartitionMaxStringWhitespaceCount;

    @JsonPropertyDescription("Verifies that the length of string in a column does not exceed the minimum accepted length. Stores the most recent row count for each month when the data quality check was evaluated.")
    private ColumnMinStringValidDatesPercentCheckSpec monthlyPartitionMinStringValidDatesPercent;

    @JsonPropertyDescription("Verifies that the number of whitespace strings in a column does not exceed the maximum accepted quantity. Creates a separate data quality check (and an alert) for each monthly partition.")
    private ColumnMaxStringWhitespacePercentCheckSpec monthlyPartitionMaxStringWhitespacePercent;

    @JsonPropertyDescription("Verifies that the number of null placeholders in a column does not exceed the maximum accepted quantity. Creates a separate data quality check (and an alert) for each monthly partition.")
    private ColumnMaxStringNullPlaceholderCountCheckSpec monthlyPartitionMaxStringNullPlaceholderCount;

    @JsonPropertyDescription("Verifies that the percentage of null placeholders in a column does not exceed the maximum accepted percentage. Creates a separate data quality check (and an alert) for each monthly partition.")
    private ColumnMaxStringNullPlaceholderPercentCheckSpec monthlyPartitionMaxStringNullPlaceholderPercent;

    @JsonPropertyDescription("Verifies that the percentage of boolean placeholder for strings in a column does not exceed the minimum accepted percentage. Creates a separate data quality check (and an alert) for each monthly partition.")
    private ColumnMinStringBooleanPlaceholderPercentCheckSpec monthlyPartitionMinStringBooleanPlaceholderPercent;

    @JsonPropertyDescription("Verifies that the number of strings surrounded by whitespace in a column does not exceed the maximum accepted quantity. Creates a separate data quality check (and an alert) for each monthly partition.")
    private ColumnMaxStringSurroundedByWhitespaceCountCheckSpec monthlyPartitionMaxStringSurroundedByWhitespaceCount;

    @JsonPropertyDescription("Verifies that the percentage of parsable to integer string in a column does not exceed the minimum accepted percentage. Creates a separate data quality check (and an alert) for each monthly partition.")
    private ColumnMinStringParsableToIntegerPercentCheckSpec monthlyPartitionMinStringParsableToIntegerPercent;

    @JsonPropertyDescription("Verifies that the percentage of strings surrounded by whitespace in a column does not exceed the maximum accepted percentage. Creates a separate data quality check (and an alert) for each monthly partition.")
    private ColumnMaxStringSurroundedByWhitespacePercentCheckSpec monthlyPartitionMaxStringSurroundedByWhitespacePercent;

    @JsonPropertyDescription("Verifies that the percentage of parsable to float string in a column does not exceed the minimum accepted percentage. Creates a separate data quality check (and an alert) for each monthly partition.")
    private ColumnMinStringParsableToFloatPercentCheckSpec monthlyPartitionMinStringParsableToFloatPercent;

<<<<<<< HEAD
    @JsonPropertyDescription("Verifies that the percentage of valid USA phone in a column does not exceed the minimum accepted percentage. Creates a separate data quality check (and an alert) for each monthly partition.")
    private ColumnMinStringValidUsaPhonePercentCheckSpec monthlyPartitionMinStringValidUsaPhonePercent;
=======
    @JsonPropertyDescription("Verifies that the percentage of valid USA zip code in a column does not exceed the minimum accepted percentage. Creates a separate data quality check (and an alert) for each monthly partition.")
    private ColumnMinStringValidUsaZipcodePercentCheckSpec monthlyPartitionMinStringValidUsaZipcodePercent;
>>>>>>> 3616f54b

    /**
     * Returns a maximum string length below check.
     * @return Maximum string length below check.
     */
    public ColumnMaxStringLengthBelowCheckSpec getMonthlyPartitionMaxStringLengthBelow() {
        return monthlyPartitionMaxStringLengthBelow;
    }

    /**
     * Sets a new definition of a maximum string length below check.
     * @param monthlyPartitionMaxStringLengthBelow Maximum string length below check.
     */
    public void setMonthlyPartitionMaxStringLengthBelow(ColumnMaxStringLengthBelowCheckSpec monthlyPartitionMaxStringLengthBelow) {
        this.setDirtyIf(!Objects.equals(this.monthlyPartitionMaxStringLengthBelow, monthlyPartitionMaxStringLengthBelow));
        this.monthlyPartitionMaxStringLengthBelow = monthlyPartitionMaxStringLengthBelow;
        propagateHierarchyIdToField(monthlyPartitionMaxStringLengthBelow, "monthly_partition_max_string_length_below");
    }

    /**
     * Returns a minimum string length above check.
     * @return Minimum string length above check.
     */
    public ColumnMinStringLengthAboveCheckSpec getMonthlyPartitionMinStringLengthAbove() {
        return monthlyPartitionMinStringLengthAbove;
    }

    /**
     * Sets a new definition of a minimum string length above check.
     * @param monthlyPartitionMinStringLengthAbove Minimum string length above check.
     */
    public void setMonthlyPartitionMinStringLengthAbove(ColumnMinStringLengthAboveCheckSpec monthlyPartitionMinStringLengthAbove) {
        this.setDirtyIf(!Objects.equals(this.monthlyPartitionMinStringLengthAbove, monthlyPartitionMinStringLengthAbove));
        this.monthlyPartitionMinStringLengthAbove = monthlyPartitionMinStringLengthAbove;
        propagateHierarchyIdToField(monthlyPartitionMinStringLengthAbove, "monthly_partition_min_string_length_above");
    }

    /**
     * Returns a maximum empty string percentage check.
     * @return Maximum empty string percentage check.
     */
    public ColumnMaxStringEmptyPercentCheckSpec getMonthlyPartitionMaxStringEmptyPercent() {
        return monthlyPartitionMaxStringEmptyPercent;
    }

    /**
     * Sets a new definition of a maximum empty string percentage check.
     * @param monthlyPartitionMaxStringEmptyPercent Maximum empty string percentage check.
     */
    public void setMonthlyPartitionMaxStringEmptyPercent(ColumnMaxStringEmptyPercentCheckSpec monthlyPartitionMaxStringEmptyPercent) {
        this.setDirtyIf(!Objects.equals(this.monthlyPartitionMaxStringEmptyPercent, monthlyPartitionMaxStringEmptyPercent));
        this.monthlyPartitionMaxStringEmptyPercent = monthlyPartitionMaxStringEmptyPercent;
        propagateHierarchyIdToField(monthlyPartitionMaxStringEmptyPercent, "monthly_partition_max_string_empty_percent");
    }

    /**
     * Returns a mean string length between check.
     * @return Mean string length between check.
     */
    public ColumnMeanStringLengthBetweenCheckSpec getMonthlyPartitionMeanStringLengthBetween() {
        return monthlyPartitionMeanStringLengthBetween;
    }

    /**
     * Sets a new definition of a mean string length between check.
     * @param monthlyPartitionMeanStringLengthBetween Mean string length between check.
     */
    public void setMonthlyPartitionMeanStringLengthBetween(ColumnMeanStringLengthBetweenCheckSpec monthlyPartitionMeanStringLengthBetween) {
        this.setDirtyIf(!Objects.equals(this.monthlyPartitionMeanStringLengthBetween, monthlyPartitionMeanStringLengthBetween));
        this.monthlyPartitionMeanStringLengthBetween = monthlyPartitionMeanStringLengthBetween;
        propagateHierarchyIdToField(monthlyPartitionMeanStringLengthBetween, "monthly_partition_mean_string_length_between");
    }

    /**
     * Returns a max string empty count check.
     * @return Max string empty count check.
     */
    public ColumnMaxStringEmptyCountCheckSpec getMonthlyPartitionMaxStringEmptyCount() {
        return monthlyPartitionMaxStringEmptyCount;
    }

    /**
     * Sets a new definition of a max string empty count check.
     * @param monthlyPartitionMaxStringEmptyCount Max string empty count check.
     */
    public void setMonthlyPartitionMaxStringEmptyCount(ColumnMaxStringEmptyCountCheckSpec monthlyPartitionMaxStringEmptyCount) {
        this.setDirtyIf(!Objects.equals(this.monthlyPartitionMaxStringEmptyCount, monthlyPartitionMaxStringEmptyCount));
        this.monthlyPartitionMaxStringEmptyCount = monthlyPartitionMaxStringEmptyCount;
        propagateHierarchyIdToField(monthlyPartitionMaxStringEmptyCount, "monthly_partition_max_string_empty_count");
    }

    /**
     * Returns a maximum string whitespace count check.
     * @return Maximum string whitespace count check.
     */
    public ColumnMaxStringWhitespaceCountCheckSpec getMonthlyPartitionMaxStringWhitespaceCount() {
        return monthlyPartitionMaxStringWhitespaceCount;
    }

    /**
     * Sets a new definition of a maximum string whitespace count check.
     * @param monthlyPartitionMaxStringWhitespaceCount Maximum string whitespace count check.
     */
    public void setMonthlyPartitionMaxStringWhitespaceCount(ColumnMaxStringWhitespaceCountCheckSpec monthlyPartitionMaxStringWhitespaceCount) {
        this.setDirtyIf(!Objects.equals(this.monthlyPartitionMaxStringWhitespaceCount, monthlyPartitionMaxStringWhitespaceCount));
        this.monthlyPartitionMaxStringWhitespaceCount = monthlyPartitionMaxStringWhitespaceCount;
        propagateHierarchyIdToField(monthlyPartitionMaxStringWhitespaceCount, "monthly_partition_max_string_whitespace_count");
    }

    /**
     * Returns a minimum string valid dates percent check.
     * @return Minimum string valid dates percent check.
     */
    public ColumnMinStringValidDatesPercentCheckSpec getMonthlyPartitionMinStringValidDatesPercent() {
        return monthlyPartitionMinStringValidDatesPercent;
    }

    /**
     * Sets a new definition of a minimum string valid dates percent check.
     * @param monthlyPartitionMinStringValidDatesPercent Minimum string valid dates percent check.
     */
    public void setMonthlyPartitionMinStringValidDatesPercent(ColumnMinStringValidDatesPercentCheckSpec monthlyPartitionMinStringValidDatesPercent) {
        this.setDirtyIf(!Objects.equals(this.monthlyPartitionMinStringValidDatesPercent, monthlyPartitionMinStringValidDatesPercent));
        this.monthlyPartitionMinStringValidDatesPercent = monthlyPartitionMinStringValidDatesPercent;
        propagateHierarchyIdToField(monthlyPartitionMinStringValidDatesPercent, "monthly_partition_min_string_valid_dates_percent");
    }

    /**
     * Returns a maximum string whitespace percent check.
     * @return Maximum string whitespace percent check.
     */
    public ColumnMaxStringWhitespacePercentCheckSpec getMonthlyPartitionMaxStringWhitespacePercent() {
        return monthlyPartitionMaxStringWhitespacePercent;
    }

    /**
     * Sets a new definition of a maximum string whitespace percent check.
     * @param monthlyPartitionMaxStringWhitespacePercent Maximum string whitespace percent check.
     */
    public void setMonthlyPartitionMaxStringWhitespacePercent(ColumnMaxStringWhitespacePercentCheckSpec monthlyPartitionMaxStringWhitespacePercent) {
        this.setDirtyIf(!Objects.equals(this.monthlyPartitionMaxStringWhitespacePercent, monthlyPartitionMaxStringWhitespacePercent));
        this.monthlyPartitionMaxStringWhitespacePercent = monthlyPartitionMaxStringWhitespacePercent;
        propagateHierarchyIdToField(monthlyPartitionMaxStringWhitespacePercent, "monthly_partition_max_string_whitespace_percent");
    }

    /**
     * Returns a maximum string null placeholder count check.
     * @return Maximum string null placeholder count check.
     */
    public ColumnMaxStringNullPlaceholderCountCheckSpec getMonthlyPartitionMaxStringNullPlaceholderCount() {
        return monthlyPartitionMaxStringNullPlaceholderCount;
    }

    /**
     * Sets a new definition of a maximum string null placeholder count check.
     * @param monthlyPartitionMaxStringNullPlaceholderCount Maximum string null placeholder count check.
     */
    public void setMonthlyPartitionMaxStringNullPlaceholderCount(ColumnMaxStringNullPlaceholderCountCheckSpec monthlyPartitionMaxStringNullPlaceholderCount) {
        this.setDirtyIf(!Objects.equals(this.monthlyPartitionMaxStringNullPlaceholderCount, monthlyPartitionMaxStringNullPlaceholderCount));
        this.monthlyPartitionMaxStringNullPlaceholderCount = monthlyPartitionMaxStringNullPlaceholderCount;
        propagateHierarchyIdToField(monthlyPartitionMaxStringNullPlaceholderCount, "monthly_partition_max_string_null_placeholder_count");
    }

    /**
     * Returns a maximum string null placeholder percent check.
     * @return Maximum string null placeholder percent check.
     */
    public ColumnMaxStringNullPlaceholderPercentCheckSpec getMonthlyPartitionMaxStringNullPlaceholderPercent() {
        return monthlyPartitionMaxStringNullPlaceholderPercent;
    }

    /**
     * Sets a new definition of a maximum string null placeholder percent check.
     * @param monthlyPartitionMaxStringNullPlaceholderPercent Maximum string null placeholder percent check.
     */
    public void setMonthlyPartitionMaxStringNullPlaceholderPercent(ColumnMaxStringNullPlaceholderPercentCheckSpec monthlyPartitionMaxStringNullPlaceholderPercent) {
        this.setDirtyIf(!Objects.equals(this.monthlyPartitionMaxStringNullPlaceholderPercent, monthlyPartitionMaxStringNullPlaceholderPercent));
        this.monthlyPartitionMaxStringNullPlaceholderPercent = monthlyPartitionMaxStringNullPlaceholderPercent;
        propagateHierarchyIdToField(monthlyPartitionMaxStringNullPlaceholderPercent, "monthly_partition_max_string_null_placeholder_percent");
    }

    /**
     * Returns a minimum string boolean placeholder percent check.
     * @return Minimum string boolean placeholder percent check.
     */
    public ColumnMinStringBooleanPlaceholderPercentCheckSpec getMonthlyPartitionMinStringBooleanPlaceholderPercent() {
        return monthlyPartitionMinStringBooleanPlaceholderPercent;
    }

    /**
     * Sets a new definition of a minimum string boolean placeholder percent check.
     * @param monthlyPartitionMinStringBooleanPlaceholderPercent Minimum string boolean placeholder percent check.
     */
    public void setMonthlyPartitionMinStringBooleanPlaceholderPercent(ColumnMinStringBooleanPlaceholderPercentCheckSpec monthlyPartitionMinStringBooleanPlaceholderPercent) {
        this.setDirtyIf(!Objects.equals(this.monthlyPartitionMinStringBooleanPlaceholderPercent, monthlyPartitionMinStringBooleanPlaceholderPercent));
        this.monthlyPartitionMinStringBooleanPlaceholderPercent = monthlyPartitionMinStringBooleanPlaceholderPercent;
        propagateHierarchyIdToField(monthlyPartitionMinStringBooleanPlaceholderPercent, "monthly_partition_min_string_boolean_placeholder_percent");
    }

    /**
     * Returns a minimum string parsable to integer percent check.
     * @return Minimum string parsable to integer percent  check.
     */
    public ColumnMinStringParsableToIntegerPercentCheckSpec getMonthlyPartitionMinStringParsableToIntegerPercent() {
        return monthlyPartitionMinStringParsableToIntegerPercent;
    }

    /**
     * Sets a new definition of a minimum string parsable to integer percent check.
     * @param monthlyPartitionMinStringParsableToIntegerPercent Minimum string parsable to integer percent check.
     */
    public void setMonthlyPartitionMinStringParsableToIntegerPercent(ColumnMinStringParsableToIntegerPercentCheckSpec monthlyPartitionMinStringParsableToIntegerPercent) {
        this.setDirtyIf(!Objects.equals(this.monthlyPartitionMinStringParsableToIntegerPercent, monthlyPartitionMinStringParsableToIntegerPercent));
        this.monthlyPartitionMinStringParsableToIntegerPercent = monthlyPartitionMinStringParsableToIntegerPercent;
        propagateHierarchyIdToField(monthlyPartitionMinStringParsableToIntegerPercent, "monthly_partition_min_string_parsable_to_integer_percent");
    }

    /**
     * Returns a maximum string surrounded by whitespace count check.
     *
     * @return Maximum string surrounded by whitespace count check.
     */
    public ColumnMaxStringSurroundedByWhitespaceCountCheckSpec getMonthlyPartitionMaxStringSurroundedByWhitespaceCount() {
        return monthlyPartitionMaxStringSurroundedByWhitespaceCount;
    }

    /**
     * Sets a new definition of a maximum string surrounded by whitespace count check.
     *
     * @param monthlyPartitionMaxStringSurroundedByWhitespaceCount Maximum string surrounded by whitespace count check.
     */
    public void setMonthlyPartitionMaxStringSurroundedByWhitespaceCount(ColumnMaxStringSurroundedByWhitespaceCountCheckSpec monthlyPartitionMaxStringSurroundedByWhitespaceCount) {
        this.setDirtyIf(!Objects.equals(this.monthlyPartitionMaxStringSurroundedByWhitespaceCount, monthlyPartitionMaxStringSurroundedByWhitespaceCount));
        this.monthlyPartitionMaxStringSurroundedByWhitespaceCount = monthlyPartitionMaxStringSurroundedByWhitespaceCount;
        propagateHierarchyIdToField(monthlyPartitionMaxStringSurroundedByWhitespaceCount, "monthly_partition_max_string_surrounded_by_whitespace_count");
    }

    /**
     * Returns a maximum string surrounded by whitespace percent check.
     *
     * @return Maximum string surrounded by whitespace percent check.
     */
    public ColumnMaxStringSurroundedByWhitespacePercentCheckSpec getMonthlyPartitionMaxStringSurroundedByWhitespacePercent() {
        return monthlyPartitionMaxStringSurroundedByWhitespacePercent;
    }

    /**
     * Sets a new definition of a maximum string surrounded by whitespace percent check.
     *
     * @param monthlyPartitionMaxStringSurroundedByWhitespacePercent Maximum string surrounded by whitespace percent check.
     */
    public void setMonthlyPartitionMaxStringSurroundedByWhitespacePercent(ColumnMaxStringSurroundedByWhitespacePercentCheckSpec monthlyPartitionMaxStringSurroundedByWhitespacePercent) {
        this.setDirtyIf(!Objects.equals(this.monthlyPartitionMaxStringSurroundedByWhitespacePercent, monthlyPartitionMaxStringSurroundedByWhitespacePercent));
        this.monthlyPartitionMaxStringSurroundedByWhitespacePercent = monthlyPartitionMaxStringSurroundedByWhitespacePercent;
        propagateHierarchyIdToField(monthlyPartitionMaxStringSurroundedByWhitespacePercent, "monthly_partition_max_string_surrounded_by_whitespace_percent");
    }

    /**
     * Returns a minimum string parsable to float percent check.
     * @return Minimum string parsable to float percent  check.
     */
    public ColumnMinStringParsableToFloatPercentCheckSpec getMonthlyPartitionMinStringParsableToFloatPercent() {
        return monthlyPartitionMinStringParsableToFloatPercent;
    }

    /**
     * Sets a new definition of a minimum string parsable to float percent check.
     * @param monthlyPartitionMinStringParsableToFloatPercent Minimum string parsable to float percent check.
     */
    public void setMonthlyPartitionMinStringParsableToFloatPercent(ColumnMinStringParsableToFloatPercentCheckSpec monthlyPartitionMinStringParsableToFloatPercent) {
        this.setDirtyIf(!Objects.equals(this.monthlyPartitionMinStringParsableToFloatPercent, monthlyPartitionMinStringParsableToFloatPercent));
        this.monthlyPartitionMinStringParsableToFloatPercent = monthlyPartitionMinStringParsableToFloatPercent;
        propagateHierarchyIdToField(monthlyPartitionMinStringParsableToFloatPercent, "monthly_partition_min_string_parsable_to_float_percent");
    }

    /**
<<<<<<< HEAD
     * Returns a minimum string valid USA phone percent check.
     * @return Minimum string valid USA phone percent  check.
     */
    public ColumnMinStringValidUsaPhonePercentCheckSpec getMonthlyPartitionMinStringValidUsaPhonePercent() {
        return monthlyPartitionMinStringValidUsaPhonePercent;
    }

    /**
     * Sets a new definition of a minimum string valid USA phone percent check.
     * @param monthlyPartitionMinStringValidUsaPhonePercent Minimum string valid USA phone percent check.
     */
    public void setMonthlyPartitionMinStringValidUsaPhonePercent(ColumnMinStringValidUsaPhonePercentCheckSpec monthlyPartitionMinStringValidUsaPhonePercent) {
        this.setDirtyIf(!Objects.equals(this.monthlyPartitionMinStringValidUsaPhonePercent, monthlyPartitionMinStringValidUsaPhonePercent));
        this.monthlyPartitionMinStringValidUsaPhonePercent = monthlyPartitionMinStringValidUsaPhonePercent;
        propagateHierarchyIdToField(monthlyPartitionMinStringValidUsaPhonePercent, "monthly_partition_min_string_valid_usa_phone_percent");
=======
     * Returns a minimum string valid usa zip code percent check.
     * @return Minimum string valid usa zip code percent  check.
     */
    public ColumnMinStringValidUsaZipcodePercentCheckSpec getMonthlyPartitionMinStringValidUsaZipcodePercent() {
        return monthlyPartitionMinStringValidUsaZipcodePercent;
    }

    /**
     * Sets a new definition of a minimum string valid usa zip code percent check.
     * @param monthlyPartitionMinStringValidUsaZipcodePercent Minimum string valid usa zip code percent check.
     */
    public void setMonthlyPartitionMinStringValidUsaZipcodePercent(ColumnMinStringValidUsaZipcodePercentCheckSpec monthlyPartitionMinStringValidUsaZipcodePercent) {
        this.setDirtyIf(!Objects.equals(this.monthlyPartitionMinStringValidUsaZipcodePercent, monthlyPartitionMinStringValidUsaZipcodePercent));
        this.monthlyPartitionMinStringValidUsaZipcodePercent = monthlyPartitionMinStringValidUsaZipcodePercent;
        propagateHierarchyIdToField(monthlyPartitionMinStringValidUsaZipcodePercent, "monthly_partition_min_string_valid_usa_zipcode_percent");
>>>>>>> 3616f54b
    }

    /**
     * Returns the child map on the spec class with all fields.
     *
     * @return Return the field map.
     */
    @Override
    protected ChildHierarchyNodeFieldMap getChildMap() {
        return FIELDS;
    }
}<|MERGE_RESOLUTION|>--- conflicted
+++ resolved
@@ -33,11 +33,8 @@
 import ai.dqo.checks.column.strings.ColumnMaxStringSurroundedByWhitespaceCountCheckSpec;
 import ai.dqo.checks.column.strings.ColumnMaxStringSurroundedByWhitespacePercentCheckSpec;
 import ai.dqo.checks.column.strings.ColumnMinStringParsableToFloatPercentCheckSpec;
-<<<<<<< HEAD
+import ai.dqo.checks.column.strings.ColumnMinStringValidUsaZipcodePercentCheckSpec;
 import ai.dqo.checks.column.strings.ColumnMinStringValidUsaPhonePercentCheckSpec;
-=======
-import ai.dqo.checks.column.strings.ColumnMinStringValidUsaZipcodePercentCheckSpec;
->>>>>>> 3616f54b
 import ai.dqo.metadata.id.ChildHierarchyNodeFieldMap;
 import ai.dqo.metadata.id.ChildHierarchyNodeFieldMapImpl;
 import com.fasterxml.jackson.annotation.JsonInclude;
@@ -72,11 +69,8 @@
             put("monthly_partition_min_string_parsable_to_integer_percent", o -> o.monthlyPartitionMinStringParsableToIntegerPercent);
             put("monthly_partition_max_string_surrounded_by_whitespace_percent", o -> o.monthlyPartitionMaxStringSurroundedByWhitespacePercent);
             put("monthly_partition_min_string_parsable_to_float_percent", o -> o.monthlyPartitionMinStringParsableToFloatPercent);
-<<<<<<< HEAD
+            put("monthly_partition_min_string_valid_usa_zipcode_percent", o -> o.monthlyPartitionMinStringValidUsaZipcodePercent);
             put("monthly_partition_min_string_valid_usa_phone_percent", o -> o.monthlyPartitionMinStringValidUsaPhonePercent);
-=======
-            put("monthly_partition_min_string_valid_usa_zipcode_percent", o -> o.monthlyPartitionMinStringValidUsaZipcodePercent);
->>>>>>> 3616f54b
 
         }
     };
@@ -126,13 +120,11 @@
     @JsonPropertyDescription("Verifies that the percentage of parsable to float string in a column does not exceed the minimum accepted percentage. Creates a separate data quality check (and an alert) for each monthly partition.")
     private ColumnMinStringParsableToFloatPercentCheckSpec monthlyPartitionMinStringParsableToFloatPercent;
 
-<<<<<<< HEAD
+    @JsonPropertyDescription("Verifies that the percentage of valid USA zip code in a column does not exceed the minimum accepted percentage. Creates a separate data quality check (and an alert) for each monthly partition.")
+    private ColumnMinStringValidUsaZipcodePercentCheckSpec monthlyPartitionMinStringValidUsaZipcodePercent;
+
     @JsonPropertyDescription("Verifies that the percentage of valid USA phone in a column does not exceed the minimum accepted percentage. Creates a separate data quality check (and an alert) for each monthly partition.")
     private ColumnMinStringValidUsaPhonePercentCheckSpec monthlyPartitionMinStringValidUsaPhonePercent;
-=======
-    @JsonPropertyDescription("Verifies that the percentage of valid USA zip code in a column does not exceed the minimum accepted percentage. Creates a separate data quality check (and an alert) for each monthly partition.")
-    private ColumnMinStringValidUsaZipcodePercentCheckSpec monthlyPartitionMinStringValidUsaZipcodePercent;
->>>>>>> 3616f54b
 
     /**
      * Returns a maximum string length below check.
@@ -409,7 +401,24 @@
     }
 
     /**
-<<<<<<< HEAD
+     * Returns a minimum string valid usa zip code percent check.
+     * @return Minimum string valid usa zip code percent  check.
+     */
+    public ColumnMinStringValidUsaZipcodePercentCheckSpec getMonthlyPartitionMinStringValidUsaZipcodePercent() {
+        return monthlyPartitionMinStringValidUsaZipcodePercent;
+    }
+
+    /**
+     * Sets a new definition of a minimum string valid usa zip code percent check.
+     * @param monthlyPartitionMinStringValidUsaZipcodePercent Minimum string valid usa zip code percent check.
+     */
+    public void setMonthlyPartitionMinStringValidUsaZipcodePercent(ColumnMinStringValidUsaZipcodePercentCheckSpec monthlyPartitionMinStringValidUsaZipcodePercent) {
+        this.setDirtyIf(!Objects.equals(this.monthlyPartitionMinStringValidUsaZipcodePercent, monthlyPartitionMinStringValidUsaZipcodePercent));
+        this.monthlyPartitionMinStringValidUsaZipcodePercent = monthlyPartitionMinStringValidUsaZipcodePercent;
+        propagateHierarchyIdToField(monthlyPartitionMinStringValidUsaZipcodePercent, "monthly_partition_min_string_valid_usa_zipcode_percent");
+    }
+
+    /**
      * Returns a minimum string valid USA phone percent check.
      * @return Minimum string valid USA phone percent  check.
      */
@@ -425,23 +434,6 @@
         this.setDirtyIf(!Objects.equals(this.monthlyPartitionMinStringValidUsaPhonePercent, monthlyPartitionMinStringValidUsaPhonePercent));
         this.monthlyPartitionMinStringValidUsaPhonePercent = monthlyPartitionMinStringValidUsaPhonePercent;
         propagateHierarchyIdToField(monthlyPartitionMinStringValidUsaPhonePercent, "monthly_partition_min_string_valid_usa_phone_percent");
-=======
-     * Returns a minimum string valid usa zip code percent check.
-     * @return Minimum string valid usa zip code percent  check.
-     */
-    public ColumnMinStringValidUsaZipcodePercentCheckSpec getMonthlyPartitionMinStringValidUsaZipcodePercent() {
-        return monthlyPartitionMinStringValidUsaZipcodePercent;
-    }
-
-    /**
-     * Sets a new definition of a minimum string valid usa zip code percent check.
-     * @param monthlyPartitionMinStringValidUsaZipcodePercent Minimum string valid usa zip code percent check.
-     */
-    public void setMonthlyPartitionMinStringValidUsaZipcodePercent(ColumnMinStringValidUsaZipcodePercentCheckSpec monthlyPartitionMinStringValidUsaZipcodePercent) {
-        this.setDirtyIf(!Objects.equals(this.monthlyPartitionMinStringValidUsaZipcodePercent, monthlyPartitionMinStringValidUsaZipcodePercent));
-        this.monthlyPartitionMinStringValidUsaZipcodePercent = monthlyPartitionMinStringValidUsaZipcodePercent;
-        propagateHierarchyIdToField(monthlyPartitionMinStringValidUsaZipcodePercent, "monthly_partition_min_string_valid_usa_zipcode_percent");
->>>>>>> 3616f54b
     }
 
     /**

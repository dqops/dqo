--- conflicted
+++ resolved
@@ -22,11 +22,8 @@
 import ai.dqo.checks.column.strings.ColumnMeanStringLengthBetweenCheckSpec;
 import ai.dqo.checks.column.strings.ColumnMaxStringEmptyPercentCheckSpec;
 import ai.dqo.checks.column.strings.ColumnMaxStringWhitespaceCountCheckSpec;
-<<<<<<< HEAD
+import ai.dqo.checks.column.strings.ColumnMaxStringWhitespacePercentCheckSpec;
 import ai.dqo.checks.column.strings.ColumnMinStringValidDatesPercentCheckSpec;
-=======
-import ai.dqo.checks.column.strings.ColumnMaxStringWhitespacePercentCheckSpec;
->>>>>>> 70c1a9e6
 import ai.dqo.metadata.id.ChildHierarchyNodeFieldMap;
 import ai.dqo.metadata.id.ChildHierarchyNodeFieldMapImpl;
 import com.fasterxml.jackson.annotation.JsonInclude;
@@ -51,12 +48,8 @@
             put("monthly_partition_mean_string_length_between", o -> o.monthlyPartitionMeanStringLengthBetween);
             put("monthly_partition_max_string_empty_percent", o -> o.monthlyPartitionMaxStringEmptyPercent);
             put("monthly_partition_max_string_whitespace_count", o -> o.monthlyPartitionMaxStringWhitespaceCount);
-<<<<<<< HEAD
+            put("monthly_partition_max_string_whitespace_percent", o -> o.monthlyPartitionMaxStringWhitespacePercent);
             put("monthly_partition_min_string_valid_dates_percent", o -> o.monthlyPartitionMinStringValidDatesPercent);
-=======
-            put("monthly_partition_max_string_whitespace_percent", o -> o.monthlyPartitionMaxStringWhitespacePercent);
-
->>>>>>> 70c1a9e6
         }
     };
 
@@ -172,7 +165,6 @@
     }
 
     /**
-<<<<<<< HEAD
      * Returns a minimum string valid dates percent check.
      * @return Minimum string valid dates percent check.
      */
@@ -188,7 +180,9 @@
         this.setDirtyIf(!Objects.equals(this.monthlyPartitionMinStringValidDatesPercent, monthlyPartitionMinStringValidDatesPercent));
         this.monthlyPartitionMinStringValidDatesPercent = monthlyPartitionMinStringValidDatesPercent;
         propagateHierarchyIdToField(monthlyPartitionMinStringValidDatesPercent, "monthly_partition_min_string_valid_dates_percent");
-=======
+    }
+
+    /**
      * Returns a maximum string whitespace percent check.
      * @return Maximum string whitespace percent check.
      */
@@ -204,7 +198,6 @@
         this.setDirtyIf(!Objects.equals(this.monthlyPartitionMaxStringWhitespacePercent, monthlyPartitionMaxStringWhitespacePercent));
         this.monthlyPartitionMaxStringWhitespacePercent = monthlyPartitionMaxStringWhitespacePercent;
         propagateHierarchyIdToField(monthlyPartitionMaxStringWhitespacePercent, "monthly_partition_max_string_whitespace_percent");
->>>>>>> 70c1a9e6
     }
 
     /**

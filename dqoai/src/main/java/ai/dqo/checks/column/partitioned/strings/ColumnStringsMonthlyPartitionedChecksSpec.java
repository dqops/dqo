--- conflicted
+++ resolved
@@ -20,11 +20,8 @@
 import ai.dqo.checks.column.strings.ColumnMaxStringLengthBelowCheckSpec;
 import ai.dqo.checks.column.strings.ColumnMinStringLengthAboveCheckSpec;
 import ai.dqo.checks.column.strings.ColumnMeanStringLengthBetweenCheckSpec;
-<<<<<<< HEAD
+import ai.dqo.checks.column.strings.ColumnMaxStringEmptyPercentCheckSpec;
 import ai.dqo.checks.column.strings.ColumnMaxStringWhitespacePercentCheckSpec;
-=======
-import ai.dqo.checks.column.strings.ColumnMaxStringEmptyPercentCheckSpec;
->>>>>>> f4f5c467
 import ai.dqo.metadata.id.ChildHierarchyNodeFieldMap;
 import ai.dqo.metadata.id.ChildHierarchyNodeFieldMapImpl;
 import com.fasterxml.jackson.annotation.JsonInclude;
@@ -47,12 +44,9 @@
             put("monthly_partition_max_string_length_below", o -> o.monthlyPartitionMaxStringLengthBelow);
             put("monthly_partition_min_string_length_above", o -> o.monthlyPartitionMinStringLengthAbove);
             put("monthly_partition_mean_string_length_between", o -> o.monthlyPartitionMeanStringLengthBetween);
-<<<<<<< HEAD
+            put("monthly_partition_max_string_empty_percent", o -> o.monthlyPartitionMaxStringEmptyPercent);
             put("monthly_partition_max_string_whitespace_percent", o -> o.monthlyPartitionMaxStringWhitespacePercent);
 
-=======
-            put("monthly_partition_max_string_empty_percent", o -> o.monthlyPartitionMaxStringEmptyPercent);
->>>>>>> f4f5c467
         }
     };
 
@@ -65,13 +59,11 @@
     @JsonPropertyDescription("Verifies that the length of string in a column does not exceed the maximum accepted length. Creates a separate data quality check (and an alert) for each monthly partition.")
     private ColumnMeanStringLengthBetweenCheckSpec monthlyPartitionMeanStringLengthBetween;
 
-<<<<<<< HEAD
+    @JsonPropertyDescription("Verifies that the percentage of string in a column does not exceed the maximum accepted percentage. Creates a separate data quality check (and an alert) for each monthly partition.")
+    private ColumnMaxStringEmptyPercentCheckSpec monthlyPartitionMaxStringEmptyPercent;
+
     @JsonPropertyDescription("Verifies that the number of whitespace strings in a column does not exceed the maximum accepted quantity. Creates a separate data quality check (and an alert) for each monthly partition.")
     private ColumnMaxStringWhitespacePercentCheckSpec monthlyPartitionMaxStringWhitespacePercent;
-=======
-    @JsonPropertyDescription("Verifies that the percentage of string in a column does not exceed the maximum accepted percentage. Creates a separate data quality check (and an alert) for each monthly partition.")
-    private ColumnMaxStringEmptyPercentCheckSpec monthlyPartitionMaxStringEmptyPercent;
->>>>>>> f4f5c467
 
     /**
      * Returns a maximum string length below check.
@@ -128,7 +120,24 @@
     }
 
     /**
-<<<<<<< HEAD
+     * Returns a maximum empty string percentage check.
+     * @return Maximum empty string percentage check.
+     */
+    public ColumnMaxStringEmptyPercentCheckSpec getMonthlyPartitionMaxStringEmptyPercent() {
+        return monthlyPartitionMaxStringEmptyPercent;
+    }
+
+    /**
+     * Sets a new definition of a maximum empty string percentage check.
+     * @param monthlyPartitionMaxStringEmptyPercent Maximum empty string percentage check.
+     */
+    public void setMonthlyPartitionMaxStringEmptyPercent(ColumnMaxStringEmptyPercentCheckSpec monthlyPartitionMaxStringEmptyPercent) {
+        this.setDirtyIf(!Objects.equals(this.monthlyPartitionMaxStringEmptyPercent, monthlyPartitionMaxStringEmptyPercent));
+        this.monthlyPartitionMaxStringEmptyPercent = monthlyPartitionMaxStringEmptyPercent;
+        propagateHierarchyIdToField(monthlyPartitionMaxStringEmptyPercent, "monthly_partition_max_string_empty_percent");
+    }
+
+    /**
      * Returns a maximum string whitespace percent check.
      * @return Maximum string whitespace percent check.
      */
@@ -144,23 +153,6 @@
         this.setDirtyIf(!Objects.equals(this.monthlyPartitionMaxStringWhitespacePercent, monthlyPartitionMaxStringWhitespacePercent));
         this.monthlyPartitionMaxStringWhitespacePercent = monthlyPartitionMaxStringWhitespacePercent;
         propagateHierarchyIdToField(monthlyPartitionMaxStringWhitespacePercent, "monthly_partition_max_string_whitespace_percent");
-=======
-     * Returns a maximum empty string percentage check.
-     * @return Maximum empty string percentage check.
-     */
-    public ColumnMaxStringEmptyPercentCheckSpec getMonthlyPartitionMaxStringEmptyPercent() {
-        return monthlyPartitionMaxStringEmptyPercent;
-    }
-
-    /**
-     * Sets a new definition of a maximum empty string percentage check.
-     * @param monthlyPartitionMaxStringEmptyPercent Maximum empty string percentage check.
-     */
-    public void setMonthlyPartitionMaxStringEmptyPercent(ColumnMaxStringEmptyPercentCheckSpec monthlyPartitionMaxStringEmptyPercent) {
-        this.setDirtyIf(!Objects.equals(this.monthlyPartitionMaxStringEmptyPercent, monthlyPartitionMaxStringEmptyPercent));
-        this.monthlyPartitionMaxStringEmptyPercent = monthlyPartitionMaxStringEmptyPercent;
-        propagateHierarchyIdToField(monthlyPartitionMaxStringEmptyPercent, "monthly_partition_max_string_empty_percent");
->>>>>>> f4f5c467
     }
 
     /**

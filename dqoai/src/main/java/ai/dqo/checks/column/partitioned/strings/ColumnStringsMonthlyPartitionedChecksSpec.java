/*
 * Copyright © 2021 DQO.ai (support@dqo.ai)
 *
 * Licensed under the Apache License, Version 2.0 (the "License");
 * you may not use this file except in compliance with the License.
 * You may obtain a copy of the License at
 *
 *     http://www.apache.org/licenses/LICENSE-2.0
 *
 * Unless required by applicable law or agreed to in writing, software
 * distributed under the License is distributed on an "AS IS" BASIS,
 * WITHOUT WARRANTIES OR CONDITIONS OF ANY KIND, either express or implied.
 * See the License for the specific language governing permissions and
 * limitations under the License.
 */
package ai.dqo.checks.column.partitioned.strings;

import ai.dqo.checks.AbstractCheckCategorySpec;
import ai.dqo.checks.column.checks.nulls.ColumnMaxNullsCountCheckSpec;
import ai.dqo.checks.column.strings.ColumnMaxStringLengthBelowCheckSpec;
<<<<<<< HEAD
import ai.dqo.checks.column.strings.ColumnMeanStringLengthBetweenCheckSpec;
=======
import ai.dqo.checks.column.strings.ColumnMinStringLengthAboveCheckSpec;
>>>>>>> 145ad99f
import ai.dqo.metadata.id.ChildHierarchyNodeFieldMap;
import ai.dqo.metadata.id.ChildHierarchyNodeFieldMapImpl;
import com.fasterxml.jackson.annotation.JsonInclude;
import com.fasterxml.jackson.annotation.JsonPropertyDescription;
import com.fasterxml.jackson.databind.PropertyNamingStrategies;
import com.fasterxml.jackson.databind.annotation.JsonNaming;
import lombok.EqualsAndHashCode;

import java.util.Objects;

/**
 * Container of built-in preconfigured data quality check points on a column level that are checking daily partitions or rows for each day of data.
 */
@JsonInclude(JsonInclude.Include.NON_NULL)
@JsonNaming(PropertyNamingStrategies.SnakeCaseStrategy.class)
@EqualsAndHashCode(callSuper = true)
public class ColumnStringsMonthlyPartitionedChecksSpec extends AbstractCheckCategorySpec {
    public static final ChildHierarchyNodeFieldMapImpl<ColumnStringsMonthlyPartitionedChecksSpec> FIELDS = new ChildHierarchyNodeFieldMapImpl<>(AbstractCheckCategorySpec.FIELDS) {
        {
            put("monthly_partition_max_string_length_below", o -> o.monthlyPartitionMaxStringLengthBelow);
<<<<<<< HEAD
            put("monthly_partition_mean_string_length_between", o -> o.monthlyPartitionMeanStringLengthBetween);
=======
            put("monthly_partition_min_string_length_above", o -> o.monthlyPartitionMinStringLengthAbove);
>>>>>>> 145ad99f
        }
    };

    @JsonPropertyDescription("Verifies that the length of string in a column does not exceed the maximum accepted length. Creates a separate data quality check (and an alert) for each monhtly partition.")
    private ColumnMaxStringLengthBelowCheckSpec monthlyPartitionMaxStringLengthBelow;

<<<<<<< HEAD
    @JsonPropertyDescription("Verifies that the length of string in a column does not exceed the maximum accepted length. Creates a separate data quality check (and an alert) for each monhtly partition.")
    private ColumnMeanStringLengthBetweenCheckSpec monthlyPartitionMeanStringLengthBetween;
=======
    @JsonPropertyDescription("Verifies that the length of string in a column does not exceed the minimum accepted length. Creates a separate data quality check (and an alert) for each monhtly partition.")
    private ColumnMinStringLengthAboveCheckSpec monthlyPartitionMinStringLengthAbove;
>>>>>>> 145ad99f

    /**
     * Returns a maximum string length below check.
     * @return Maximum string length below check.
     */
    public ColumnMaxStringLengthBelowCheckSpec getMonthlyPartitionMaxStringLengthBelow() {
        return monthlyPartitionMaxStringLengthBelow;
    }

    /**
     * Sets a new definition of a maximum string length below check.
     * @param monthlyPartitionMaxStringLengthBelow Maximum string length below check.
     */
    public void setMonthlyPartitionMaxStringLengthBelow(ColumnMaxStringLengthBelowCheckSpec monthlyPartitionMaxStringLengthBelow) {
        this.setDirtyIf(!Objects.equals(this.monthlyPartitionMaxStringLengthBelow, monthlyPartitionMaxStringLengthBelow));
        this.monthlyPartitionMaxStringLengthBelow = monthlyPartitionMaxStringLengthBelow;
        propagateHierarchyIdToField(monthlyPartitionMaxStringLengthBelow, "monthly_partition_max_string_length_below");
    }

    /**
<<<<<<< HEAD
     * Returns a mean string length between check.
     * @return Mean string length between check.
     */
    public ColumnMeanStringLengthBetweenCheckSpec getMonthlyPartitionMeanStringLengthBetween() {
        return monthlyPartitionMeanStringLengthBetween;
    }

    /**
     * Sets a new definition of a mean string length between check.
     * @param monthlyPartitionMeanStringLengthBetween Mean string length between check.
     */
    public void setMonthlyPartitionMeanStringLengthBetween(ColumnMeanStringLengthBetweenCheckSpec monthlyPartitionMeanStringLengthBetween) {
        this.setDirtyIf(!Objects.equals(this.monthlyPartitionMeanStringLengthBetween, monthlyPartitionMeanStringLengthBetween));
        this.monthlyPartitionMeanStringLengthBetween = monthlyPartitionMeanStringLengthBetween;
        propagateHierarchyIdToField(monthlyPartitionMeanStringLengthBetween, "monthly_partition_mean_string_length_between");
=======
     * Returns a minimum string length above check.
     * @return Minimum string length above check.
     */
    public ColumnMinStringLengthAboveCheckSpec getMonthlyPartitionMinStringLengthAbove() {
        return monthlyPartitionMinStringLengthAbove;
    }

    /**
     * Sets a new definition of a minimum string length above check.
     * @param monthlyPartitionMinStringLengthAbove Minimum string length above check.
     */
    public void setMonthlyPartitionMinStringLengthAbove(ColumnMinStringLengthAboveCheckSpec monthlyPartitionMinStringLengthAbove) {
        this.setDirtyIf(!Objects.equals(this.monthlyPartitionMinStringLengthAbove, monthlyPartitionMinStringLengthAbove));
        this.monthlyPartitionMinStringLengthAbove = monthlyPartitionMinStringLengthAbove;
        propagateHierarchyIdToField(monthlyPartitionMinStringLengthAbove, "monthly_partition_min_string_length_above");
>>>>>>> 145ad99f
    }

    /**
     * Returns the child map on the spec class with all fields.
     *
     * @return Return the field map.
     */
    @Override
    protected ChildHierarchyNodeFieldMap getChildMap() {
        return FIELDS;
    }
}<|MERGE_RESOLUTION|>--- conflicted
+++ resolved
@@ -18,11 +18,8 @@
 import ai.dqo.checks.AbstractCheckCategorySpec;
 import ai.dqo.checks.column.checks.nulls.ColumnMaxNullsCountCheckSpec;
 import ai.dqo.checks.column.strings.ColumnMaxStringLengthBelowCheckSpec;
-<<<<<<< HEAD
+import ai.dqo.checks.column.strings.ColumnMinStringLengthAboveCheckSpec;
 import ai.dqo.checks.column.strings.ColumnMeanStringLengthBetweenCheckSpec;
-=======
-import ai.dqo.checks.column.strings.ColumnMinStringLengthAboveCheckSpec;
->>>>>>> 145ad99f
 import ai.dqo.metadata.id.ChildHierarchyNodeFieldMap;
 import ai.dqo.metadata.id.ChildHierarchyNodeFieldMapImpl;
 import com.fasterxml.jackson.annotation.JsonInclude;
@@ -43,24 +40,19 @@
     public static final ChildHierarchyNodeFieldMapImpl<ColumnStringsMonthlyPartitionedChecksSpec> FIELDS = new ChildHierarchyNodeFieldMapImpl<>(AbstractCheckCategorySpec.FIELDS) {
         {
             put("monthly_partition_max_string_length_below", o -> o.monthlyPartitionMaxStringLengthBelow);
-<<<<<<< HEAD
+            put("monthly_partition_min_string_length_above", o -> o.monthlyPartitionMinStringLengthAbove);
             put("monthly_partition_mean_string_length_between", o -> o.monthlyPartitionMeanStringLengthBetween);
-=======
-            put("monthly_partition_min_string_length_above", o -> o.monthlyPartitionMinStringLengthAbove);
->>>>>>> 145ad99f
         }
     };
 
     @JsonPropertyDescription("Verifies that the length of string in a column does not exceed the maximum accepted length. Creates a separate data quality check (and an alert) for each monhtly partition.")
     private ColumnMaxStringLengthBelowCheckSpec monthlyPartitionMaxStringLengthBelow;
 
-<<<<<<< HEAD
+    @JsonPropertyDescription("Verifies that the length of string in a column does not exceed the minimum accepted length. Creates a separate data quality check (and an alert) for each monhtly partition.")
+    private ColumnMinStringLengthAboveCheckSpec monthlyPartitionMinStringLengthAbove;
+
     @JsonPropertyDescription("Verifies that the length of string in a column does not exceed the maximum accepted length. Creates a separate data quality check (and an alert) for each monhtly partition.")
     private ColumnMeanStringLengthBetweenCheckSpec monthlyPartitionMeanStringLengthBetween;
-=======
-    @JsonPropertyDescription("Verifies that the length of string in a column does not exceed the minimum accepted length. Creates a separate data quality check (and an alert) for each monhtly partition.")
-    private ColumnMinStringLengthAboveCheckSpec monthlyPartitionMinStringLengthAbove;
->>>>>>> 145ad99f
 
     /**
      * Returns a maximum string length below check.
@@ -81,7 +73,24 @@
     }
 
     /**
-<<<<<<< HEAD
+     * Returns a minimum string length above check.
+     * @return Minimum string length above check.
+     */
+    public ColumnMinStringLengthAboveCheckSpec getMonthlyPartitionMinStringLengthAbove() {
+        return monthlyPartitionMinStringLengthAbove;
+    }
+
+    /**
+     * Sets a new definition of a minimum string length above check.
+     * @param monthlyPartitionMinStringLengthAbove Minimum string length above check.
+     */
+    public void setMonthlyPartitionMinStringLengthAbove(ColumnMinStringLengthAboveCheckSpec monthlyPartitionMinStringLengthAbove) {
+        this.setDirtyIf(!Objects.equals(this.monthlyPartitionMinStringLengthAbove, monthlyPartitionMinStringLengthAbove));
+        this.monthlyPartitionMinStringLengthAbove = monthlyPartitionMinStringLengthAbove;
+        propagateHierarchyIdToField(monthlyPartitionMinStringLengthAbove, "monthly_partition_min_string_length_above");
+    }
+
+    /**
      * Returns a mean string length between check.
      * @return Mean string length between check.
      */
@@ -97,23 +106,6 @@
         this.setDirtyIf(!Objects.equals(this.monthlyPartitionMeanStringLengthBetween, monthlyPartitionMeanStringLengthBetween));
         this.monthlyPartitionMeanStringLengthBetween = monthlyPartitionMeanStringLengthBetween;
         propagateHierarchyIdToField(monthlyPartitionMeanStringLengthBetween, "monthly_partition_mean_string_length_between");
-=======
-     * Returns a minimum string length above check.
-     * @return Minimum string length above check.
-     */
-    public ColumnMinStringLengthAboveCheckSpec getMonthlyPartitionMinStringLengthAbove() {
-        return monthlyPartitionMinStringLengthAbove;
-    }
-
-    /**
-     * Sets a new definition of a minimum string length above check.
-     * @param monthlyPartitionMinStringLengthAbove Minimum string length above check.
-     */
-    public void setMonthlyPartitionMinStringLengthAbove(ColumnMinStringLengthAboveCheckSpec monthlyPartitionMinStringLengthAbove) {
-        this.setDirtyIf(!Objects.equals(this.monthlyPartitionMinStringLengthAbove, monthlyPartitionMinStringLengthAbove));
-        this.monthlyPartitionMinStringLengthAbove = monthlyPartitionMinStringLengthAbove;
-        propagateHierarchyIdToField(monthlyPartitionMinStringLengthAbove, "monthly_partition_min_string_length_above");
->>>>>>> 145ad99f
     }
 
     /**

/*
 * Copyright © 2021 DQO.ai (support@dqo.ai)
 *
 * Licensed under the Apache License, Version 2.0 (the "License");
 * you may not use this file except in compliance with the License.
 * You may obtain a copy of the License at
 *
 *     http://www.apache.org/licenses/LICENSE-2.0
 *
 * Unless required by applicable law or agreed to in writing, software
 * distributed under the License is distributed on an "AS IS" BASIS,
 * WITHOUT WARRANTIES OR CONDITIONS OF ANY KIND, either express or implied.
 * See the License for the specific language governing permissions and
 * limitations under the License.
 */
package ai.dqo.checks.column.checkpoints.strings;

import ai.dqo.checks.AbstractCheckCategorySpec;
import ai.dqo.checks.column.checks.nulls.ColumnMaxNullsCountCheckSpec;
import ai.dqo.checks.column.strings.ColumnMaxStringLengthBelowCheckSpec;
import ai.dqo.checks.column.strings.ColumnMinStringLengthAboveCheckSpec;
<<<<<<< HEAD
import ai.dqo.checks.column.strings.ColumnMinStringValidDatesPercentCheckSpec;
=======
import ai.dqo.checks.column.strings.ColumnMeanStringLengthBetweenCheckSpec;
>>>>>>> e75fe38f
import ai.dqo.metadata.id.ChildHierarchyNodeFieldMap;
import ai.dqo.metadata.id.ChildHierarchyNodeFieldMapImpl;
import com.fasterxml.jackson.annotation.JsonInclude;
import com.fasterxml.jackson.annotation.JsonPropertyDescription;
import com.fasterxml.jackson.databind.PropertyNamingStrategies;
import com.fasterxml.jackson.databind.annotation.JsonNaming;
import lombok.EqualsAndHashCode;

import java.util.Objects;

/**
 * Container of built-in preconfigured data quality check points on a column level that are checking at a monthly level.
 */
@JsonInclude(JsonInclude.Include.NON_NULL)
@JsonNaming(PropertyNamingStrategies.SnakeCaseStrategy.class)
@EqualsAndHashCode(callSuper = true)
public class ColumnStringsMonthlyCheckpointsSpec extends AbstractCheckCategorySpec {
    public static final ChildHierarchyNodeFieldMapImpl<ColumnStringsMonthlyCheckpointsSpec> FIELDS = new ChildHierarchyNodeFieldMapImpl<>(AbstractCheckCategorySpec.FIELDS) {
        {
            put("monthly_checkpoint_max_string_length_below", o -> o.monthlyCheckpointMaxStringLengthBelow);
            put("monthly_checkpoint_min_string_length_above", o -> o.monthlyCheckpointMinStringLengthAbove);
<<<<<<< HEAD
            put("monthly_checkpoint_min_string_valid_dates_percent", o -> o.monthlyCheckpointMinStringValidDatesPercent);
=======
            put("monthly_checkpoint_mean_string_length_between", o -> o.monthlyCheckpointMeanStringLengthBetween);
>>>>>>> e75fe38f
        }
    };

    @JsonPropertyDescription("Verifies that the length of string in a column does not exceed the maximum accepted length. Stores the most recent row count for each month when the data quality check was evaluated.")
    private ColumnMaxStringLengthBelowCheckSpec monthlyCheckpointMaxStringLengthBelow;

    @JsonPropertyDescription("Verifies that the length of string in a column does not exceed the minimum accepted length. Stores the most recent row count for each month when the data quality check was evaluated.")
    private ColumnMinStringLengthAboveCheckSpec monthlyCheckpointMinStringLengthAbove;

<<<<<<< HEAD
    @JsonPropertyDescription("Verifies that the length of string in a column does not exceed the minimum accepted length. Stores the most recent row count for each day when the data quality check was evaluated.")
    private ColumnMinStringValidDatesPercentCheckSpec monthlyCheckpointMinStringValidDatesPercent;
=======
    @JsonPropertyDescription("Verifies that the length of string in a column does not exceed the maximum accepted length. Stores the most recent row count for each month when the data quality check was evaluated.")
    private ColumnMeanStringLengthBetweenCheckSpec monthlyCheckpointMeanStringLengthBetween;
>>>>>>> e75fe38f

    /**
     * Returns a maximum string length below check.
     * @return Maximum string length below check.
     */
    public ColumnMaxStringLengthBelowCheckSpec getMonthlyCheckpointMaxStringLengthBelow() {
        return monthlyCheckpointMaxStringLengthBelow;
    }

    /**
     * Sets a new definition of a maximum string length below check.
     * @param monthlyCheckpointMaxStringLengthBelow Maximum string length below check.
     */
    public void setMonthlyCheckpointMaxStringLengthBelow(ColumnMaxStringLengthBelowCheckSpec monthlyCheckpointMaxStringLengthBelow) {
        this.setDirtyIf(!Objects.equals(this.monthlyCheckpointMaxStringLengthBelow, monthlyCheckpointMaxStringLengthBelow));
        this.monthlyCheckpointMaxStringLengthBelow = monthlyCheckpointMaxStringLengthBelow;
        propagateHierarchyIdToField(monthlyCheckpointMaxStringLengthBelow, "monthly_checkpoint_max_string_length_below");
    }

    /**
     * Returns a minimum string length above check.
     * @return Minimum string length above check.
     */
    public ColumnMinStringLengthAboveCheckSpec getMonthlyCheckpointMinStringLengthAbove() {
        return monthlyCheckpointMinStringLengthAbove;
    }

    /**
     * Sets a new definition of a minimum string length above check.
     * @param monthlyCheckpointMinStringLengthAbove Minimum string length below check.
     */
    public void setMonthlyCheckpointMinStringLengthAbove(ColumnMinStringLengthAboveCheckSpec monthlyCheckpointMinStringLengthAbove) {
        this.setDirtyIf(!Objects.equals(this.monthlyCheckpointMinStringLengthAbove, monthlyCheckpointMinStringLengthAbove));
        this.monthlyCheckpointMinStringLengthAbove = monthlyCheckpointMinStringLengthAbove;
        propagateHierarchyIdToField(monthlyCheckpointMinStringLengthAbove, "monthly_checkpoint_max_string_length_below");
    }

    /**
<<<<<<< HEAD
     * Returns a minimum string valid dates percent check.
     * @return Minimum string valid dates percent check.
     */
    public ColumnMinStringValidDatesPercentCheckSpec getMonthlyCheckpointMinStringValidDatesPercent() {
        return monthlyCheckpointMinStringValidDatesPercent;
    }

    /**
     * Sets a new definition of a minimum string valid dates percent check.
     * @param monthlyCheckpointMinStringValidDatesPercent Minimum string valid dates percent check.
     */
    public void setMonthlyCheckpointMinStringValidDatesPercent(ColumnMinStringValidDatesPercentCheckSpec monthlyCheckpointMinStringValidDatesPercent) {
        this.setDirtyIf(!Objects.equals(this.monthlyCheckpointMinStringValidDatesPercent, monthlyCheckpointMinStringValidDatesPercent));
        this.monthlyCheckpointMinStringValidDatesPercent = monthlyCheckpointMinStringValidDatesPercent;
        propagateHierarchyIdToField(monthlyCheckpointMinStringValidDatesPercent, "monthly_checkpoint_min_string_valid_dates_percent");
    }
=======
     * Returns a mean string length between check.
     * @return Mean string length between check.
     */
    public ColumnMeanStringLengthBetweenCheckSpec getMonthlyCheckpointMeanStringLengthBetween() {
        return monthlyCheckpointMeanStringLengthBetween;
    }

    /**
     * Sets a new definition of a mean string length between check.
     * @param monthlyCheckpointMeanStringLengthBetween Mean string length between check.
     */
    public void setMonthlyCheckpointMeanStringLengthBetween(ColumnMeanStringLengthBetweenCheckSpec monthlyCheckpointMeanStringLengthBetween) {
        this.setDirtyIf(!Objects.equals(this.monthlyCheckpointMeanStringLengthBetween, monthlyCheckpointMeanStringLengthBetween));
        this.monthlyCheckpointMeanStringLengthBetween = monthlyCheckpointMeanStringLengthBetween;
        propagateHierarchyIdToField(monthlyCheckpointMeanStringLengthBetween, "monthly_checkpoint_mean_string_length_between");
    }

>>>>>>> e75fe38f
    /**
     * Returns the child map on the spec class with all fields.
     *
     * @return Return the field map.
     */
    @Override
    protected ChildHierarchyNodeFieldMap getChildMap() {
        return FIELDS;
    }
}<|MERGE_RESOLUTION|>--- conflicted
+++ resolved
@@ -19,11 +19,8 @@
 import ai.dqo.checks.column.checks.nulls.ColumnMaxNullsCountCheckSpec;
 import ai.dqo.checks.column.strings.ColumnMaxStringLengthBelowCheckSpec;
 import ai.dqo.checks.column.strings.ColumnMinStringLengthAboveCheckSpec;
-<<<<<<< HEAD
+import ai.dqo.checks.column.strings.ColumnMeanStringLengthBetweenCheckSpec;
 import ai.dqo.checks.column.strings.ColumnMinStringValidDatesPercentCheckSpec;
-=======
-import ai.dqo.checks.column.strings.ColumnMeanStringLengthBetweenCheckSpec;
->>>>>>> e75fe38f
 import ai.dqo.metadata.id.ChildHierarchyNodeFieldMap;
 import ai.dqo.metadata.id.ChildHierarchyNodeFieldMapImpl;
 import com.fasterxml.jackson.annotation.JsonInclude;
@@ -45,11 +42,8 @@
         {
             put("monthly_checkpoint_max_string_length_below", o -> o.monthlyCheckpointMaxStringLengthBelow);
             put("monthly_checkpoint_min_string_length_above", o -> o.monthlyCheckpointMinStringLengthAbove);
-<<<<<<< HEAD
+            put("monthly_checkpoint_mean_string_length_between", o -> o.monthlyCheckpointMeanStringLengthBetween);
             put("monthly_checkpoint_min_string_valid_dates_percent", o -> o.monthlyCheckpointMinStringValidDatesPercent);
-=======
-            put("monthly_checkpoint_mean_string_length_between", o -> o.monthlyCheckpointMeanStringLengthBetween);
->>>>>>> e75fe38f
         }
     };
 
@@ -59,13 +53,11 @@
     @JsonPropertyDescription("Verifies that the length of string in a column does not exceed the minimum accepted length. Stores the most recent row count for each month when the data quality check was evaluated.")
     private ColumnMinStringLengthAboveCheckSpec monthlyCheckpointMinStringLengthAbove;
 
-<<<<<<< HEAD
+    @JsonPropertyDescription("Verifies that the length of string in a column does not exceed the maximum accepted length. Stores the most recent row count for each month when the data quality check was evaluated.")
+    private ColumnMeanStringLengthBetweenCheckSpec monthlyCheckpointMeanStringLengthBetween;
+
     @JsonPropertyDescription("Verifies that the length of string in a column does not exceed the minimum accepted length. Stores the most recent row count for each day when the data quality check was evaluated.")
     private ColumnMinStringValidDatesPercentCheckSpec monthlyCheckpointMinStringValidDatesPercent;
-=======
-    @JsonPropertyDescription("Verifies that the length of string in a column does not exceed the maximum accepted length. Stores the most recent row count for each month when the data quality check was evaluated.")
-    private ColumnMeanStringLengthBetweenCheckSpec monthlyCheckpointMeanStringLengthBetween;
->>>>>>> e75fe38f
 
     /**
      * Returns a maximum string length below check.
@@ -104,24 +96,6 @@
     }
 
     /**
-<<<<<<< HEAD
-     * Returns a minimum string valid dates percent check.
-     * @return Minimum string valid dates percent check.
-     */
-    public ColumnMinStringValidDatesPercentCheckSpec getMonthlyCheckpointMinStringValidDatesPercent() {
-        return monthlyCheckpointMinStringValidDatesPercent;
-    }
-
-    /**
-     * Sets a new definition of a minimum string valid dates percent check.
-     * @param monthlyCheckpointMinStringValidDatesPercent Minimum string valid dates percent check.
-     */
-    public void setMonthlyCheckpointMinStringValidDatesPercent(ColumnMinStringValidDatesPercentCheckSpec monthlyCheckpointMinStringValidDatesPercent) {
-        this.setDirtyIf(!Objects.equals(this.monthlyCheckpointMinStringValidDatesPercent, monthlyCheckpointMinStringValidDatesPercent));
-        this.monthlyCheckpointMinStringValidDatesPercent = monthlyCheckpointMinStringValidDatesPercent;
-        propagateHierarchyIdToField(monthlyCheckpointMinStringValidDatesPercent, "monthly_checkpoint_min_string_valid_dates_percent");
-    }
-=======
      * Returns a mean string length between check.
      * @return Mean string length between check.
      */
@@ -139,7 +113,23 @@
         propagateHierarchyIdToField(monthlyCheckpointMeanStringLengthBetween, "monthly_checkpoint_mean_string_length_between");
     }
 
->>>>>>> e75fe38f
+    /**
+     * Returns a minimum string valid dates percent check.
+     * @return Minimum string valid dates percent check.
+     */
+    public ColumnMinStringValidDatesPercentCheckSpec getMonthlyCheckpointMinStringValidDatesPercent() {
+        return monthlyCheckpointMinStringValidDatesPercent;
+    }
+
+    /**
+     * Sets a new definition of a minimum string valid dates percent check.
+     * @param monthlyCheckpointMinStringValidDatesPercent Minimum string valid dates percent check.
+     */
+    public void setMonthlyCheckpointMinStringValidDatesPercent(ColumnMinStringValidDatesPercentCheckSpec monthlyCheckpointMinStringValidDatesPercent) {
+        this.setDirtyIf(!Objects.equals(this.monthlyCheckpointMinStringValidDatesPercent, monthlyCheckpointMinStringValidDatesPercent));
+        this.monthlyCheckpointMinStringValidDatesPercent = monthlyCheckpointMinStringValidDatesPercent;
+        propagateHierarchyIdToField(monthlyCheckpointMinStringValidDatesPercent, "monthly_checkpoint_min_string_valid_dates_percent");
+    }
     /**
      * Returns the child map on the spec class with all fields.
      *

--- conflicted
+++ resolved
@@ -20,11 +20,8 @@
 import ai.dqo.checks.column.strings.ColumnMaxStringLengthBelowCheckSpec;
 import ai.dqo.checks.column.strings.ColumnMinStringLengthAboveCheckSpec;
 import ai.dqo.checks.column.strings.ColumnMeanStringLengthBetweenCheckSpec;
-<<<<<<< HEAD
+import ai.dqo.checks.column.strings.ColumnMaxStringEmptyPercentCheckSpec;
 import ai.dqo.checks.column.strings.ColumnMinStringValidDatesPercentCheckSpec;
-=======
-import ai.dqo.checks.column.strings.ColumnMaxStringEmptyPercentCheckSpec;
->>>>>>> f54e9d8a
 import ai.dqo.metadata.id.ChildHierarchyNodeFieldMap;
 import ai.dqo.metadata.id.ChildHierarchyNodeFieldMapImpl;
 import com.fasterxml.jackson.annotation.JsonInclude;
@@ -47,11 +44,8 @@
             put("monthly_checkpoint_max_string_length_below", o -> o.monthlyCheckpointMaxStringLengthBelow);
             put("monthly_checkpoint_min_string_length_above", o -> o.monthlyCheckpointMinStringLengthAbove);
             put("monthly_checkpoint_mean_string_length_between", o -> o.monthlyCheckpointMeanStringLengthBetween);
-<<<<<<< HEAD
+            put("monthly_checkpoint_max_string_empty_percent", o -> o.monthlyCheckpointMaxStringEmptyPercent);
             put("monthly_checkpoint_min_string_valid_dates_percent", o -> o.monthlyCheckpointMinStringValidDatesPercent);
-=======
-            put("monthly_checkpoint_max_string_empty_percent", o -> o.monthlyCheckpointMaxStringEmptyPercent);
->>>>>>> f54e9d8a
         }
     };
 
@@ -64,14 +58,11 @@
     @JsonPropertyDescription("Verifies that the length of string in a column does not exceed the maximum accepted length. Stores the most recent row count for each month when the data quality check was evaluated.")
     private ColumnMeanStringLengthBetweenCheckSpec monthlyCheckpointMeanStringLengthBetween;
 
-<<<<<<< HEAD
-    @JsonPropertyDescription("Verifies that the length of string in a column does not exceed the minimum accepted length. Stores the most recent row count for each day when the data quality check was evaluated.")
-    private ColumnMinStringValidDatesPercentCheckSpec monthlyCheckpointMinStringValidDatesPercent;
-=======
     @JsonPropertyDescription("Verifies that the percentage of empty strings in a column does not exceed the maximum accepted percentage. Stores the most recent row count for each month when the data quality check was evaluated.")
     private ColumnMaxStringEmptyPercentCheckSpec monthlyCheckpointMaxStringEmptyPercent;
 
->>>>>>> f54e9d8a
+    @JsonPropertyDescription("Verifies that the length of string in a column does not exceed the minimum accepted length. Stores the most recent row count for each day when the data quality check was evaluated.")
+    private ColumnMinStringValidDatesPercentCheckSpec monthlyCheckpointMinStringValidDatesPercent;
 
     /**
      * Returns a maximum string length below check.
@@ -128,24 +119,6 @@
     }
 
     /**
-<<<<<<< HEAD
-     * Returns a minimum string valid dates percent check.
-     * @return Minimum string valid dates percent check.
-     */
-    public ColumnMinStringValidDatesPercentCheckSpec getMonthlyCheckpointMinStringValidDatesPercent() {
-        return monthlyCheckpointMinStringValidDatesPercent;
-    }
-
-    /**
-     * Sets a new definition of a minimum string valid dates percent check.
-     * @param monthlyCheckpointMinStringValidDatesPercent Minimum string valid dates percent check.
-     */
-    public void setMonthlyCheckpointMinStringValidDatesPercent(ColumnMinStringValidDatesPercentCheckSpec monthlyCheckpointMinStringValidDatesPercent) {
-        this.setDirtyIf(!Objects.equals(this.monthlyCheckpointMinStringValidDatesPercent, monthlyCheckpointMinStringValidDatesPercent));
-        this.monthlyCheckpointMinStringValidDatesPercent = monthlyCheckpointMinStringValidDatesPercent;
-        propagateHierarchyIdToField(monthlyCheckpointMinStringValidDatesPercent, "monthly_checkpoint_min_string_valid_dates_percent");
-    }
-=======
      * Returns a maximum string empty percent check.
      * @return Maximum string empty percent check.
      */
@@ -163,7 +136,23 @@
         propagateHierarchyIdToField(monthlyCheckpointMaxStringEmptyPercent, "monthly_checkpoint_max_string_empty_percent");
     }
 
->>>>>>> f54e9d8a
+    /**
+     * Returns a minimum string valid dates percent check.
+     * @return Minimum string valid dates percent check.
+     */
+    public ColumnMinStringValidDatesPercentCheckSpec getMonthlyCheckpointMinStringValidDatesPercent() {
+        return monthlyCheckpointMinStringValidDatesPercent;
+    }
+
+    /**
+     * Sets a new definition of a minimum string valid dates percent check.
+     * @param monthlyCheckpointMinStringValidDatesPercent Minimum string valid dates percent check.
+     */
+    public void setMonthlyCheckpointMinStringValidDatesPercent(ColumnMinStringValidDatesPercentCheckSpec monthlyCheckpointMinStringValidDatesPercent) {
+        this.setDirtyIf(!Objects.equals(this.monthlyCheckpointMinStringValidDatesPercent, monthlyCheckpointMinStringValidDatesPercent));
+        this.monthlyCheckpointMinStringValidDatesPercent = monthlyCheckpointMinStringValidDatesPercent;
+        propagateHierarchyIdToField(monthlyCheckpointMinStringValidDatesPercent, "monthly_checkpoint_min_string_valid_dates_percent");
+    }
     /**
      * Returns the child map on the spec class with all fields.
      *

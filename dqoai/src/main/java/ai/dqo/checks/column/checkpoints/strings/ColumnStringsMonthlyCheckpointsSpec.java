/*
 * Copyright © 2021 DQO.ai (support@dqo.ai)
 *
 * Licensed under the Apache License, Version 2.0 (the "License");
 * you may not use this file except in compliance with the License.
 * You may obtain a copy of the License at
 *
 *     http://www.apache.org/licenses/LICENSE-2.0
 *
 * Unless required by applicable law or agreed to in writing, software
 * distributed under the License is distributed on an "AS IS" BASIS,
 * WITHOUT WARRANTIES OR CONDITIONS OF ANY KIND, either express or implied.
 * See the License for the specific language governing permissions and
 * limitations under the License.
 */
package ai.dqo.checks.column.checkpoints.strings;

import ai.dqo.checks.AbstractCheckCategorySpec;
import ai.dqo.checks.column.strings.ColumnMaxStringLengthBelowCheckSpec;
import ai.dqo.checks.column.strings.ColumnMinStringLengthAboveCheckSpec;
import ai.dqo.checks.column.strings.ColumnMeanStringLengthBetweenCheckSpec;
import ai.dqo.checks.column.strings.ColumnMaxStringEmptyPercentCheckSpec;
<<<<<<< HEAD
import ai.dqo.checks.column.strings.ColumnMeanStringLengthBetweenCheckSpec;
import ai.dqo.checks.column.strings.ColumnMaxStringEmptyPercentCheckSpec;
import ai.dqo.checks.column.strings.ColumnMaxStringEmptyCountCheckSpec;
=======
>>>>>>> f4f5c467
import ai.dqo.metadata.id.ChildHierarchyNodeFieldMap;
import ai.dqo.metadata.id.ChildHierarchyNodeFieldMapImpl;
import com.fasterxml.jackson.annotation.JsonInclude;
import com.fasterxml.jackson.annotation.JsonPropertyDescription;
import com.fasterxml.jackson.databind.PropertyNamingStrategies;
import com.fasterxml.jackson.databind.annotation.JsonNaming;
import lombok.EqualsAndHashCode;

import java.util.Objects;

/**
 * Container of built-in preconfigured data quality check points on a column level that are checking at a monthly level.
 */
@JsonInclude(JsonInclude.Include.NON_NULL)
@JsonNaming(PropertyNamingStrategies.SnakeCaseStrategy.class)
@EqualsAndHashCode(callSuper = true)
public class ColumnStringsMonthlyCheckpointsSpec extends AbstractCheckCategorySpec {
    public static final ChildHierarchyNodeFieldMapImpl<ColumnStringsMonthlyCheckpointsSpec> FIELDS = new ChildHierarchyNodeFieldMapImpl<>(AbstractCheckCategorySpec.FIELDS) {
        {
            put("monthly_checkpoint_max_string_length_below", o -> o.monthlyCheckpointMaxStringLengthBelow);
            put("monthly_checkpoint_min_string_length_above", o -> o.monthlyCheckpointMinStringLengthAbove);
            put("monthly_checkpoint_mean_string_length_between", o -> o.monthlyCheckpointMeanStringLengthBetween);
            put("monthly_checkpoint_max_string_empty_percent", o -> o.monthlyCheckpointMaxStringEmptyPercent);
<<<<<<< HEAD
            put("monthly_checkpoint_mean_string_length_between", o -> o.monthlyCheckpointMeanStringLengthBetween);
            put("monthly_checkpoint_max_string_empty_percent", o -> o.monthlyCheckpointMaxStringEmptyPercent);
            put("monthly_checkpoint_max_string_empty_count", o -> o.monthlyCheckpointMaxStringEmptyCount);
=======
>>>>>>> f4f5c467
        }
    };

    @JsonPropertyDescription("Verifies that the length of string in a column does not exceed the maximum accepted length. Stores the most recent row count for each month when the data quality check was evaluated.")
    private ColumnMaxStringLengthBelowCheckSpec monthlyCheckpointMaxStringLengthBelow;

    @JsonPropertyDescription("Verifies that the length of string in a column does not exceed the minimum accepted length. Stores the most recent row count for each month when the data quality check was evaluated.")
    private ColumnMinStringLengthAboveCheckSpec monthlyCheckpointMinStringLengthAbove;

    @JsonPropertyDescription("Verifies that the length of string in a column does not exceed the maximum accepted length. Stores the most recent row count for each month when the data quality check was evaluated.")
    private ColumnMeanStringLengthBetweenCheckSpec monthlyCheckpointMeanStringLengthBetween;

    @JsonPropertyDescription("Verifies that the percentage of empty strings in a column does not exceed the maximum accepted percentage. Stores the most recent row count for each month when the data quality check was evaluated.")
    private ColumnMaxStringEmptyPercentCheckSpec monthlyCheckpointMaxStringEmptyPercent;


<<<<<<< HEAD
    @JsonPropertyDescription("Verifies that the length of string in a column does not exceed the maximum accepted length. Stores the most recent row count for each month when the data quality check was evaluated.")
    private ColumnMeanStringLengthBetweenCheckSpec monthlyCheckpointMeanStringLengthBetween;

    @JsonPropertyDescription("Verifies that the percentage of empty strings in a column does not exceed the maximum accepted percentage. Stores the most recent row count for each month when the data quality check was evaluated.")
    private ColumnMaxStringEmptyPercentCheckSpec monthlyCheckpointMaxStringEmptyPercent;


    @JsonPropertyDescription("Verifies that empty strings in a column does not exceed the maximum accepted quantity. Stores the most recent row count for each month when the data quality check was evaluated.")
    private ColumnMaxStringEmptyCountCheckSpec monthlyCheckpointMaxStringEmptyCount;

=======
>>>>>>> f4f5c467
    /**
     * Returns a maximum string length below check.
     * @return Maximum string length below check.
     */
    public ColumnMaxStringLengthBelowCheckSpec getMonthlyCheckpointMaxStringLengthBelow() {
        return monthlyCheckpointMaxStringLengthBelow;
    }

    /**
     * Sets a new definition of a maximum string length below check.
     * @param monthlyCheckpointMaxStringLengthBelow Maximum string length below check.
     */
    public void setMonthlyCheckpointMaxStringLengthBelow(ColumnMaxStringLengthBelowCheckSpec monthlyCheckpointMaxStringLengthBelow) {
        this.setDirtyIf(!Objects.equals(this.monthlyCheckpointMaxStringLengthBelow, monthlyCheckpointMaxStringLengthBelow));
        this.monthlyCheckpointMaxStringLengthBelow = monthlyCheckpointMaxStringLengthBelow;
        propagateHierarchyIdToField(monthlyCheckpointMaxStringLengthBelow, "monthly_checkpoint_max_string_length_below");
    }

    /**
     * Returns a minimum string length above check.
     * @return Minimum string length above check.
     */
    public ColumnMinStringLengthAboveCheckSpec getMonthlyCheckpointMinStringLengthAbove() {
        return monthlyCheckpointMinStringLengthAbove;
    }

    /**
     * Sets a new definition of a minimum string length above check.
     * @param monthlyCheckpointMinStringLengthAbove Minimum string length below check.
     */
    public void setMonthlyCheckpointMinStringLengthAbove(ColumnMinStringLengthAboveCheckSpec monthlyCheckpointMinStringLengthAbove) {
        this.setDirtyIf(!Objects.equals(this.monthlyCheckpointMinStringLengthAbove, monthlyCheckpointMinStringLengthAbove));
        this.monthlyCheckpointMinStringLengthAbove = monthlyCheckpointMinStringLengthAbove;
        propagateHierarchyIdToField(monthlyCheckpointMinStringLengthAbove, "monthly_checkpoint_max_string_length_below");
    }

    /**
     * Returns a mean string length between check.
     * @return Mean string length between check.
     */
    public ColumnMeanStringLengthBetweenCheckSpec getMonthlyCheckpointMeanStringLengthBetween() {
        return monthlyCheckpointMeanStringLengthBetween;
    }

    /**
     * Sets a new definition of a mean string length between check.
     * @param monthlyCheckpointMeanStringLengthBetween Mean string length between check.
     */
    public void setMonthlyCheckpointMeanStringLengthBetween(ColumnMeanStringLengthBetweenCheckSpec monthlyCheckpointMeanStringLengthBetween) {
        this.setDirtyIf(!Objects.equals(this.monthlyCheckpointMeanStringLengthBetween, monthlyCheckpointMeanStringLengthBetween));
        this.monthlyCheckpointMeanStringLengthBetween = monthlyCheckpointMeanStringLengthBetween;
        propagateHierarchyIdToField(monthlyCheckpointMeanStringLengthBetween, "monthly_checkpoint_mean_string_length_between");
    }

    /**
     * Returns a maximum string empty percent check.
     * @return Maximum string empty percent check.
     */
    public ColumnMaxStringEmptyPercentCheckSpec getMonthlyCheckpointMaxStringEmptyPercent() {
        return monthlyCheckpointMaxStringEmptyPercent;
    }

    /**
     * Sets a new definition of a maximum string empty percent check.
     * @param monthlyCheckpointMaxStringEmptyPercent Maximum string empty percent check.
     */
    public void setMonthlyCheckpointMaxStringEmptyPercent(ColumnMaxStringEmptyPercentCheckSpec monthlyCheckpointMaxStringEmptyPercent) {
        this.setDirtyIf(!Objects.equals(this.monthlyCheckpointMaxStringEmptyPercent, monthlyCheckpointMaxStringEmptyPercent));
        this.monthlyCheckpointMaxStringEmptyPercent = monthlyCheckpointMaxStringEmptyPercent;
        propagateHierarchyIdToField(monthlyCheckpointMaxStringEmptyPercent, "monthly_checkpoint_max_string_empty_percent");
    }

    /**
<<<<<<< HEAD
     * Returns a mean string length between check.
     * @return Mean string length between check.
     */
    public ColumnMeanStringLengthBetweenCheckSpec getMonthlyCheckpointMeanStringLengthBetween() {
        return monthlyCheckpointMeanStringLengthBetween;
    }

    /**
     * Sets a new definition of a mean string length between check.
     * @param monthlyCheckpointMeanStringLengthBetween Mean string length between check.
     */
    public void setMonthlyCheckpointMeanStringLengthBetween(ColumnMeanStringLengthBetweenCheckSpec monthlyCheckpointMeanStringLengthBetween) {
        this.setDirtyIf(!Objects.equals(this.monthlyCheckpointMeanStringLengthBetween, monthlyCheckpointMeanStringLengthBetween));
        this.monthlyCheckpointMeanStringLengthBetween = monthlyCheckpointMeanStringLengthBetween;
        propagateHierarchyIdToField(monthlyCheckpointMeanStringLengthBetween, "monthly_checkpoint_mean_string_length_between");
    }

    /**
     * Returns a maximum string empty percent check.
     * @return Maximum string empty percent check.
     */
    public ColumnMaxStringEmptyPercentCheckSpec getMonthlyCheckpointMaxStringEmptyPercent() {
        return monthlyCheckpointMaxStringEmptyPercent;
    }

    /**
     * Sets a new definition of a maximum string empty percent check.
     * @param monthlyCheckpointMaxStringEmptyPercent Maximum string empty percent check.
     */
    public void setMonthlyCheckpointMaxStringEmptyPercent(ColumnMaxStringEmptyPercentCheckSpec monthlyCheckpointMaxStringEmptyPercent) {
        this.setDirtyIf(!Objects.equals(this.monthlyCheckpointMaxStringEmptyPercent, monthlyCheckpointMaxStringEmptyPercent));
        this.monthlyCheckpointMaxStringEmptyPercent = monthlyCheckpointMaxStringEmptyPercent;
        propagateHierarchyIdToField(monthlyCheckpointMaxStringEmptyPercent, "monthly_checkpoint_max_string_empty_percent");
    }

    /**
     * Returns max string empty count check.
     * @return Max string empty count check.
     */
    public ColumnMaxStringEmptyCountCheckSpec getMonthlyCheckpointMaxStringEmptyCount() {
        return monthlyCheckpointMaxStringEmptyCount;
    }

    /**
     * Sets a new definition of a max string empty count check.
     * @param monthlyCheckpointMaxStringEmptyCount Max string empty count check.
     */
    public void setMonthlyCheckpointMaxStringEmptyCount(ColumnMaxStringEmptyCountCheckSpec monthlyCheckpointMaxStringEmptyCount) {
        this.setDirtyIf(!Objects.equals(this.monthlyCheckpointMaxStringEmptyCount, monthlyCheckpointMaxStringEmptyCount));
        this.monthlyCheckpointMaxStringEmptyCount = monthlyCheckpointMaxStringEmptyCount;
        propagateHierarchyIdToField(monthlyCheckpointMaxStringEmptyCount, "monthly_checkpoint_max_string_empty_count");
    }

    /**
=======
>>>>>>> f4f5c467
     * Returns the child map on the spec class with all fields.
     *
     * @return Return the field map.
     */
    @Override
    protected ChildHierarchyNodeFieldMap getChildMap() {
        return FIELDS;
    }
}<|MERGE_RESOLUTION|>--- conflicted
+++ resolved
@@ -20,12 +20,9 @@
 import ai.dqo.checks.column.strings.ColumnMinStringLengthAboveCheckSpec;
 import ai.dqo.checks.column.strings.ColumnMeanStringLengthBetweenCheckSpec;
 import ai.dqo.checks.column.strings.ColumnMaxStringEmptyPercentCheckSpec;
-<<<<<<< HEAD
 import ai.dqo.checks.column.strings.ColumnMeanStringLengthBetweenCheckSpec;
 import ai.dqo.checks.column.strings.ColumnMaxStringEmptyPercentCheckSpec;
 import ai.dqo.checks.column.strings.ColumnMaxStringEmptyCountCheckSpec;
-=======
->>>>>>> f4f5c467
 import ai.dqo.metadata.id.ChildHierarchyNodeFieldMap;
 import ai.dqo.metadata.id.ChildHierarchyNodeFieldMapImpl;
 import com.fasterxml.jackson.annotation.JsonInclude;
@@ -49,12 +46,8 @@
             put("monthly_checkpoint_min_string_length_above", o -> o.monthlyCheckpointMinStringLengthAbove);
             put("monthly_checkpoint_mean_string_length_between", o -> o.monthlyCheckpointMeanStringLengthBetween);
             put("monthly_checkpoint_max_string_empty_percent", o -> o.monthlyCheckpointMaxStringEmptyPercent);
-<<<<<<< HEAD
-            put("monthly_checkpoint_mean_string_length_between", o -> o.monthlyCheckpointMeanStringLengthBetween);
             put("monthly_checkpoint_max_string_empty_percent", o -> o.monthlyCheckpointMaxStringEmptyPercent);
             put("monthly_checkpoint_max_string_empty_count", o -> o.monthlyCheckpointMaxStringEmptyCount);
-=======
->>>>>>> f4f5c467
         }
     };
 
@@ -70,11 +63,6 @@
     @JsonPropertyDescription("Verifies that the percentage of empty strings in a column does not exceed the maximum accepted percentage. Stores the most recent row count for each month when the data quality check was evaluated.")
     private ColumnMaxStringEmptyPercentCheckSpec monthlyCheckpointMaxStringEmptyPercent;
 
-
-<<<<<<< HEAD
-    @JsonPropertyDescription("Verifies that the length of string in a column does not exceed the maximum accepted length. Stores the most recent row count for each month when the data quality check was evaluated.")
-    private ColumnMeanStringLengthBetweenCheckSpec monthlyCheckpointMeanStringLengthBetween;
-
     @JsonPropertyDescription("Verifies that the percentage of empty strings in a column does not exceed the maximum accepted percentage. Stores the most recent row count for each month when the data quality check was evaluated.")
     private ColumnMaxStringEmptyPercentCheckSpec monthlyCheckpointMaxStringEmptyPercent;
 
@@ -82,8 +70,6 @@
     @JsonPropertyDescription("Verifies that empty strings in a column does not exceed the maximum accepted quantity. Stores the most recent row count for each month when the data quality check was evaluated.")
     private ColumnMaxStringEmptyCountCheckSpec monthlyCheckpointMaxStringEmptyCount;
 
-=======
->>>>>>> f4f5c467
     /**
      * Returns a maximum string length below check.
      * @return Maximum string length below check.
@@ -121,24 +107,6 @@
     }
 
     /**
-     * Returns a mean string length between check.
-     * @return Mean string length between check.
-     */
-    public ColumnMeanStringLengthBetweenCheckSpec getMonthlyCheckpointMeanStringLengthBetween() {
-        return monthlyCheckpointMeanStringLengthBetween;
-    }
-
-    /**
-     * Sets a new definition of a mean string length between check.
-     * @param monthlyCheckpointMeanStringLengthBetween Mean string length between check.
-     */
-    public void setMonthlyCheckpointMeanStringLengthBetween(ColumnMeanStringLengthBetweenCheckSpec monthlyCheckpointMeanStringLengthBetween) {
-        this.setDirtyIf(!Objects.equals(this.monthlyCheckpointMeanStringLengthBetween, monthlyCheckpointMeanStringLengthBetween));
-        this.monthlyCheckpointMeanStringLengthBetween = monthlyCheckpointMeanStringLengthBetween;
-        propagateHierarchyIdToField(monthlyCheckpointMeanStringLengthBetween, "monthly_checkpoint_mean_string_length_between");
-    }
-
-    /**
      * Returns a maximum string empty percent check.
      * @return Maximum string empty percent check.
      */
@@ -157,7 +125,6 @@
     }
 
     /**
-<<<<<<< HEAD
      * Returns a mean string length between check.
      * @return Mean string length between check.
      */
@@ -212,8 +179,6 @@
     }
 
     /**
-=======
->>>>>>> f4f5c467
      * Returns the child map on the spec class with all fields.
      *
      * @return Return the field map.

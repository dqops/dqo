--- conflicted
+++ resolved
@@ -22,11 +22,8 @@
 import ai.dqo.checks.column.strings.ColumnMeanStringLengthBetweenCheckSpec;
 import ai.dqo.checks.column.strings.ColumnMaxStringEmptyPercentCheckSpec;
 import ai.dqo.checks.column.strings.ColumnMaxStringWhitespaceCountCheckSpec;
-<<<<<<< HEAD
+import ai.dqo.checks.column.strings.ColumnMaxStringWhitespacePercentCheckSpec;
 import ai.dqo.checks.column.strings.ColumnMinStringValidDatesPercentCheckSpec;
-=======
-import ai.dqo.checks.column.strings.ColumnMaxStringWhitespacePercentCheckSpec;
->>>>>>> 70c1a9e6
 import ai.dqo.metadata.id.ChildHierarchyNodeFieldMap;
 import ai.dqo.metadata.id.ChildHierarchyNodeFieldMapImpl;
 import com.fasterxml.jackson.annotation.JsonInclude;
@@ -51,12 +48,8 @@
             put("monthly_checkpoint_mean_string_length_between", o -> o.monthlyCheckpointMeanStringLengthBetween);
             put("monthly_checkpoint_max_string_empty_percent", o -> o.monthlyCheckpointMaxStringEmptyPercent);
             put("monthly_checkpoint_max_string_whitespace_count", o -> o.monthlyCheckpointMaxStringWhitespaceCount);
-<<<<<<< HEAD
+            put("monthly_checkpoint_max_string_whitespace_percent", o -> o.monthlyCheckpointMaxStringWhitespacePercent);
             put("monthly_checkpoint_min_string_valid_dates_percent", o -> o.monthlyCheckpointMinStringValidDatesPercent);
-=======
-            put("monthly_checkpoint_max_string_whitespace_percent", o -> o.monthlyCheckpointMaxStringWhitespacePercent);
-
->>>>>>> 70c1a9e6
         }
     };
 
@@ -77,7 +70,6 @@
 
     @JsonPropertyDescription("Verifies that the number of whitespace strings in a column does not exceed the maximum accepted quantity. Stores the most recent row count for each month when the data quality check was evaluated.")
     private ColumnMaxStringWhitespaceCountCheckSpec monthlyCheckpointMaxStringWhitespaceCount;
-
 
     @JsonPropertyDescription("Verifies that the number of whitespace strings in a column does not exceed the maximum accepted quantity. Stores the most recent row count for each month when the data quality check was evaluated.")
     private ColumnMaxStringWhitespacePercentCheckSpec monthlyCheckpointMaxStringWhitespacePercent;
@@ -173,7 +165,6 @@
     }
 
     /**
-<<<<<<< HEAD
      * Returns a minimum string valid dates percent check.
      * @return Minimum string valid dates percent check.
      */
@@ -190,7 +181,7 @@
         this.monthlyCheckpointMinStringValidDatesPercent = monthlyCheckpointMinStringValidDatesPercent;
         propagateHierarchyIdToField(monthlyCheckpointMinStringValidDatesPercent, "monthly_checkpoint_min_string_valid_dates_percent");
     }
-=======
+    /**
      * Returns a maximum string whitespace percent check.
      * @return Maximum string whitespace percent check.
      */
@@ -208,7 +199,6 @@
         propagateHierarchyIdToField(monthlyCheckpointMaxStringWhitespacePercent, "monthly_checkpoint_max_string_whitespace_percent");
     }
 
->>>>>>> 70c1a9e6
     /**
      * Returns the child map on the spec class with all fields.
      *

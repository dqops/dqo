--- conflicted
+++ resolved
@@ -16,30 +16,7 @@
 package ai.dqo.checks.column.checkpoints.strings;
 
 import ai.dqo.checks.AbstractCheckCategorySpec;
-<<<<<<< HEAD
 import ai.dqo.checks.column.strings.*;
-=======
-import ai.dqo.checks.column.strings.ColumnMaxStringLengthBelowCheckSpec;
-import ai.dqo.checks.column.strings.ColumnMinStringLengthAboveCheckSpec;
-import ai.dqo.checks.column.strings.ColumnMeanStringLengthBetweenCheckSpec;
-import ai.dqo.checks.column.strings.ColumnMaxStringEmptyPercentCheckSpec;
-import ai.dqo.checks.column.strings.ColumnMaxStringEmptyPercentCheckSpec;
-import ai.dqo.checks.column.strings.ColumnMaxStringEmptyCountCheckSpec;
-import ai.dqo.checks.column.strings.ColumnMaxStringWhitespaceCountCheckSpec;
-import ai.dqo.checks.column.strings.ColumnMaxStringWhitespacePercentCheckSpec;
-import ai.dqo.checks.column.strings.ColumnMinStringValidDatesPercentCheckSpec;
-import ai.dqo.checks.column.strings.ColumnMaxStringNullPlaceholderCountCheckSpec;
-import ai.dqo.checks.column.strings.ColumnMaxStringNullPlaceholderPercentCheckSpec;
-import ai.dqo.checks.column.strings.ColumnMinStringBooleanPlaceholderPercentCheckSpec;
-import ai.dqo.checks.column.strings.ColumnMinStringParsableToIntegerPercentCheckSpec;
-import ai.dqo.checks.column.strings.ColumnMaxStringSurroundedByWhitespaceCountCheckSpec;
-import ai.dqo.checks.column.strings.ColumnMaxStringSurroundedByWhitespacePercentCheckSpec;
-import ai.dqo.checks.column.strings.ColumnMinStringParsableToFloatPercentCheckSpec;
-import ai.dqo.checks.column.strings.ColumnMinStringValidUsaZipcodePercentCheckSpec;
-import ai.dqo.checks.column.strings.ColumnMinStringValidUsaPhonePercentCheckSpec;
-import ai.dqo.checks.column.strings.ColumnMinValidCountryCodePercentCheckSpec;
-import ai.dqo.checks.column.strings.ColumnMinValidCurrencyCodePercentCheckSpec;
->>>>>>> 0fb6464e
 import ai.dqo.metadata.id.ChildHierarchyNodeFieldMap;
 import ai.dqo.metadata.id.ChildHierarchyNodeFieldMapImpl;
 import com.fasterxml.jackson.annotation.JsonInclude;
@@ -76,14 +53,10 @@
             put("monthly_checkpoint_min_string_parsable_to_float_percent", o -> o.monthlyCheckpointMinStringParsableToFloatPercent);
             put("monthly_checkpoint_min_string_valid_usa_zipcode_percent", o -> o.monthlyCheckpointMinStringValidUsaZipcodePercent);
             put("monthly_checkpoint_min_string_valid_usa_phone_percent", o -> o.monthlyCheckpointMinStringValidUsaPhonePercent);
-<<<<<<< HEAD
+            put("monthly_checkpoint_min_string_valid_country_code_percent", o -> o.monthlyCheckpointMinStringValidCountryCodePercent);
+            put("monthly_checkpoint_min_string_valid_currency_code_percent", o -> o.monthlyCheckpointMinStringValidCurrencyCodePercent);
             put("monthly_checkpoint_min_strings_in_set_count", o -> o.monthlyCheckpointMinStringsInSetCount);
             put("monthly_checkpoint_min_strings_in_set_percent", o -> o.monthlyCheckpointMinStringsInSetPercent);
-=======
-            put("monthly_checkpoint_min_string_valid_country_code_percent", o -> o.monthlyCheckpointMinStringValidCountryCodePercent);
-            put("monthly_checkpoint_min_string_valid_currency_code_percent", o -> o.monthlyCheckpointMinStringValidCurrencyCodePercent);
-
->>>>>>> 0fb6464e
         }
     };
 
@@ -138,19 +111,17 @@
     @JsonPropertyDescription("Verifies that the percentage of valid USA phone in a column does not exceed the minimum accepted percentage. Stores the most recent row count for each month when the data quality check was evaluated.")
     private ColumnMinStringValidUsaPhonePercentCheckSpec monthlyCheckpointMinStringValidUsaPhonePercent;
 
-<<<<<<< HEAD
+    @JsonPropertyDescription("Verifies that the percentage of valid country code in a column does not exceed the minimum accepted percentage. Stores the most recent row count for each month when the data quality check was evaluated.")
+    private ColumnMinValidCountryCodePercentCheckSpec monthlyCheckpointMinStringValidCountryCodePercent;
+
+    @JsonPropertyDescription("Verifies that the percentage of valid currency code in a column does not exceed the minimum accepted percentage. Stores the most recent row count for each month when the data quality check was evaluated.")
+    private ColumnMinValidCurrencyCodePercentCheckSpec monthlyCheckpointMinStringValidCurrencyCodePercent;
+
     @JsonPropertyDescription("Verifies that the number of strings from set in a column does not exceed the minimum accepted count.")
     private ColumnMinStringsInSetCountCheckSpec monthlyCheckpointMinStringsInSetCount;
 
     @JsonPropertyDescription("Verifies that the percentage of strings from set in a column does not exceed the minimum accepted percentage.")
     private ColumnMinStringsInSetPercentCheckSpec monthlyCheckpointMinStringsInSetPercent;
-=======
-    @JsonPropertyDescription("Verifies that the percentage of valid country code in a column does not exceed the minimum accepted percentage. Stores the most recent row count for each month when the data quality check was evaluated.")
-    private ColumnMinValidCountryCodePercentCheckSpec monthlyCheckpointMinStringValidCountryCodePercent;
-
-    @JsonPropertyDescription("Verifies that the percentage of valid currency code in a column does not exceed the minimum accepted percentage. Stores the most recent row count for each month when the data quality check was evaluated.")
-    private ColumnMinValidCurrencyCodePercentCheckSpec monthlyCheckpointMinStringValidCurrencyCodePercent;
->>>>>>> 0fb6464e
 
     /**
      * Returns a maximum string length below check.
@@ -458,7 +429,42 @@
     }
 
     /**
-<<<<<<< HEAD
+     * Returns a minimum string valid country code percent check.
+     * @return Minimum string valid country code percent check.
+     */
+    public ColumnMinValidCountryCodePercentCheckSpec getMonthlyCheckpointMinStringValidCountryCodePercent() {
+        return monthlyCheckpointMinStringValidCountryCodePercent;
+    }
+
+    /**
+     * Sets a new definition of a minimum string valid country code percent check.
+     * @param monthlyCheckpointMinStringValidCountryCodePercent Minimum string valid country code percent check.
+     */
+    public void setMonthlyCheckpointMinStringValidCountryCodePercent(ColumnMinValidCountryCodePercentCheckSpec monthlyCheckpointMinStringValidCountryCodePercent) {
+        this.setDirtyIf(!Objects.equals(this.monthlyCheckpointMinStringValidCountryCodePercent, monthlyCheckpointMinStringValidCountryCodePercent));
+        this.monthlyCheckpointMinStringValidCountryCodePercent = monthlyCheckpointMinStringValidCountryCodePercent;
+        propagateHierarchyIdToField(monthlyCheckpointMinStringValidCountryCodePercent, "monthly_checkpoint_min_string_valid_country_code_percent");
+    }
+
+    /**
+     * Returns a minimum string valid currency code percent check.
+     * @return Minimum string valid currency code percent check.
+     */
+    public ColumnMinValidCurrencyCodePercentCheckSpec getMonthlyCheckpointMinStringValidCurrencyCodePercent() {
+        return monthlyCheckpointMinStringValidCurrencyCodePercent;
+    }
+
+    /**
+     * Sets a new definition of a minimum string valid currency code percent check.
+     * @param monthlyCheckpointMinStringValidCurrencyCodePercent Minimum string valid currency code percent check.
+     */
+    public void setMonthlyCheckpointMinStringValidCurrencyCodePercent(ColumnMinValidCurrencyCodePercentCheckSpec monthlyCheckpointMinStringValidCurrencyCodePercent) {
+        this.setDirtyIf(!Objects.equals(this.monthlyCheckpointMinStringValidCurrencyCodePercent, monthlyCheckpointMinStringValidCurrencyCodePercent));
+        this.monthlyCheckpointMinStringValidCurrencyCodePercent = monthlyCheckpointMinStringValidCurrencyCodePercent;
+        propagateHierarchyIdToField(monthlyCheckpointMinStringValidCurrencyCodePercent, "monthly_checkpoint_min_string_valid_currency_code_percent");
+    }
+
+    /**
      * Returns a minimum strings in set count check.
      * @return Minimum strings in set count check.
      */
@@ -492,41 +498,6 @@
         this.setDirtyIf(!Objects.equals(this.monthlyCheckpointMinStringsInSetPercent, monthlyCheckpointMinStringsInSetPercent));
         this.monthlyCheckpointMinStringsInSetPercent = monthlyCheckpointMinStringsInSetPercent;
         propagateHierarchyIdToField(monthlyCheckpointMinStringsInSetPercent, "monthly_checkpoint_min_strings_in_set_percent");
-=======
-     * Returns a minimum string valid country code percent check.
-     * @return Minimum string valid country code percent check.
-     */
-    public ColumnMinValidCountryCodePercentCheckSpec getMonthlyCheckpointMinStringValidCountryCodePercent() {
-        return monthlyCheckpointMinStringValidCountryCodePercent;
-    }
-
-    /**
-     * Sets a new definition of a minimum string valid country code percent check.
-     * @param monthlyCheckpointMinStringValidCountryCodePercent Minimum string valid country code percent check.
-     */
-    public void setMonthlyCheckpointMinStringValidCountryCodePercent(ColumnMinValidCountryCodePercentCheckSpec monthlyCheckpointMinStringValidCountryCodePercent) {
-        this.setDirtyIf(!Objects.equals(this.monthlyCheckpointMinStringValidCountryCodePercent, monthlyCheckpointMinStringValidCountryCodePercent));
-        this.monthlyCheckpointMinStringValidCountryCodePercent = monthlyCheckpointMinStringValidCountryCodePercent;
-        propagateHierarchyIdToField(monthlyCheckpointMinStringValidCountryCodePercent, "monthly_checkpoint_min_string_valid_country_code_percent");
-    }
-
-    /**
-     * Returns a minimum string valid currency code percent check.
-     * @return Minimum string valid currency code percent check.
-     */
-    public ColumnMinValidCurrencyCodePercentCheckSpec getMonthlyCheckpointMinStringValidCurrencyCodePercent() {
-        return monthlyCheckpointMinStringValidCurrencyCodePercent;
-    }
-
-    /**
-     * Sets a new definition of a minimum string valid currency code percent check.
-     * @param monthlyCheckpointMinStringValidCurrencyCodePercent Minimum string valid currency code percent check.
-     */
-    public void setMonthlyCheckpointMinStringValidCurrencyCodePercent(ColumnMinValidCurrencyCodePercentCheckSpec monthlyCheckpointMinStringValidCurrencyCodePercent) {
-        this.setDirtyIf(!Objects.equals(this.monthlyCheckpointMinStringValidCurrencyCodePercent, monthlyCheckpointMinStringValidCurrencyCodePercent));
-        this.monthlyCheckpointMinStringValidCurrencyCodePercent = monthlyCheckpointMinStringValidCurrencyCodePercent;
-        propagateHierarchyIdToField(monthlyCheckpointMinStringValidCurrencyCodePercent, "monthly_checkpoint_min_string_valid_currency_code_percent");
->>>>>>> 0fb6464e
     }
 
     /**

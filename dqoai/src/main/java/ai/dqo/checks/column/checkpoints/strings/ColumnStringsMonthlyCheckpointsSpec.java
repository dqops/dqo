/*
 * Copyright © 2021 DQO.ai (support@dqo.ai)
 *
 * Licensed under the Apache License, Version 2.0 (the "License");
 * you may not use this file except in compliance with the License.
 * You may obtain a copy of the License at
 *
 *     http://www.apache.org/licenses/LICENSE-2.0
 *
 * Unless required by applicable law or agreed to in writing, software
 * distributed under the License is distributed on an "AS IS" BASIS,
 * WITHOUT WARRANTIES OR CONDITIONS OF ANY KIND, either express or implied.
 * See the License for the specific language governing permissions and
 * limitations under the License.
 */
package ai.dqo.checks.column.checkpoints.strings;

import ai.dqo.checks.AbstractCheckCategorySpec;
import ai.dqo.checks.column.strings.*;
import ai.dqo.checks.column.strings.ColumnMaxStringEmptyPercentCheckSpec;
<<<<<<< HEAD
=======
import ai.dqo.checks.column.strings.ColumnMaxStringEmptyPercentCheckSpec;
import ai.dqo.checks.column.strings.ColumnMaxStringEmptyCountCheckSpec;
import ai.dqo.checks.column.strings.ColumnMaxStringWhitespaceCountCheckSpec;
import ai.dqo.checks.column.strings.ColumnMaxStringWhitespacePercentCheckSpec;
import ai.dqo.checks.column.strings.ColumnMinStringValidDatesPercentCheckSpec;
import ai.dqo.checks.column.strings.ColumnMaxStringNullPlaceholderCountCheckSpec;
import ai.dqo.checks.column.strings.ColumnMaxStringNullPlaceholderPercentCheckSpec;
import ai.dqo.checks.column.strings.ColumnMinStringBooleanPlaceholderPercentCheckSpec;
import ai.dqo.checks.column.strings.ColumnMinStringParsableToIntegerPercentCheckSpec;
import ai.dqo.checks.column.strings.ColumnMaxStringSurroundedByWhitespaceCountCheckSpec;
import ai.dqo.checks.column.strings.ColumnMaxStringSurroundedByWhitespacePercentCheckSpec;
import ai.dqo.checks.column.strings.ColumnMinStringParsableToFloatPercentCheckSpec;
import ai.dqo.checks.column.strings.ColumnMinStringValidUsaZipcodePercentCheckSpec;
import ai.dqo.checks.column.strings.ColumnMinStringValidUsaPhonePercentCheckSpec;
>>>>>>> ede0ab8a
import ai.dqo.metadata.id.ChildHierarchyNodeFieldMap;
import ai.dqo.metadata.id.ChildHierarchyNodeFieldMapImpl;
import com.fasterxml.jackson.annotation.JsonInclude;
import com.fasterxml.jackson.annotation.JsonPropertyDescription;
import com.fasterxml.jackson.databind.PropertyNamingStrategies;
import com.fasterxml.jackson.databind.annotation.JsonNaming;
import lombok.EqualsAndHashCode;

import java.util.Objects;

/**
 * Container of built-in preconfigured data quality check points on a column level that are checking at a monthly level.
 */
@JsonInclude(JsonInclude.Include.NON_NULL)
@JsonNaming(PropertyNamingStrategies.SnakeCaseStrategy.class)
@EqualsAndHashCode(callSuper = true)
public class ColumnStringsMonthlyCheckpointsSpec extends AbstractCheckCategorySpec {
    public static final ChildHierarchyNodeFieldMapImpl<ColumnStringsMonthlyCheckpointsSpec> FIELDS = new ChildHierarchyNodeFieldMapImpl<>(AbstractCheckCategorySpec.FIELDS) {
        {
            put("monthly_checkpoint_max_string_length_below", o -> o.monthlyCheckpointMaxStringLengthBelow);
            put("monthly_checkpoint_min_string_length_above", o -> o.monthlyCheckpointMinStringLengthAbove);
            put("monthly_checkpoint_mean_string_length_between", o -> o.monthlyCheckpointMeanStringLengthBetween);
            put("monthly_checkpoint_max_string_empty_percent", o -> o.monthlyCheckpointMaxStringEmptyPercent);
            put("monthly_checkpoint_max_string_empty_count", o -> o.monthlyCheckpointMaxStringEmptyCount);
            put("monthly_checkpoint_max_string_whitespace_count", o -> o.monthlyCheckpointMaxStringWhitespaceCount);
            put("monthly_checkpoint_max_string_whitespace_percent", o -> o.monthlyCheckpointMaxStringWhitespacePercent);
            put("monthly_checkpoint_min_string_valid_dates_percent", o -> o.monthlyCheckpointMinStringValidDatesPercent);
            put("monthly_checkpoint_max_string_null_placeholder_count", o -> o.monthlyCheckpointMaxStringNullPlaceholderCount);
            put("monthly_checkpoint_max_string_null_placeholder_percent", o -> o.monthlyCheckpointMaxStringNullPlaceholderPercent);
            put("monthly_checkpoint_min_string_boolean_placeholder_percent", o -> o.monthlyCheckpointMinStringBooleanPlaceholderPercent);
            put("monthly_checkpoint_max_string_surrounded_by_whitespace_count", o -> o.monthlyCheckpointMaxStringSurroundedByWhitespaceCount);
            put("monthly_checkpoint_min_string_parsable_to_integer_percent", o -> o.monthlyCheckpointMinStringParsableToIntegerPercent);
            put("monthly_checkpoint_max_string_surrounded_by_whitespace_percent", o -> o.monthlyCheckpointMaxStringSurroundedByWhitespacePercent);
            put("monthly_checkpoint_min_string_parsable_to_float_percent", o -> o.monthlyCheckpointMinStringParsableToFloatPercent);
            put("monthly_checkpoint_min_string_valid_usa_zipcode_percent", o -> o.monthlyCheckpointMinStringValidUsaZipcodePercent);
<<<<<<< HEAD
            put("monthly_checkpoint_min_strings_in_set_count", o -> o.monthlyCheckpointMinStringsInSetCount);
            put("monthly_checkpoint_min_strings_in_set_percent", o -> o.monthlyCheckpointMinStringsInSetPercent);
=======
            put("monthly_checkpoint_min_string_valid_usa_phone_percent", o -> o.monthlyCheckpointMinStringValidUsaPhonePercent);

>>>>>>> ede0ab8a
        }
    };

    @JsonPropertyDescription("Verifies that the length of string in a column does not exceed the maximum accepted length. Stores the most recent row count for each month when the data quality check was evaluated.")
    private ColumnMaxStringLengthBelowCheckSpec monthlyCheckpointMaxStringLengthBelow;

    @JsonPropertyDescription("Verifies that the length of string in a column does not exceed the minimum accepted length. Stores the most recent row count for each month when the data quality check was evaluated.")
    private ColumnMinStringLengthAboveCheckSpec monthlyCheckpointMinStringLengthAbove;

    @JsonPropertyDescription("Verifies that the length of string in a column does not exceed the maximum accepted length. Stores the most recent row count for each month when the data quality check was evaluated.")
    private ColumnMeanStringLengthBetweenCheckSpec monthlyCheckpointMeanStringLengthBetween;

    @JsonPropertyDescription("Verifies that the percentage of empty strings in a column does not exceed the maximum accepted percentage. Stores the most recent row count for each month when the data quality check was evaluated.")
    private ColumnMaxStringEmptyPercentCheckSpec monthlyCheckpointMaxStringEmptyPercent;

    @JsonPropertyDescription("Verifies that the length of string in a column does not exceed the minimum accepted length. Stores the most recent row count for each month when the data quality check was evaluated.")
    private ColumnMinStringValidDatesPercentCheckSpec monthlyCheckpointMinStringValidDatesPercent;

    @JsonPropertyDescription("Verifies that empty strings in a column does not exceed the maximum accepted quantity. Stores the most recent row count for each month when the data quality check was evaluated.")
    private ColumnMaxStringEmptyCountCheckSpec monthlyCheckpointMaxStringEmptyCount;

    @JsonPropertyDescription("Verifies that the number of whitespace strings in a column does not exceed the maximum accepted quantity. Stores the most recent row count for each month when the data quality check was evaluated.")
    private ColumnMaxStringWhitespaceCountCheckSpec monthlyCheckpointMaxStringWhitespaceCount;

    @JsonPropertyDescription("Verifies that the number of whitespace strings in a column does not exceed the maximum accepted quantity. Stores the most recent row count for each month when the data quality check was evaluated.")
    private ColumnMaxStringWhitespacePercentCheckSpec monthlyCheckpointMaxStringWhitespacePercent;

    @JsonPropertyDescription("Verifies that the number of null placeholders in a column does not exceed the maximum accepted quantity. Stores the most recent row count for each month when the data quality check was evaluated.")
    private ColumnMaxStringNullPlaceholderCountCheckSpec monthlyCheckpointMaxStringNullPlaceholderCount;

    @JsonPropertyDescription("Verifies that the percentage of null placeholders in a column does not exceed the maximum accepted percentage. Stores the most recent row count for each month when the data quality check was evaluated.")
    private ColumnMaxStringNullPlaceholderPercentCheckSpec monthlyCheckpointMaxStringNullPlaceholderPercent;

    @JsonPropertyDescription("Verifies that the percentage of boolean placeholder for strings in a column does not exceed the minimum accepted percentage. Stores the most recent row count for each month when the data quality check was evaluated.")
    private ColumnMinStringBooleanPlaceholderPercentCheckSpec monthlyCheckpointMinStringBooleanPlaceholderPercent;

    @JsonPropertyDescription("Verifies that the percentage of parsable to integer string in a column does not exceed the minimum accepted percentage. Stores the most recent row count for each month when the data quality check was evaluated.")
    private ColumnMinStringParsableToIntegerPercentCheckSpec monthlyCheckpointMinStringParsableToIntegerPercent;

    @JsonPropertyDescription("Verifies that the number of strings surrounded by whitespace in a column does not exceed the maximum accepted quantity. Stores the most recent row count for each month when the data quality check was evaluated.")
    private ColumnMaxStringSurroundedByWhitespaceCountCheckSpec monthlyCheckpointMaxStringSurroundedByWhitespaceCount;

    @JsonPropertyDescription("Verifies that the percentage of strings surrounded by whitespace in a column does not exceed the maximum accepted percentage. Stores the most recent row count for each month when the data quality check was evaluated.")
    private ColumnMaxStringSurroundedByWhitespacePercentCheckSpec monthlyCheckpointMaxStringSurroundedByWhitespacePercent;

    @JsonPropertyDescription("Verifies that the percentage of parsable to float string in a column does not exceed the minimum accepted percentage. Stores the most recent row count for each month when the data quality check was evaluated.")
    private ColumnMinStringParsableToFloatPercentCheckSpec monthlyCheckpointMinStringParsableToFloatPercent;

    @JsonPropertyDescription("Verifies that the percentage of valid USA zip code in a column does not exceed the minimum accepted percentage. Stores the most recent row count for each month when the data quality check was evaluated.")
    private ColumnMinStringValidUsaZipcodePercentCheckSpec monthlyCheckpointMinStringValidUsaZipcodePercent;

<<<<<<< HEAD
    @JsonPropertyDescription("Verifies that the number of strings from set in a column does not exceed the minimum accepted count.")
    private ColumnMinStringsInSetCountCheckSpec monthlyCheckpointMinStringsInSetCount;

    @JsonPropertyDescription("Verifies that the percentage of strings from set in a column does not exceed the minimum accepted percentage.")
    private ColumnMinStringsInSetPercentCheckSpec monthlyCheckpointMinStringsInSetPercent;
=======
    @JsonPropertyDescription("Verifies that the percentage of valid USA phone in a column does not exceed the minimum accepted percentage. Stores the most recent row count for each month when the data quality check was evaluated.")
    private ColumnMinStringValidUsaPhonePercentCheckSpec monthlyCheckpointMinStringValidUsaPhonePercent;
>>>>>>> ede0ab8a

    /**
     * Returns a maximum string length below check.
     * @return Maximum string length below check.
     */
    public ColumnMaxStringLengthBelowCheckSpec getMonthlyCheckpointMaxStringLengthBelow() {
        return monthlyCheckpointMaxStringLengthBelow;
    }

    /**
     * Sets a new definition of a maximum string length below check.
     * @param monthlyCheckpointMaxStringLengthBelow Maximum string length below check.
     */
    public void setMonthlyCheckpointMaxStringLengthBelow(ColumnMaxStringLengthBelowCheckSpec monthlyCheckpointMaxStringLengthBelow) {
        this.setDirtyIf(!Objects.equals(this.monthlyCheckpointMaxStringLengthBelow, monthlyCheckpointMaxStringLengthBelow));
        this.monthlyCheckpointMaxStringLengthBelow = monthlyCheckpointMaxStringLengthBelow;
        propagateHierarchyIdToField(monthlyCheckpointMaxStringLengthBelow, "monthly_checkpoint_max_string_length_below");
    }

    /**
     * Returns a minimum string length above check.
     * @return Minimum string length above check.
     */
    public ColumnMinStringLengthAboveCheckSpec getMonthlyCheckpointMinStringLengthAbove() {
        return monthlyCheckpointMinStringLengthAbove;
    }

    /**
     * Sets a new definition of a minimum string length above check.
     * @param monthlyCheckpointMinStringLengthAbove Minimum string length below check.
     */
    public void setMonthlyCheckpointMinStringLengthAbove(ColumnMinStringLengthAboveCheckSpec monthlyCheckpointMinStringLengthAbove) {
        this.setDirtyIf(!Objects.equals(this.monthlyCheckpointMinStringLengthAbove, monthlyCheckpointMinStringLengthAbove));
        this.monthlyCheckpointMinStringLengthAbove = monthlyCheckpointMinStringLengthAbove;
        propagateHierarchyIdToField(monthlyCheckpointMinStringLengthAbove, "monthly_checkpoint_max_string_length_below");
    }

    /**
     * Returns a maximum string empty percent check.
     * @return Maximum string empty percent check.
     */
    public ColumnMaxStringEmptyPercentCheckSpec getMonthlyCheckpointMaxStringEmptyPercent() {
        return monthlyCheckpointMaxStringEmptyPercent;
    }

    /**
     * Sets a new definition of a maximum string empty percent check.
     * @param monthlyCheckpointMaxStringEmptyPercent Maximum string empty percent check.
     */
    public void setMonthlyCheckpointMaxStringEmptyPercent(ColumnMaxStringEmptyPercentCheckSpec monthlyCheckpointMaxStringEmptyPercent) {
        this.setDirtyIf(!Objects.equals(this.monthlyCheckpointMaxStringEmptyPercent, monthlyCheckpointMaxStringEmptyPercent));
        this.monthlyCheckpointMaxStringEmptyPercent = monthlyCheckpointMaxStringEmptyPercent;
        propagateHierarchyIdToField(monthlyCheckpointMaxStringEmptyPercent, "monthly_checkpoint_max_string_empty_percent");
    }

    /**
     * Returns a mean string length between check.
     * @return Mean string length between check.
     */
    public ColumnMeanStringLengthBetweenCheckSpec getMonthlyCheckpointMeanStringLengthBetween() {
        return monthlyCheckpointMeanStringLengthBetween;
    }

    /**
     * Sets a new definition of a mean string length between check.
     * @param monthlyCheckpointMeanStringLengthBetween Mean string length between check.
     */
    public void setMonthlyCheckpointMeanStringLengthBetween(ColumnMeanStringLengthBetweenCheckSpec monthlyCheckpointMeanStringLengthBetween) {
        this.setDirtyIf(!Objects.equals(this.monthlyCheckpointMeanStringLengthBetween, monthlyCheckpointMeanStringLengthBetween));
        this.monthlyCheckpointMeanStringLengthBetween = monthlyCheckpointMeanStringLengthBetween;
        propagateHierarchyIdToField(monthlyCheckpointMeanStringLengthBetween, "monthly_checkpoint_mean_string_length_between");
    }

    /**
     * Returns max string empty count check.
     * @return Max string empty count check.
     */
    public ColumnMaxStringEmptyCountCheckSpec getMonthlyCheckpointMaxStringEmptyCount() {
        return monthlyCheckpointMaxStringEmptyCount;
    }

    /**
     * Sets a new definition of a max string empty count check.
     * @param monthlyCheckpointMaxStringEmptyCount Max string empty count check.
     */
    public void setMonthlyCheckpointMaxStringEmptyCount(ColumnMaxStringEmptyCountCheckSpec monthlyCheckpointMaxStringEmptyCount) {
        this.setDirtyIf(!Objects.equals(this.monthlyCheckpointMaxStringEmptyCount, monthlyCheckpointMaxStringEmptyCount));
        this.monthlyCheckpointMaxStringEmptyCount = monthlyCheckpointMaxStringEmptyCount;
        propagateHierarchyIdToField(monthlyCheckpointMaxStringEmptyCount, "monthly_checkpoint_max_string_empty_count");
    }

    /**
     * Returns a maximum string whitespace count check.
     * @return Maximum string whitespace count check.
     */
    public ColumnMaxStringWhitespaceCountCheckSpec getMonthlyCheckpointMaxStringWhitespaceCount() {
        return monthlyCheckpointMaxStringWhitespaceCount;
    }

    /**
     * Sets a new definition of a maximum string whitespace count check.
     * @param monthlyCheckpointMaxStringWhitespaceCount Maximum string whitespace count check.
     */
    public void setMonthlyCheckpointMaxStringWhitespaceCount(ColumnMaxStringWhitespaceCountCheckSpec monthlyCheckpointMaxStringWhitespaceCount) {
        this.setDirtyIf(!Objects.equals(this.monthlyCheckpointMaxStringWhitespaceCount, monthlyCheckpointMaxStringWhitespaceCount));
        this.monthlyCheckpointMaxStringWhitespaceCount = monthlyCheckpointMaxStringWhitespaceCount;
        propagateHierarchyIdToField(monthlyCheckpointMaxStringWhitespaceCount, "monthly_checkpoint_max_string_whitespace_count");
    }

    /**
     * Returns a minimum string valid dates percent check.
     * @return Minimum string valid dates percent check.
     */
    public ColumnMinStringValidDatesPercentCheckSpec getMonthlyCheckpointMinStringValidDatesPercent() {
        return monthlyCheckpointMinStringValidDatesPercent;
    }

    /**
     * Sets a new definition of a minimum string valid dates percent check.
     * @param monthlyCheckpointMinStringValidDatesPercent Minimum string valid dates percent check.
     */
    public void setMonthlyCheckpointMinStringValidDatesPercent(ColumnMinStringValidDatesPercentCheckSpec monthlyCheckpointMinStringValidDatesPercent) {
        this.setDirtyIf(!Objects.equals(this.monthlyCheckpointMinStringValidDatesPercent, monthlyCheckpointMinStringValidDatesPercent));
        this.monthlyCheckpointMinStringValidDatesPercent = monthlyCheckpointMinStringValidDatesPercent;
        propagateHierarchyIdToField(monthlyCheckpointMinStringValidDatesPercent, "monthly_checkpoint_min_string_valid_dates_percent");
    }
    /**
     * Returns a maximum string whitespace percent check.
     * @return Maximum string whitespace percent check.
     */
    public ColumnMaxStringWhitespacePercentCheckSpec getMonthlyCheckpointMaxStringWhitespacePercent() {
        return monthlyCheckpointMaxStringWhitespacePercent;
    }

    /**
     * Sets a new definition of a maximum string whitespace percent check.
     * @param monthlyCheckpointMaxStringWhitespacePercent Maximum string whitespace percent check.
     */
    public void setMonthlyCheckpointMaxStringWhitespacePercent(ColumnMaxStringWhitespacePercentCheckSpec monthlyCheckpointMaxStringWhitespacePercent) {
        this.setDirtyIf(!Objects.equals(this.monthlyCheckpointMaxStringWhitespacePercent, monthlyCheckpointMaxStringWhitespacePercent));
        this.monthlyCheckpointMaxStringWhitespacePercent = monthlyCheckpointMaxStringWhitespacePercent;
        propagateHierarchyIdToField(monthlyCheckpointMaxStringWhitespacePercent, "monthly_checkpoint_max_string_whitespace_percent");
    }

    /**
     * Returns a maximum string null placeholder count check.
     * @return Maximum string null placeholder count check.
     */
    public ColumnMaxStringNullPlaceholderCountCheckSpec getMonthlyCheckpointMaxStringNullPlaceholderCount() {
        return monthlyCheckpointMaxStringNullPlaceholderCount;
    }

    /**
     * Sets a new definition of a maximum string null placeholder count check.
     * @param monthlyCheckpointMaxStringNullPlaceholderCount Maximum string null placeholder count check.
     */
    public void setMonthlyCheckpointMaxStringNullPlaceholderCount(ColumnMaxStringNullPlaceholderCountCheckSpec monthlyCheckpointMaxStringNullPlaceholderCount) {
        this.setDirtyIf(!Objects.equals(this.monthlyCheckpointMaxStringNullPlaceholderCount, monthlyCheckpointMaxStringNullPlaceholderCount));
        this.monthlyCheckpointMaxStringNullPlaceholderCount = monthlyCheckpointMaxStringNullPlaceholderCount;
        propagateHierarchyIdToField(monthlyCheckpointMaxStringNullPlaceholderCount, "monthly_checkpoint_max_string_null_placeholder_count");
    }

    /**
     * Returns a maximum string null placeholder percent check.
     * @return Maximum string null placeholder percent check.
     */
    public ColumnMaxStringNullPlaceholderPercentCheckSpec getMonthlyCheckpointMaxStringNullPlaceholderPercent() {
        return monthlyCheckpointMaxStringNullPlaceholderPercent;
    }

    /**
     * Sets a new definition of a maximum string null placeholder percent check.
     * @param monthlyCheckpointMaxStringNullPlaceholderPercent Maximum string null placeholder percent check.
     */
    public void setMonthlyCheckpointMaxStringNullPlaceholderPercent(ColumnMaxStringNullPlaceholderPercentCheckSpec monthlyCheckpointMaxStringNullPlaceholderPercent) {
        this.setDirtyIf(!Objects.equals(this.monthlyCheckpointMaxStringNullPlaceholderPercent, monthlyCheckpointMaxStringNullPlaceholderPercent));
        this.monthlyCheckpointMaxStringNullPlaceholderPercent = monthlyCheckpointMaxStringNullPlaceholderPercent;
        propagateHierarchyIdToField(monthlyCheckpointMaxStringNullPlaceholderPercent, "monthly_checkpoint_max_string_null_placeholder_percent");
    }

    /**
     * Returns a minimum string boolean placeholder percent check.
     * @return Minimum string boolean placeholder percent check.
     */
    public ColumnMinStringBooleanPlaceholderPercentCheckSpec getMonthlyCheckpointMinStringBooleanPlaceholderPercent() {
        return monthlyCheckpointMinStringBooleanPlaceholderPercent;
    }

    /**
     * Sets a new definition of a minimum string boolean placeholder percent check.
     * @param monthlyCheckpointMinStringBooleanPlaceholderPercent Minimum string boolean placeholder percent check.
     */
    public void setMonthlyCheckpointMinStringBooleanPlaceholderPercent(ColumnMinStringBooleanPlaceholderPercentCheckSpec monthlyCheckpointMinStringBooleanPlaceholderPercent) {
        this.setDirtyIf(!Objects.equals(this.monthlyCheckpointMinStringBooleanPlaceholderPercent, monthlyCheckpointMinStringBooleanPlaceholderPercent));
        this.monthlyCheckpointMinStringBooleanPlaceholderPercent = monthlyCheckpointMinStringBooleanPlaceholderPercent;
        propagateHierarchyIdToField(monthlyCheckpointMinStringBooleanPlaceholderPercent, "monthly_checkpoint_min_string_boolean_placeholder_percent");
    }

    /**
     * Returns a minimum string parsable to integer percent check.
     * @return Minimum string parsable to integer percent check.
     */
    public ColumnMinStringParsableToIntegerPercentCheckSpec getMonthlyCheckpointMinStringParsableToIntegerPercent() {
        return monthlyCheckpointMinStringParsableToIntegerPercent;
    }

    /**
     * Sets a new definition of a minimum string parsable to integer percent check.
     * @param monthlyCheckpointMinStringParsableToIntegerPercent Minimum string parsable to integer percent check.
     */
    public void setMonthlyCheckpointMinStringParsableToIntegerPercent(ColumnMinStringParsableToIntegerPercentCheckSpec monthlyCheckpointMinStringParsableToIntegerPercent) {
        this.setDirtyIf(!Objects.equals(this.monthlyCheckpointMinStringParsableToIntegerPercent, monthlyCheckpointMinStringParsableToIntegerPercent));
        this.monthlyCheckpointMinStringParsableToIntegerPercent = monthlyCheckpointMinStringParsableToIntegerPercent;
        propagateHierarchyIdToField(monthlyCheckpointMinStringParsableToIntegerPercent, "monthly_checkpoint_min_string_parsable_to_integer_percent");
    }

    /**
     * Returns a maximum string surrounded by whitespace count check.
     * @return Maximum string surrounded by whitespace count check.
     */
    public ColumnMaxStringSurroundedByWhitespaceCountCheckSpec getMonthlyCheckpointMaxStringSurroundedByWhitespaceCount() {
        return monthlyCheckpointMaxStringSurroundedByWhitespaceCount;
    }

    /**
     * Sets a new definition of a maximum string surrounded by whitespace count check.
     * @param monthlyCheckpointMaxStringSurroundedByWhitespaceCount Maximum string surrounded by whitespace count check.
     */
    public void setMonthlyCheckpointMaxStringSurroundedByWhitespaceCount(ColumnMaxStringSurroundedByWhitespaceCountCheckSpec monthlyCheckpointMaxStringSurroundedByWhitespaceCount) {
        this.setDirtyIf(!Objects.equals(this.monthlyCheckpointMaxStringSurroundedByWhitespaceCount, monthlyCheckpointMaxStringSurroundedByWhitespaceCount));
        this.monthlyCheckpointMaxStringSurroundedByWhitespaceCount = monthlyCheckpointMaxStringSurroundedByWhitespaceCount;
        propagateHierarchyIdToField(monthlyCheckpointMaxStringSurroundedByWhitespaceCount, "monthly_checkpoint_max_string_surrounded_by_whitespace_count");
    }

    /**
     * Returns a maximum string surrounded by whitespace percent check.
     * @return Maximum string surrounded by whitespace percent check.
     */
    public ColumnMaxStringSurroundedByWhitespacePercentCheckSpec getMonthlyCheckpointMaxStringSurroundedByWhitespacePercent() {
        return monthlyCheckpointMaxStringSurroundedByWhitespacePercent;
    }

    /**
     * Sets a new definition of a maximum string surrounded by whitespace percent check.
     * @param monthlyCheckpointMaxStringSurroundedByWhitespacePercent Maximum string surrounded by whitespace percent check.
     */
    public void setMonthlyCheckpointMaxStringSurroundedByWhitespacePercent(ColumnMaxStringSurroundedByWhitespacePercentCheckSpec monthlyCheckpointMaxStringSurroundedByWhitespacePercent) {
        this.setDirtyIf(!Objects.equals(this.monthlyCheckpointMaxStringSurroundedByWhitespacePercent, monthlyCheckpointMaxStringSurroundedByWhitespacePercent));
        this.monthlyCheckpointMaxStringSurroundedByWhitespacePercent = monthlyCheckpointMaxStringSurroundedByWhitespacePercent;
        propagateHierarchyIdToField(monthlyCheckpointMaxStringSurroundedByWhitespacePercent, "monthly_checkpoint_max_string_surrounded_by_whitespace_percent");
    }

    /**
     * Returns a minimum string parsable to float percent check.
     * @return Minimum string parsable to float percent check.
     */
    public ColumnMinStringParsableToFloatPercentCheckSpec getMonthlyCheckpointMinStringParsableToFloatPercent() {
        return monthlyCheckpointMinStringParsableToFloatPercent;
    }

    /**
     * Sets a new definition of a minimum string parsable to float percent check.
     * @param monthlyCheckpointMinStringParsableToFloatPercent Minimum string parsable to float percent check.
     */
    public void setMonthlyCheckpointMinStringParsableToFloatPercent(ColumnMinStringParsableToFloatPercentCheckSpec monthlyCheckpointMinStringParsableToFloatPercent) {
        this.setDirtyIf(!Objects.equals(this.monthlyCheckpointMinStringParsableToFloatPercent, monthlyCheckpointMinStringParsableToFloatPercent));
        this.monthlyCheckpointMinStringParsableToFloatPercent = monthlyCheckpointMinStringParsableToFloatPercent;
        propagateHierarchyIdToField(monthlyCheckpointMinStringParsableToFloatPercent, "monthly_checkpoint_min_string_parsable_to_float_percent");
    }

    /**
     * Returns a minimum string valid usa zip code percent check.
     * @return Minimum string valid usa zip code percent check.
     */
    public ColumnMinStringValidUsaZipcodePercentCheckSpec getMonthlyCheckpointMinStringValidUsaZipcodePercent() {
        return monthlyCheckpointMinStringValidUsaZipcodePercent;
    }

    /**
     * Sets a new definition of a minimum string valid usa zip code percent check.
     * @param monthlyCheckpointMinStringValidUsaZipcodePercent Minimum string valid usa zip code percent check.
     */
    public void setMonthlyCheckpointMinStringValidUsaZipcodePercent(ColumnMinStringValidUsaZipcodePercentCheckSpec monthlyCheckpointMinStringValidUsaZipcodePercent) {
        this.setDirtyIf(!Objects.equals(this.monthlyCheckpointMinStringValidUsaZipcodePercent, monthlyCheckpointMinStringValidUsaZipcodePercent));
        this.monthlyCheckpointMinStringValidUsaZipcodePercent = monthlyCheckpointMinStringValidUsaZipcodePercent;
        propagateHierarchyIdToField(monthlyCheckpointMinStringValidUsaZipcodePercent, "monthly_checkpoint_min_string_valid_usa_zipcode_percent");
    }

    /**
<<<<<<< HEAD
     * Returns a minimum strings in set count check.
     * @return Minimum strings in set count check.
     */
    public ColumnMinStringsInSetCountCheckSpec getMonthlyCheckpointMinStringsInSetCount() {
        return monthlyCheckpointMinStringsInSetCount;
    }

    /**
     * Sets a new definition of a minimum strings in set count check.
     * @param monthlyCheckpointMinStringsInSetCount Minimum strings in set count check.
     */
    public void setMonthlyCheckpointMinStringsInSetCount(ColumnMinStringsInSetCountCheckSpec monthlyCheckpointMinStringsInSetCount) {
        this.setDirtyIf(!Objects.equals(this.monthlyCheckpointMinStringsInSetCount, monthlyCheckpointMinStringsInSetCount));
        this.monthlyCheckpointMinStringsInSetCount = monthlyCheckpointMinStringsInSetCount;
        propagateHierarchyIdToField(monthlyCheckpointMinStringsInSetCount, "monthly_checkpoint_min_strings_in_set_count");
    }

    /**
     * Returns a minimum strings in set percent check.
     * @return Minimum strings in set percent check.
     */
    public ColumnMinStringsInSetPercentCheckSpec getMonthlyCheckpointMinStringsInSetPercent() {
        return monthlyCheckpointMinStringsInSetPercent;
    }

    /**
     * Sets a new definition of a minimum strings in set percent check.
     * @param monthlyCheckpointMinStringsInSetPercent Minimum strings in set percent check.
     */
    public void setMonthlyCheckpointMinStringsInSetPercent(ColumnMinStringsInSetPercentCheckSpec monthlyCheckpointMinStringsInSetPercent) {
        this.setDirtyIf(!Objects.equals(this.monthlyCheckpointMinStringsInSetPercent, monthlyCheckpointMinStringsInSetPercent));
        this.monthlyCheckpointMinStringsInSetPercent = monthlyCheckpointMinStringsInSetPercent;
        propagateHierarchyIdToField(monthlyCheckpointMinStringsInSetPercent, "monthly_checkpoint_min_strings_in_set_percent");
=======
     * Returns a minimum string valid USA phone percent check.
     * @return Minimum string valid USA phone percent check.
     */
    public ColumnMinStringValidUsaPhonePercentCheckSpec getMonthlyCheckpointMinStringValidUsaPhonePercent() {
        return monthlyCheckpointMinStringValidUsaPhonePercent;
    }

    /**
     * Sets a new definition of a minimum string valid USA phone percent check.
     * @param monthlyCheckpointMinStringValidUsaPhonePercent Minimum string valid USA phone percent check.
     */
    public void setMonthlyCheckpointMinStringValidUsaPhonePercent(ColumnMinStringValidUsaPhonePercentCheckSpec monthlyCheckpointMinStringValidUsaPhonePercent) {
        this.setDirtyIf(!Objects.equals(this.monthlyCheckpointMinStringValidUsaPhonePercent, monthlyCheckpointMinStringValidUsaPhonePercent));
        this.monthlyCheckpointMinStringValidUsaPhonePercent = monthlyCheckpointMinStringValidUsaPhonePercent;
        propagateHierarchyIdToField(monthlyCheckpointMinStringValidUsaPhonePercent, "monthly_checkpoint_min_string_valid_usa_phone_percent");
>>>>>>> ede0ab8a
    }

    /**
     * Returns the child map on the spec class with all fields.
     *
     * @return Return the field map.
     */
    @Override
    protected ChildHierarchyNodeFieldMap getChildMap() {
        return FIELDS;
    }
}<|MERGE_RESOLUTION|>--- conflicted
+++ resolved
@@ -17,24 +17,6 @@
 
 import ai.dqo.checks.AbstractCheckCategorySpec;
 import ai.dqo.checks.column.strings.*;
-import ai.dqo.checks.column.strings.ColumnMaxStringEmptyPercentCheckSpec;
-<<<<<<< HEAD
-=======
-import ai.dqo.checks.column.strings.ColumnMaxStringEmptyPercentCheckSpec;
-import ai.dqo.checks.column.strings.ColumnMaxStringEmptyCountCheckSpec;
-import ai.dqo.checks.column.strings.ColumnMaxStringWhitespaceCountCheckSpec;
-import ai.dqo.checks.column.strings.ColumnMaxStringWhitespacePercentCheckSpec;
-import ai.dqo.checks.column.strings.ColumnMinStringValidDatesPercentCheckSpec;
-import ai.dqo.checks.column.strings.ColumnMaxStringNullPlaceholderCountCheckSpec;
-import ai.dqo.checks.column.strings.ColumnMaxStringNullPlaceholderPercentCheckSpec;
-import ai.dqo.checks.column.strings.ColumnMinStringBooleanPlaceholderPercentCheckSpec;
-import ai.dqo.checks.column.strings.ColumnMinStringParsableToIntegerPercentCheckSpec;
-import ai.dqo.checks.column.strings.ColumnMaxStringSurroundedByWhitespaceCountCheckSpec;
-import ai.dqo.checks.column.strings.ColumnMaxStringSurroundedByWhitespacePercentCheckSpec;
-import ai.dqo.checks.column.strings.ColumnMinStringParsableToFloatPercentCheckSpec;
-import ai.dqo.checks.column.strings.ColumnMinStringValidUsaZipcodePercentCheckSpec;
-import ai.dqo.checks.column.strings.ColumnMinStringValidUsaPhonePercentCheckSpec;
->>>>>>> ede0ab8a
 import ai.dqo.metadata.id.ChildHierarchyNodeFieldMap;
 import ai.dqo.metadata.id.ChildHierarchyNodeFieldMapImpl;
 import com.fasterxml.jackson.annotation.JsonInclude;
@@ -70,13 +52,9 @@
             put("monthly_checkpoint_max_string_surrounded_by_whitespace_percent", o -> o.monthlyCheckpointMaxStringSurroundedByWhitespacePercent);
             put("monthly_checkpoint_min_string_parsable_to_float_percent", o -> o.monthlyCheckpointMinStringParsableToFloatPercent);
             put("monthly_checkpoint_min_string_valid_usa_zipcode_percent", o -> o.monthlyCheckpointMinStringValidUsaZipcodePercent);
-<<<<<<< HEAD
+            put("monthly_checkpoint_min_string_valid_usa_phone_percent", o -> o.monthlyCheckpointMinStringValidUsaPhonePercent);
             put("monthly_checkpoint_min_strings_in_set_count", o -> o.monthlyCheckpointMinStringsInSetCount);
             put("monthly_checkpoint_min_strings_in_set_percent", o -> o.monthlyCheckpointMinStringsInSetPercent);
-=======
-            put("monthly_checkpoint_min_string_valid_usa_phone_percent", o -> o.monthlyCheckpointMinStringValidUsaPhonePercent);
-
->>>>>>> ede0ab8a
         }
     };
 
@@ -128,16 +106,14 @@
     @JsonPropertyDescription("Verifies that the percentage of valid USA zip code in a column does not exceed the minimum accepted percentage. Stores the most recent row count for each month when the data quality check was evaluated.")
     private ColumnMinStringValidUsaZipcodePercentCheckSpec monthlyCheckpointMinStringValidUsaZipcodePercent;
 
-<<<<<<< HEAD
+    @JsonPropertyDescription("Verifies that the percentage of valid USA phone in a column does not exceed the minimum accepted percentage. Stores the most recent row count for each month when the data quality check was evaluated.")
+    private ColumnMinStringValidUsaPhonePercentCheckSpec monthlyCheckpointMinStringValidUsaPhonePercent;
+
     @JsonPropertyDescription("Verifies that the number of strings from set in a column does not exceed the minimum accepted count.")
     private ColumnMinStringsInSetCountCheckSpec monthlyCheckpointMinStringsInSetCount;
 
     @JsonPropertyDescription("Verifies that the percentage of strings from set in a column does not exceed the minimum accepted percentage.")
     private ColumnMinStringsInSetPercentCheckSpec monthlyCheckpointMinStringsInSetPercent;
-=======
-    @JsonPropertyDescription("Verifies that the percentage of valid USA phone in a column does not exceed the minimum accepted percentage. Stores the most recent row count for each month when the data quality check was evaluated.")
-    private ColumnMinStringValidUsaPhonePercentCheckSpec monthlyCheckpointMinStringValidUsaPhonePercent;
->>>>>>> ede0ab8a
 
     /**
      * Returns a maximum string length below check.
@@ -427,7 +403,24 @@
     }
 
     /**
-<<<<<<< HEAD
+     * Returns a minimum string valid USA phone percent check.
+     * @return Minimum string valid USA phone percent check.
+     */
+    public ColumnMinStringValidUsaPhonePercentCheckSpec getMonthlyCheckpointMinStringValidUsaPhonePercent() {
+        return monthlyCheckpointMinStringValidUsaPhonePercent;
+    }
+
+    /**
+     * Sets a new definition of a minimum string valid USA phone percent check.
+     * @param monthlyCheckpointMinStringValidUsaPhonePercent Minimum string valid USA phone percent check.
+     */
+    public void setMonthlyCheckpointMinStringValidUsaPhonePercent(ColumnMinStringValidUsaPhonePercentCheckSpec monthlyCheckpointMinStringValidUsaPhonePercent) {
+        this.setDirtyIf(!Objects.equals(this.monthlyCheckpointMinStringValidUsaPhonePercent, monthlyCheckpointMinStringValidUsaPhonePercent));
+        this.monthlyCheckpointMinStringValidUsaPhonePercent = monthlyCheckpointMinStringValidUsaPhonePercent;
+        propagateHierarchyIdToField(monthlyCheckpointMinStringValidUsaPhonePercent, "monthly_checkpoint_min_string_valid_usa_phone_percent");
+    }
+
+    /**
      * Returns a minimum strings in set count check.
      * @return Minimum strings in set count check.
      */
@@ -461,23 +454,6 @@
         this.setDirtyIf(!Objects.equals(this.monthlyCheckpointMinStringsInSetPercent, monthlyCheckpointMinStringsInSetPercent));
         this.monthlyCheckpointMinStringsInSetPercent = monthlyCheckpointMinStringsInSetPercent;
         propagateHierarchyIdToField(monthlyCheckpointMinStringsInSetPercent, "monthly_checkpoint_min_strings_in_set_percent");
-=======
-     * Returns a minimum string valid USA phone percent check.
-     * @return Minimum string valid USA phone percent check.
-     */
-    public ColumnMinStringValidUsaPhonePercentCheckSpec getMonthlyCheckpointMinStringValidUsaPhonePercent() {
-        return monthlyCheckpointMinStringValidUsaPhonePercent;
-    }
-
-    /**
-     * Sets a new definition of a minimum string valid USA phone percent check.
-     * @param monthlyCheckpointMinStringValidUsaPhonePercent Minimum string valid USA phone percent check.
-     */
-    public void setMonthlyCheckpointMinStringValidUsaPhonePercent(ColumnMinStringValidUsaPhonePercentCheckSpec monthlyCheckpointMinStringValidUsaPhonePercent) {
-        this.setDirtyIf(!Objects.equals(this.monthlyCheckpointMinStringValidUsaPhonePercent, monthlyCheckpointMinStringValidUsaPhonePercent));
-        this.monthlyCheckpointMinStringValidUsaPhonePercent = monthlyCheckpointMinStringValidUsaPhonePercent;
-        propagateHierarchyIdToField(monthlyCheckpointMinStringValidUsaPhonePercent, "monthly_checkpoint_min_string_valid_usa_phone_percent");
->>>>>>> ede0ab8a
     }
 
     /**

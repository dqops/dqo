/*
 * Copyright © 2021 DQO.ai (support@dqo.ai)
 *
 * Licensed under the Apache License, Version 2.0 (the "License");
 * you may not use this file except in compliance with the License.
 * You may obtain a copy of the License at
 *
 *     http://www.apache.org/licenses/LICENSE-2.0
 *
 * Unless required by applicable law or agreed to in writing, software
 * distributed under the License is distributed on an "AS IS" BASIS,
 * WITHOUT WARRANTIES OR CONDITIONS OF ANY KIND, either express or implied.
 * See the License for the specific language governing permissions and
 * limitations under the License.
 */
package ai.dqo.checks.column.checkpoints.strings;

import ai.dqo.checks.AbstractCheckCategorySpec;
import ai.dqo.checks.column.strings.ColumnMaxStringLengthBelowCheckSpec;
import ai.dqo.checks.column.strings.ColumnMinStringLengthAboveCheckSpec;
import ai.dqo.checks.column.strings.ColumnMeanStringLengthBetweenCheckSpec;
<<<<<<< HEAD
import ai.dqo.checks.column.strings.ColumnMaxStringNullPlaceholderPercentCheckSpec;
=======
import ai.dqo.checks.column.strings.ColumnMaxStringEmptyPercentCheckSpec;
import ai.dqo.checks.column.strings.ColumnMaxStringEmptyPercentCheckSpec;
import ai.dqo.checks.column.strings.ColumnMaxStringEmptyCountCheckSpec;
import ai.dqo.checks.column.strings.ColumnMaxStringWhitespaceCountCheckSpec;
import ai.dqo.checks.column.strings.ColumnMaxStringWhitespacePercentCheckSpec;
import ai.dqo.checks.column.strings.ColumnMinStringValidDatesPercentCheckSpec;
import ai.dqo.checks.column.strings.ColumnMaxStringNullPlaceholderCountCheckSpec;
>>>>>>> e9c53f45
import ai.dqo.metadata.id.ChildHierarchyNodeFieldMap;
import ai.dqo.metadata.id.ChildHierarchyNodeFieldMapImpl;
import com.fasterxml.jackson.annotation.JsonInclude;
import com.fasterxml.jackson.annotation.JsonPropertyDescription;
import com.fasterxml.jackson.databind.PropertyNamingStrategies;
import com.fasterxml.jackson.databind.annotation.JsonNaming;
import lombok.EqualsAndHashCode;

import java.util.Objects;

/**
 * Container of built-in preconfigured data quality check points on a column level that are checking at a monthly level.
 */
@JsonInclude(JsonInclude.Include.NON_NULL)
@JsonNaming(PropertyNamingStrategies.SnakeCaseStrategy.class)
@EqualsAndHashCode(callSuper = true)
public class ColumnStringsMonthlyCheckpointsSpec extends AbstractCheckCategorySpec {
    public static final ChildHierarchyNodeFieldMapImpl<ColumnStringsMonthlyCheckpointsSpec> FIELDS = new ChildHierarchyNodeFieldMapImpl<>(AbstractCheckCategorySpec.FIELDS) {
        {
            put("monthly_checkpoint_max_string_length_below", o -> o.monthlyCheckpointMaxStringLengthBelow);
            put("monthly_checkpoint_min_string_length_above", o -> o.monthlyCheckpointMinStringLengthAbove);
            put("monthly_checkpoint_mean_string_length_between", o -> o.monthlyCheckpointMeanStringLengthBetween);
<<<<<<< HEAD
            put("monthly_checkpoint_max_string_null_placeholder_percent", o -> o.monthlyCheckpointMaxStringNullPlaceholderPercent);
=======
            put("monthly_checkpoint_max_string_empty_percent", o -> o.monthlyCheckpointMaxStringEmptyPercent);
            put("monthly_checkpoint_max_string_empty_count", o -> o.monthlyCheckpointMaxStringEmptyCount);
            put("monthly_checkpoint_max_string_whitespace_count", o -> o.monthlyCheckpointMaxStringWhitespaceCount);
            put("monthly_checkpoint_max_string_whitespace_percent", o -> o.monthlyCheckpointMaxStringWhitespacePercent);
            put("monthly_checkpoint_min_string_valid_dates_percent", o -> o.monthlyCheckpointMinStringValidDatesPercent);
            put("monthly_checkpoint_max_string_null_placeholder_count", o -> o.monthlyCheckpointMaxStringNullPlaceholderCount);
>>>>>>> e9c53f45
        }
    };

    @JsonPropertyDescription("Verifies that the length of string in a column does not exceed the maximum accepted length. Stores the most recent row count for each month when the data quality check was evaluated.")
    private ColumnMaxStringLengthBelowCheckSpec monthlyCheckpointMaxStringLengthBelow;

    @JsonPropertyDescription("Verifies that the length of string in a column does not exceed the minimum accepted length. Stores the most recent row count for each month when the data quality check was evaluated.")
    private ColumnMinStringLengthAboveCheckSpec monthlyCheckpointMinStringLengthAbove;

    @JsonPropertyDescription("Verifies that the length of string in a column does not exceed the maximum accepted length. Stores the most recent row count for each month when the data quality check was evaluated.")
    private ColumnMeanStringLengthBetweenCheckSpec monthlyCheckpointMeanStringLengthBetween;

<<<<<<< HEAD
    @JsonPropertyDescription("Verifies that the percentage of null placeholders in a column does not exceed the maximum accepted percentage. Stores the most recent row count for each month when the data quality check was evaluated.")
    private ColumnMaxStringNullPlaceholderPercentCheckSpec monthlyCheckpointMaxStringNullPlaceholderPercent;
=======
    @JsonPropertyDescription("Verifies that the percentage of empty strings in a column does not exceed the maximum accepted percentage. Stores the most recent row count for each month when the data quality check was evaluated.")
    private ColumnMaxStringEmptyPercentCheckSpec monthlyCheckpointMaxStringEmptyPercent;

    @JsonPropertyDescription("Verifies that the length of string in a column does not exceed the minimum accepted length. Stores the most recent row count for each day when the data quality check was evaluated.")
    private ColumnMinStringValidDatesPercentCheckSpec monthlyCheckpointMinStringValidDatesPercent;

    @JsonPropertyDescription("Verifies that empty strings in a column does not exceed the maximum accepted quantity. Stores the most recent row count for each month when the data quality check was evaluated.")
    private ColumnMaxStringEmptyCountCheckSpec monthlyCheckpointMaxStringEmptyCount;

    @JsonPropertyDescription("Verifies that the number of whitespace strings in a column does not exceed the maximum accepted quantity. Stores the most recent row count for each month when the data quality check was evaluated.")
    private ColumnMaxStringWhitespaceCountCheckSpec monthlyCheckpointMaxStringWhitespaceCount;

    @JsonPropertyDescription("Verifies that the number of whitespace strings in a column does not exceed the maximum accepted quantity. Stores the most recent row count for each month when the data quality check was evaluated.")
    private ColumnMaxStringWhitespacePercentCheckSpec monthlyCheckpointMaxStringWhitespacePercent;

    @JsonPropertyDescription("Verifies that the number of null placeholders in a column does not exceed the maximum accepted quantity. Stores the most recent row count for each month when the data quality check was evaluated.")
    private ColumnMaxStringNullPlaceholderCountCheckSpec monthlyCheckpointMaxStringNullPlaceholderCount;
>>>>>>> e9c53f45

    /**
     * Returns a maximum string length below check.
     * @return Maximum string length below check.
     */
    public ColumnMaxStringLengthBelowCheckSpec getMonthlyCheckpointMaxStringLengthBelow() {
        return monthlyCheckpointMaxStringLengthBelow;
    }

    /**
     * Sets a new definition of a maximum string length below check.
     * @param monthlyCheckpointMaxStringLengthBelow Maximum string length below check.
     */
    public void setMonthlyCheckpointMaxStringLengthBelow(ColumnMaxStringLengthBelowCheckSpec monthlyCheckpointMaxStringLengthBelow) {
        this.setDirtyIf(!Objects.equals(this.monthlyCheckpointMaxStringLengthBelow, monthlyCheckpointMaxStringLengthBelow));
        this.monthlyCheckpointMaxStringLengthBelow = monthlyCheckpointMaxStringLengthBelow;
        propagateHierarchyIdToField(monthlyCheckpointMaxStringLengthBelow, "monthly_checkpoint_max_string_length_below");
    }

    /**
     * Returns a minimum string length above check.
     * @return Minimum string length above check.
     */
    public ColumnMinStringLengthAboveCheckSpec getMonthlyCheckpointMinStringLengthAbove() {
        return monthlyCheckpointMinStringLengthAbove;
    }

    /**
     * Sets a new definition of a minimum string length above check.
     * @param monthlyCheckpointMinStringLengthAbove Minimum string length below check.
     */
    public void setMonthlyCheckpointMinStringLengthAbove(ColumnMinStringLengthAboveCheckSpec monthlyCheckpointMinStringLengthAbove) {
        this.setDirtyIf(!Objects.equals(this.monthlyCheckpointMinStringLengthAbove, monthlyCheckpointMinStringLengthAbove));
        this.monthlyCheckpointMinStringLengthAbove = monthlyCheckpointMinStringLengthAbove;
        propagateHierarchyIdToField(monthlyCheckpointMinStringLengthAbove, "monthly_checkpoint_max_string_length_below");
    }

    /**
     * Returns a maximum string empty percent check.
     * @return Maximum string empty percent check.
     */
    public ColumnMaxStringEmptyPercentCheckSpec getMonthlyCheckpointMaxStringEmptyPercent() {
        return monthlyCheckpointMaxStringEmptyPercent;
    }

    /**
     * Sets a new definition of a maximum string empty percent check.
     * @param monthlyCheckpointMaxStringEmptyPercent Maximum string empty percent check.
     */
    public void setMonthlyCheckpointMaxStringEmptyPercent(ColumnMaxStringEmptyPercentCheckSpec monthlyCheckpointMaxStringEmptyPercent) {
        this.setDirtyIf(!Objects.equals(this.monthlyCheckpointMaxStringEmptyPercent, monthlyCheckpointMaxStringEmptyPercent));
        this.monthlyCheckpointMaxStringEmptyPercent = monthlyCheckpointMaxStringEmptyPercent;
        propagateHierarchyIdToField(monthlyCheckpointMaxStringEmptyPercent, "monthly_checkpoint_max_string_empty_percent");
    }

    /**
     * Returns a mean string length between check.
     * @return Mean string length between check.
     */
    public ColumnMeanStringLengthBetweenCheckSpec getMonthlyCheckpointMeanStringLengthBetween() {
        return monthlyCheckpointMeanStringLengthBetween;
    }

    /**
     * Sets a new definition of a mean string length between check.
     * @param monthlyCheckpointMeanStringLengthBetween Mean string length between check.
     */
    public void setMonthlyCheckpointMeanStringLengthBetween(ColumnMeanStringLengthBetweenCheckSpec monthlyCheckpointMeanStringLengthBetween) {
        this.setDirtyIf(!Objects.equals(this.monthlyCheckpointMeanStringLengthBetween, monthlyCheckpointMeanStringLengthBetween));
        this.monthlyCheckpointMeanStringLengthBetween = monthlyCheckpointMeanStringLengthBetween;
        propagateHierarchyIdToField(monthlyCheckpointMeanStringLengthBetween, "monthly_checkpoint_mean_string_length_between");
    }

    /**
<<<<<<< HEAD
     * Returns a maximum string null placeholder percent check.
     * @return Maximum string null placeholder percent check.
     */
    public ColumnMaxStringNullPlaceholderPercentCheckSpec getMonthlyCheckpointMaxStringNullPlaceholderPercent() {
        return monthlyCheckpointMaxStringNullPlaceholderPercent;
    }

    /**
     * Sets a new definition of a maximum string null placeholder percent check.
     * @param monthlyCheckpointMaxStringNullPlaceholderPercent Maximum string null placeholder percent check.
     */
    public void setMonthlyCheckpointMaxStringNullPlaceholderPercent(ColumnMaxStringNullPlaceholderPercentCheckSpec monthlyCheckpointMaxStringNullPlaceholderPercent) {
        this.setDirtyIf(!Objects.equals(this.monthlyCheckpointMaxStringNullPlaceholderPercent, monthlyCheckpointMaxStringNullPlaceholderPercent));
        this.monthlyCheckpointMaxStringNullPlaceholderPercent = monthlyCheckpointMaxStringNullPlaceholderPercent;
        propagateHierarchyIdToField(monthlyCheckpointMaxStringNullPlaceholderPercent, "monthly_checkpoint_max_string_null_placeholder_percent");
=======
     * Returns max string empty count check.
     * @return Max string empty count check.
     */
    public ColumnMaxStringEmptyCountCheckSpec getMonthlyCheckpointMaxStringEmptyCount() {
        return monthlyCheckpointMaxStringEmptyCount;
    }

    /**
     * Sets a new definition of a max string empty count check.
     * @param monthlyCheckpointMaxStringEmptyCount Max string empty count check.
     */
    public void setMonthlyCheckpointMaxStringEmptyCount(ColumnMaxStringEmptyCountCheckSpec monthlyCheckpointMaxStringEmptyCount) {
        this.setDirtyIf(!Objects.equals(this.monthlyCheckpointMaxStringEmptyCount, monthlyCheckpointMaxStringEmptyCount));
        this.monthlyCheckpointMaxStringEmptyCount = monthlyCheckpointMaxStringEmptyCount;
        propagateHierarchyIdToField(monthlyCheckpointMaxStringEmptyCount, "monthly_checkpoint_max_string_empty_count");
    }

    /**
     * Returns a maximum string whitespace count check.
     * @return Maximum string whitespace count check.
     */
    public ColumnMaxStringWhitespaceCountCheckSpec getMonthlyCheckpointMaxStringWhitespaceCount() {
        return monthlyCheckpointMaxStringWhitespaceCount;
    }

    /**
     * Sets a new definition of a maximum string whitespace count check.
     * @param monthlyCheckpointMaxStringWhitespaceCount Maximum string whitespace count check.
     */
    public void setMonthlyCheckpointMaxStringWhitespaceCount(ColumnMaxStringWhitespaceCountCheckSpec monthlyCheckpointMaxStringWhitespaceCount) {
        this.setDirtyIf(!Objects.equals(this.monthlyCheckpointMaxStringWhitespaceCount, monthlyCheckpointMaxStringWhitespaceCount));
        this.monthlyCheckpointMaxStringWhitespaceCount = monthlyCheckpointMaxStringWhitespaceCount;
        propagateHierarchyIdToField(monthlyCheckpointMaxStringWhitespaceCount, "monthly_checkpoint_max_string_whitespace_count");
    }

    /**
     * Returns a minimum string valid dates percent check.
     * @return Minimum string valid dates percent check.
     */
    public ColumnMinStringValidDatesPercentCheckSpec getMonthlyCheckpointMinStringValidDatesPercent() {
        return monthlyCheckpointMinStringValidDatesPercent;
    }

    /**
     * Sets a new definition of a minimum string valid dates percent check.
     * @param monthlyCheckpointMinStringValidDatesPercent Minimum string valid dates percent check.
     */
    public void setMonthlyCheckpointMinStringValidDatesPercent(ColumnMinStringValidDatesPercentCheckSpec monthlyCheckpointMinStringValidDatesPercent) {
        this.setDirtyIf(!Objects.equals(this.monthlyCheckpointMinStringValidDatesPercent, monthlyCheckpointMinStringValidDatesPercent));
        this.monthlyCheckpointMinStringValidDatesPercent = monthlyCheckpointMinStringValidDatesPercent;
        propagateHierarchyIdToField(monthlyCheckpointMinStringValidDatesPercent, "monthly_checkpoint_min_string_valid_dates_percent");
    }
    /**
     * Returns a maximum string whitespace percent check.
     * @return Maximum string whitespace percent check.
     */
    public ColumnMaxStringWhitespacePercentCheckSpec getMonthlyCheckpointMaxStringWhitespacePercent() {
        return monthlyCheckpointMaxStringWhitespacePercent;
    }

    /**
     * Sets a new definition of a maximum string whitespace percent check.
     * @param monthlyCheckpointMaxStringWhitespacePercent Maximum string whitespace percent check.
     */
    public void setMonthlyCheckpointMaxStringWhitespacePercent(ColumnMaxStringWhitespacePercentCheckSpec monthlyCheckpointMaxStringWhitespacePercent) {
        this.setDirtyIf(!Objects.equals(this.monthlyCheckpointMaxStringWhitespacePercent, monthlyCheckpointMaxStringWhitespacePercent));
        this.monthlyCheckpointMaxStringWhitespacePercent = monthlyCheckpointMaxStringWhitespacePercent;
        propagateHierarchyIdToField(monthlyCheckpointMaxStringWhitespacePercent, "monthly_checkpoint_max_string_whitespace_percent");
    }

    /**
     * Returns a maximum string null placeholder count check.
     * @return Maximum string null placeholder count check.
     */
    public ColumnMaxStringNullPlaceholderCountCheckSpec getMonthlyCheckpointMaxStringNullPlaceholderCount() {
        return monthlyCheckpointMaxStringNullPlaceholderCount;
    }

    /**
     * Sets a new definition of a maximum string null placeholder count check.
     * @param monthlyCheckpointMaxStringNullPlaceholderCount Maximum string null placeholder count check.
     */
    public void setMonthlyCheckpointMaxStringNullPlaceholderCount(ColumnMaxStringNullPlaceholderCountCheckSpec monthlyCheckpointMaxStringNullPlaceholderCount) {
        this.setDirtyIf(!Objects.equals(this.monthlyCheckpointMaxStringNullPlaceholderCount, monthlyCheckpointMaxStringNullPlaceholderCount));
        this.monthlyCheckpointMaxStringNullPlaceholderCount = monthlyCheckpointMaxStringNullPlaceholderCount;
        propagateHierarchyIdToField(monthlyCheckpointMaxStringNullPlaceholderCount, "monthly_checkpoint_max_string_null_placeholder_count");
>>>>>>> e9c53f45
    }

    /**
     * Returns the child map on the spec class with all fields.
     *
     * @return Return the field map.
     */
    @Override
    protected ChildHierarchyNodeFieldMap getChildMap() {
        return FIELDS;
    }
}<|MERGE_RESOLUTION|>--- conflicted
+++ resolved
@@ -19,9 +19,6 @@
 import ai.dqo.checks.column.strings.ColumnMaxStringLengthBelowCheckSpec;
 import ai.dqo.checks.column.strings.ColumnMinStringLengthAboveCheckSpec;
 import ai.dqo.checks.column.strings.ColumnMeanStringLengthBetweenCheckSpec;
-<<<<<<< HEAD
-import ai.dqo.checks.column.strings.ColumnMaxStringNullPlaceholderPercentCheckSpec;
-=======
 import ai.dqo.checks.column.strings.ColumnMaxStringEmptyPercentCheckSpec;
 import ai.dqo.checks.column.strings.ColumnMaxStringEmptyPercentCheckSpec;
 import ai.dqo.checks.column.strings.ColumnMaxStringEmptyCountCheckSpec;
@@ -29,7 +26,7 @@
 import ai.dqo.checks.column.strings.ColumnMaxStringWhitespacePercentCheckSpec;
 import ai.dqo.checks.column.strings.ColumnMinStringValidDatesPercentCheckSpec;
 import ai.dqo.checks.column.strings.ColumnMaxStringNullPlaceholderCountCheckSpec;
->>>>>>> e9c53f45
+import ai.dqo.checks.column.strings.ColumnMaxStringNullPlaceholderPercentCheckSpec;
 import ai.dqo.metadata.id.ChildHierarchyNodeFieldMap;
 import ai.dqo.metadata.id.ChildHierarchyNodeFieldMapImpl;
 import com.fasterxml.jackson.annotation.JsonInclude;
@@ -52,16 +49,13 @@
             put("monthly_checkpoint_max_string_length_below", o -> o.monthlyCheckpointMaxStringLengthBelow);
             put("monthly_checkpoint_min_string_length_above", o -> o.monthlyCheckpointMinStringLengthAbove);
             put("monthly_checkpoint_mean_string_length_between", o -> o.monthlyCheckpointMeanStringLengthBetween);
-<<<<<<< HEAD
-            put("monthly_checkpoint_max_string_null_placeholder_percent", o -> o.monthlyCheckpointMaxStringNullPlaceholderPercent);
-=======
             put("monthly_checkpoint_max_string_empty_percent", o -> o.monthlyCheckpointMaxStringEmptyPercent);
             put("monthly_checkpoint_max_string_empty_count", o -> o.monthlyCheckpointMaxStringEmptyCount);
             put("monthly_checkpoint_max_string_whitespace_count", o -> o.monthlyCheckpointMaxStringWhitespaceCount);
             put("monthly_checkpoint_max_string_whitespace_percent", o -> o.monthlyCheckpointMaxStringWhitespacePercent);
             put("monthly_checkpoint_min_string_valid_dates_percent", o -> o.monthlyCheckpointMinStringValidDatesPercent);
             put("monthly_checkpoint_max_string_null_placeholder_count", o -> o.monthlyCheckpointMaxStringNullPlaceholderCount);
->>>>>>> e9c53f45
+            put("monthly_checkpoint_max_string_null_placeholder_percent", o -> o.monthlyCheckpointMaxStringNullPlaceholderPercent);
         }
     };
 
@@ -74,28 +68,26 @@
     @JsonPropertyDescription("Verifies that the length of string in a column does not exceed the maximum accepted length. Stores the most recent row count for each month when the data quality check was evaluated.")
     private ColumnMeanStringLengthBetweenCheckSpec monthlyCheckpointMeanStringLengthBetween;
 
-<<<<<<< HEAD
+    @JsonPropertyDescription("Verifies that the percentage of empty strings in a column does not exceed the maximum accepted percentage. Stores the most recent row count for each month when the data quality check was evaluated.")
+    private ColumnMaxStringEmptyPercentCheckSpec monthlyCheckpointMaxStringEmptyPercent;
+
+    @JsonPropertyDescription("Verifies that the length of string in a column does not exceed the minimum accepted length. Stores the most recent row count for each day when the data quality check was evaluated.")
+    private ColumnMinStringValidDatesPercentCheckSpec monthlyCheckpointMinStringValidDatesPercent;
+
+    @JsonPropertyDescription("Verifies that empty strings in a column does not exceed the maximum accepted quantity. Stores the most recent row count for each month when the data quality check was evaluated.")
+    private ColumnMaxStringEmptyCountCheckSpec monthlyCheckpointMaxStringEmptyCount;
+
+    @JsonPropertyDescription("Verifies that the number of whitespace strings in a column does not exceed the maximum accepted quantity. Stores the most recent row count for each month when the data quality check was evaluated.")
+    private ColumnMaxStringWhitespaceCountCheckSpec monthlyCheckpointMaxStringWhitespaceCount;
+
+    @JsonPropertyDescription("Verifies that the number of whitespace strings in a column does not exceed the maximum accepted quantity. Stores the most recent row count for each month when the data quality check was evaluated.")
+    private ColumnMaxStringWhitespacePercentCheckSpec monthlyCheckpointMaxStringWhitespacePercent;
+
+    @JsonPropertyDescription("Verifies that the number of null placeholders in a column does not exceed the maximum accepted quantity. Stores the most recent row count for each month when the data quality check was evaluated.")
+    private ColumnMaxStringNullPlaceholderCountCheckSpec monthlyCheckpointMaxStringNullPlaceholderCount;
+
     @JsonPropertyDescription("Verifies that the percentage of null placeholders in a column does not exceed the maximum accepted percentage. Stores the most recent row count for each month when the data quality check was evaluated.")
     private ColumnMaxStringNullPlaceholderPercentCheckSpec monthlyCheckpointMaxStringNullPlaceholderPercent;
-=======
-    @JsonPropertyDescription("Verifies that the percentage of empty strings in a column does not exceed the maximum accepted percentage. Stores the most recent row count for each month when the data quality check was evaluated.")
-    private ColumnMaxStringEmptyPercentCheckSpec monthlyCheckpointMaxStringEmptyPercent;
-
-    @JsonPropertyDescription("Verifies that the length of string in a column does not exceed the minimum accepted length. Stores the most recent row count for each day when the data quality check was evaluated.")
-    private ColumnMinStringValidDatesPercentCheckSpec monthlyCheckpointMinStringValidDatesPercent;
-
-    @JsonPropertyDescription("Verifies that empty strings in a column does not exceed the maximum accepted quantity. Stores the most recent row count for each month when the data quality check was evaluated.")
-    private ColumnMaxStringEmptyCountCheckSpec monthlyCheckpointMaxStringEmptyCount;
-
-    @JsonPropertyDescription("Verifies that the number of whitespace strings in a column does not exceed the maximum accepted quantity. Stores the most recent row count for each month when the data quality check was evaluated.")
-    private ColumnMaxStringWhitespaceCountCheckSpec monthlyCheckpointMaxStringWhitespaceCount;
-
-    @JsonPropertyDescription("Verifies that the number of whitespace strings in a column does not exceed the maximum accepted quantity. Stores the most recent row count for each month when the data quality check was evaluated.")
-    private ColumnMaxStringWhitespacePercentCheckSpec monthlyCheckpointMaxStringWhitespacePercent;
-
-    @JsonPropertyDescription("Verifies that the number of null placeholders in a column does not exceed the maximum accepted quantity. Stores the most recent row count for each month when the data quality check was evaluated.")
-    private ColumnMaxStringNullPlaceholderCountCheckSpec monthlyCheckpointMaxStringNullPlaceholderCount;
->>>>>>> e9c53f45
 
     /**
      * Returns a maximum string length below check.
@@ -170,7 +162,95 @@
     }
 
     /**
-<<<<<<< HEAD
+     * Returns max string empty count check.
+     * @return Max string empty count check.
+     */
+    public ColumnMaxStringEmptyCountCheckSpec getMonthlyCheckpointMaxStringEmptyCount() {
+        return monthlyCheckpointMaxStringEmptyCount;
+    }
+
+    /**
+     * Sets a new definition of a max string empty count check.
+     * @param monthlyCheckpointMaxStringEmptyCount Max string empty count check.
+     */
+    public void setMonthlyCheckpointMaxStringEmptyCount(ColumnMaxStringEmptyCountCheckSpec monthlyCheckpointMaxStringEmptyCount) {
+        this.setDirtyIf(!Objects.equals(this.monthlyCheckpointMaxStringEmptyCount, monthlyCheckpointMaxStringEmptyCount));
+        this.monthlyCheckpointMaxStringEmptyCount = monthlyCheckpointMaxStringEmptyCount;
+        propagateHierarchyIdToField(monthlyCheckpointMaxStringEmptyCount, "monthly_checkpoint_max_string_empty_count");
+    }
+
+    /**
+     * Returns a maximum string whitespace count check.
+     * @return Maximum string whitespace count check.
+     */
+    public ColumnMaxStringWhitespaceCountCheckSpec getMonthlyCheckpointMaxStringWhitespaceCount() {
+        return monthlyCheckpointMaxStringWhitespaceCount;
+    }
+
+    /**
+     * Sets a new definition of a maximum string whitespace count check.
+     * @param monthlyCheckpointMaxStringWhitespaceCount Maximum string whitespace count check.
+     */
+    public void setMonthlyCheckpointMaxStringWhitespaceCount(ColumnMaxStringWhitespaceCountCheckSpec monthlyCheckpointMaxStringWhitespaceCount) {
+        this.setDirtyIf(!Objects.equals(this.monthlyCheckpointMaxStringWhitespaceCount, monthlyCheckpointMaxStringWhitespaceCount));
+        this.monthlyCheckpointMaxStringWhitespaceCount = monthlyCheckpointMaxStringWhitespaceCount;
+        propagateHierarchyIdToField(monthlyCheckpointMaxStringWhitespaceCount, "monthly_checkpoint_max_string_whitespace_count");
+    }
+
+    /**
+     * Returns a minimum string valid dates percent check.
+     * @return Minimum string valid dates percent check.
+     */
+    public ColumnMinStringValidDatesPercentCheckSpec getMonthlyCheckpointMinStringValidDatesPercent() {
+        return monthlyCheckpointMinStringValidDatesPercent;
+    }
+
+    /**
+     * Sets a new definition of a minimum string valid dates percent check.
+     * @param monthlyCheckpointMinStringValidDatesPercent Minimum string valid dates percent check.
+     */
+    public void setMonthlyCheckpointMinStringValidDatesPercent(ColumnMinStringValidDatesPercentCheckSpec monthlyCheckpointMinStringValidDatesPercent) {
+        this.setDirtyIf(!Objects.equals(this.monthlyCheckpointMinStringValidDatesPercent, monthlyCheckpointMinStringValidDatesPercent));
+        this.monthlyCheckpointMinStringValidDatesPercent = monthlyCheckpointMinStringValidDatesPercent;
+        propagateHierarchyIdToField(monthlyCheckpointMinStringValidDatesPercent, "monthly_checkpoint_min_string_valid_dates_percent");
+    }
+    /**
+     * Returns a maximum string whitespace percent check.
+     * @return Maximum string whitespace percent check.
+     */
+    public ColumnMaxStringWhitespacePercentCheckSpec getMonthlyCheckpointMaxStringWhitespacePercent() {
+        return monthlyCheckpointMaxStringWhitespacePercent;
+    }
+
+    /**
+     * Sets a new definition of a maximum string whitespace percent check.
+     * @param monthlyCheckpointMaxStringWhitespacePercent Maximum string whitespace percent check.
+     */
+    public void setMonthlyCheckpointMaxStringWhitespacePercent(ColumnMaxStringWhitespacePercentCheckSpec monthlyCheckpointMaxStringWhitespacePercent) {
+        this.setDirtyIf(!Objects.equals(this.monthlyCheckpointMaxStringWhitespacePercent, monthlyCheckpointMaxStringWhitespacePercent));
+        this.monthlyCheckpointMaxStringWhitespacePercent = monthlyCheckpointMaxStringWhitespacePercent;
+        propagateHierarchyIdToField(monthlyCheckpointMaxStringWhitespacePercent, "monthly_checkpoint_max_string_whitespace_percent");
+    }
+
+    /**
+     * Returns a maximum string null placeholder count check.
+     * @return Maximum string null placeholder count check.
+     */
+    public ColumnMaxStringNullPlaceholderCountCheckSpec getMonthlyCheckpointMaxStringNullPlaceholderCount() {
+        return monthlyCheckpointMaxStringNullPlaceholderCount;
+    }
+
+    /**
+     * Sets a new definition of a maximum string null placeholder count check.
+     * @param monthlyCheckpointMaxStringNullPlaceholderCount Maximum string null placeholder count check.
+     */
+    public void setMonthlyCheckpointMaxStringNullPlaceholderCount(ColumnMaxStringNullPlaceholderCountCheckSpec monthlyCheckpointMaxStringNullPlaceholderCount) {
+        this.setDirtyIf(!Objects.equals(this.monthlyCheckpointMaxStringNullPlaceholderCount, monthlyCheckpointMaxStringNullPlaceholderCount));
+        this.monthlyCheckpointMaxStringNullPlaceholderCount = monthlyCheckpointMaxStringNullPlaceholderCount;
+        propagateHierarchyIdToField(monthlyCheckpointMaxStringNullPlaceholderCount, "monthly_checkpoint_max_string_null_placeholder_count");
+    }
+
+    /**
      * Returns a maximum string null placeholder percent check.
      * @return Maximum string null placeholder percent check.
      */
@@ -186,94 +266,6 @@
         this.setDirtyIf(!Objects.equals(this.monthlyCheckpointMaxStringNullPlaceholderPercent, monthlyCheckpointMaxStringNullPlaceholderPercent));
         this.monthlyCheckpointMaxStringNullPlaceholderPercent = monthlyCheckpointMaxStringNullPlaceholderPercent;
         propagateHierarchyIdToField(monthlyCheckpointMaxStringNullPlaceholderPercent, "monthly_checkpoint_max_string_null_placeholder_percent");
-=======
-     * Returns max string empty count check.
-     * @return Max string empty count check.
-     */
-    public ColumnMaxStringEmptyCountCheckSpec getMonthlyCheckpointMaxStringEmptyCount() {
-        return monthlyCheckpointMaxStringEmptyCount;
-    }
-
-    /**
-     * Sets a new definition of a max string empty count check.
-     * @param monthlyCheckpointMaxStringEmptyCount Max string empty count check.
-     */
-    public void setMonthlyCheckpointMaxStringEmptyCount(ColumnMaxStringEmptyCountCheckSpec monthlyCheckpointMaxStringEmptyCount) {
-        this.setDirtyIf(!Objects.equals(this.monthlyCheckpointMaxStringEmptyCount, monthlyCheckpointMaxStringEmptyCount));
-        this.monthlyCheckpointMaxStringEmptyCount = monthlyCheckpointMaxStringEmptyCount;
-        propagateHierarchyIdToField(monthlyCheckpointMaxStringEmptyCount, "monthly_checkpoint_max_string_empty_count");
-    }
-
-    /**
-     * Returns a maximum string whitespace count check.
-     * @return Maximum string whitespace count check.
-     */
-    public ColumnMaxStringWhitespaceCountCheckSpec getMonthlyCheckpointMaxStringWhitespaceCount() {
-        return monthlyCheckpointMaxStringWhitespaceCount;
-    }
-
-    /**
-     * Sets a new definition of a maximum string whitespace count check.
-     * @param monthlyCheckpointMaxStringWhitespaceCount Maximum string whitespace count check.
-     */
-    public void setMonthlyCheckpointMaxStringWhitespaceCount(ColumnMaxStringWhitespaceCountCheckSpec monthlyCheckpointMaxStringWhitespaceCount) {
-        this.setDirtyIf(!Objects.equals(this.monthlyCheckpointMaxStringWhitespaceCount, monthlyCheckpointMaxStringWhitespaceCount));
-        this.monthlyCheckpointMaxStringWhitespaceCount = monthlyCheckpointMaxStringWhitespaceCount;
-        propagateHierarchyIdToField(monthlyCheckpointMaxStringWhitespaceCount, "monthly_checkpoint_max_string_whitespace_count");
-    }
-
-    /**
-     * Returns a minimum string valid dates percent check.
-     * @return Minimum string valid dates percent check.
-     */
-    public ColumnMinStringValidDatesPercentCheckSpec getMonthlyCheckpointMinStringValidDatesPercent() {
-        return monthlyCheckpointMinStringValidDatesPercent;
-    }
-
-    /**
-     * Sets a new definition of a minimum string valid dates percent check.
-     * @param monthlyCheckpointMinStringValidDatesPercent Minimum string valid dates percent check.
-     */
-    public void setMonthlyCheckpointMinStringValidDatesPercent(ColumnMinStringValidDatesPercentCheckSpec monthlyCheckpointMinStringValidDatesPercent) {
-        this.setDirtyIf(!Objects.equals(this.monthlyCheckpointMinStringValidDatesPercent, monthlyCheckpointMinStringValidDatesPercent));
-        this.monthlyCheckpointMinStringValidDatesPercent = monthlyCheckpointMinStringValidDatesPercent;
-        propagateHierarchyIdToField(monthlyCheckpointMinStringValidDatesPercent, "monthly_checkpoint_min_string_valid_dates_percent");
-    }
-    /**
-     * Returns a maximum string whitespace percent check.
-     * @return Maximum string whitespace percent check.
-     */
-    public ColumnMaxStringWhitespacePercentCheckSpec getMonthlyCheckpointMaxStringWhitespacePercent() {
-        return monthlyCheckpointMaxStringWhitespacePercent;
-    }
-
-    /**
-     * Sets a new definition of a maximum string whitespace percent check.
-     * @param monthlyCheckpointMaxStringWhitespacePercent Maximum string whitespace percent check.
-     */
-    public void setMonthlyCheckpointMaxStringWhitespacePercent(ColumnMaxStringWhitespacePercentCheckSpec monthlyCheckpointMaxStringWhitespacePercent) {
-        this.setDirtyIf(!Objects.equals(this.monthlyCheckpointMaxStringWhitespacePercent, monthlyCheckpointMaxStringWhitespacePercent));
-        this.monthlyCheckpointMaxStringWhitespacePercent = monthlyCheckpointMaxStringWhitespacePercent;
-        propagateHierarchyIdToField(monthlyCheckpointMaxStringWhitespacePercent, "monthly_checkpoint_max_string_whitespace_percent");
-    }
-
-    /**
-     * Returns a maximum string null placeholder count check.
-     * @return Maximum string null placeholder count check.
-     */
-    public ColumnMaxStringNullPlaceholderCountCheckSpec getMonthlyCheckpointMaxStringNullPlaceholderCount() {
-        return monthlyCheckpointMaxStringNullPlaceholderCount;
-    }
-
-    /**
-     * Sets a new definition of a maximum string null placeholder count check.
-     * @param monthlyCheckpointMaxStringNullPlaceholderCount Maximum string null placeholder count check.
-     */
-    public void setMonthlyCheckpointMaxStringNullPlaceholderCount(ColumnMaxStringNullPlaceholderCountCheckSpec monthlyCheckpointMaxStringNullPlaceholderCount) {
-        this.setDirtyIf(!Objects.equals(this.monthlyCheckpointMaxStringNullPlaceholderCount, monthlyCheckpointMaxStringNullPlaceholderCount));
-        this.monthlyCheckpointMaxStringNullPlaceholderCount = monthlyCheckpointMaxStringNullPlaceholderCount;
-        propagateHierarchyIdToField(monthlyCheckpointMaxStringNullPlaceholderCount, "monthly_checkpoint_max_string_null_placeholder_count");
->>>>>>> e9c53f45
     }
 
     /**

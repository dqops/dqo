--- conflicted
+++ resolved
@@ -19,11 +19,8 @@
 import ai.dqo.checks.column.strings.ColumnMaxStringLengthBelowCheckSpec;
 import ai.dqo.checks.column.strings.ColumnMinStringLengthAboveCheckSpec;
 import ai.dqo.checks.column.strings.ColumnMeanStringLengthBetweenCheckSpec;
-<<<<<<< HEAD
+import ai.dqo.checks.column.strings.ColumnMaxStringEmptyPercentCheckSpec;
 import ai.dqo.checks.column.strings.ColumnMinStringValidDatesPercentCheckSpec;
-=======
-import ai.dqo.checks.column.strings.ColumnMaxStringEmptyPercentCheckSpec;
->>>>>>> f54e9d8a
 import ai.dqo.metadata.id.ChildHierarchyNodeFieldMap;
 import ai.dqo.metadata.id.ChildHierarchyNodeFieldMapImpl;
 import com.fasterxml.jackson.annotation.JsonInclude;
@@ -46,11 +43,8 @@
             put("max_string_length_below", o -> o.maxStringLengthBelow);
             put("min_string_length_above", o -> o.minStringLengthAbove);
             put("mean_string_length_between", o -> o.meanStringLengthBetween);
-<<<<<<< HEAD
+            put("max_string_empty_percent", o -> o.maxStringEmptyPercent);
             put("min_string_valid_dates_percent", o -> o.minStringValidDatesPercent);
-=======
-            put("max_string_empty_percent", o -> o.maxStringEmptyPercent);
->>>>>>> f54e9d8a
         }
     };
 
@@ -63,13 +57,11 @@
     @JsonPropertyDescription("Verifies that the length of string in a column does not exceed the maximum accepted length.")
     private ColumnMeanStringLengthBetweenCheckSpec meanStringLengthBetween;
 
-<<<<<<< HEAD
+    @JsonPropertyDescription("Verifies that the percentage of empty strings in a column does not exceed the maximum accepted percentage.")
+    private ColumnMaxStringEmptyPercentCheckSpec maxStringEmptyPercent;
+
     @JsonPropertyDescription("Verifies that the length of string in a column does not exceed the minimum accepted length.")
     private ColumnMinStringValidDatesPercentCheckSpec minStringValidDatesPercent;
-=======
-    @JsonPropertyDescription("Verifies that the percentage of empty strings in a column does not exceed the maximum accepted percentage.")
-    private ColumnMaxStringEmptyPercentCheckSpec maxStringEmptyPercent;
->>>>>>> f54e9d8a
 
     /**
      * Returns a maximum string length below check.
@@ -126,7 +118,24 @@
     }
 
     /**
-<<<<<<< HEAD
+     * Returns a maximum string length below check.
+     * @return Maximum string length below check.
+     */
+    public ColumnMaxStringEmptyPercentCheckSpec getMaxStringEmptyPercent() {
+        return maxStringEmptyPercent;
+    }
+
+    /**
+     * Sets a new definition of a maximum string length below check.
+     * @param maxStringEmptyPercent Maximum string length below check.
+     */
+    public void setMaxStringEmptyPercent(ColumnMaxStringEmptyPercentCheckSpec maxStringEmptyPercent) {
+        this.setDirtyIf(!Objects.equals(this.maxStringEmptyPercent, maxStringEmptyPercent));
+        this.maxStringEmptyPercent = maxStringEmptyPercent;
+        propagateHierarchyIdToField(maxStringEmptyPercent, "max_string_empty_percent");
+    }
+
+    /**
      * Returns a minimum string valid dates percent check.
      * @return Minimum string valid dates percent check.
      */
@@ -142,23 +151,6 @@
         this.setDirtyIf(!Objects.equals(this.minStringValidDatesPercent, minStringValidDatesPercent));
         this.minStringValidDatesPercent = minStringValidDatesPercent;
         propagateHierarchyIdToField(minStringValidDatesPercent, "min_string_valid_dates_percent");
-=======
-     * Returns a maximum string length below check.
-     * @return Maximum string length below check.
-     */
-    public ColumnMaxStringEmptyPercentCheckSpec getMaxStringEmptyPercent() {
-        return maxStringEmptyPercent;
-    }
-
-    /**
-     * Sets a new definition of a maximum string length below check.
-     * @param maxStringEmptyPercent Maximum string length below check.
-     */
-    public void setMaxStringEmptyPercent(ColumnMaxStringEmptyPercentCheckSpec maxStringEmptyPercent) {
-        this.setDirtyIf(!Objects.equals(this.maxStringEmptyPercent, maxStringEmptyPercent));
-        this.maxStringEmptyPercent = maxStringEmptyPercent;
-        propagateHierarchyIdToField(maxStringEmptyPercent, "max_string_empty_percent");
->>>>>>> f54e9d8a
     }
 
     /**

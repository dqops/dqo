/*
 * Copyright © 2021 DQO.ai (support@dqo.ai)
 *
 * Licensed under the Apache License, Version 2.0 (the "License");
 * you may not use this file except in compliance with the License.
 * You may obtain a copy of the License at
 *
 *     http://www.apache.org/licenses/LICENSE-2.0
 *
 * Unless required by applicable law or agreed to in writing, software
 * distributed under the License is distributed on an "AS IS" BASIS,
 * WITHOUT WARRANTIES OR CONDITIONS OF ANY KIND, either express or implied.
 * See the License for the specific language governing permissions and
 * limitations under the License.
 */
package ai.dqo.checks.column.adhoc;

import ai.dqo.checks.AbstractCheckCategorySpec;
import ai.dqo.checks.column.strings.ColumnMaxStringLengthBelowCheckSpec;
import ai.dqo.checks.column.strings.ColumnMinStringLengthAboveCheckSpec;
import ai.dqo.checks.column.strings.ColumnMeanStringLengthBetweenCheckSpec;
<<<<<<< HEAD
import ai.dqo.checks.column.strings.ColumnMaxStringNullPlaceholderCountCheckSpec;
=======
import ai.dqo.checks.column.strings.ColumnMaxStringEmptyPercentCheckSpec;
import ai.dqo.checks.column.strings.ColumnMeanStringLengthBetweenCheckSpec;
import ai.dqo.checks.column.strings.ColumnMaxStringEmptyPercentCheckSpec;
import ai.dqo.checks.column.strings.ColumnMaxStringEmptyCountCheckSpec;
import ai.dqo.checks.column.strings.ColumnMaxStringWhitespaceCountCheckSpec;
import ai.dqo.checks.column.strings.ColumnMaxStringWhitespacePercentCheckSpec;
import ai.dqo.checks.column.strings.ColumnMinStringValidDatesPercentCheckSpec;
>>>>>>> c5ce4fc8
import ai.dqo.metadata.id.ChildHierarchyNodeFieldMap;
import ai.dqo.metadata.id.ChildHierarchyNodeFieldMapImpl;
import com.fasterxml.jackson.annotation.JsonInclude;
import com.fasterxml.jackson.annotation.JsonPropertyDescription;
import com.fasterxml.jackson.databind.PropertyNamingStrategies;
import com.fasterxml.jackson.databind.annotation.JsonNaming;
import lombok.EqualsAndHashCode;

import java.util.Objects;

/**
 * Container of built-in preconfigured data quality checks on a column level that are checking for string.
 */
@JsonInclude(JsonInclude.Include.NON_NULL)
@JsonNaming(PropertyNamingStrategies.SnakeCaseStrategy.class)
@EqualsAndHashCode(callSuper = true)
public class ColumnAdHocStringsChecksSpec extends AbstractCheckCategorySpec {
    public static final ChildHierarchyNodeFieldMapImpl<ColumnAdHocStringsChecksSpec> FIELDS = new ChildHierarchyNodeFieldMapImpl<>(AbstractCheckCategorySpec.FIELDS) {
        {
            put("max_string_length_below", o -> o.maxStringLengthBelow);
            put("min_string_length_above", o -> o.minStringLengthAbove);
            put("mean_string_length_between", o -> o.meanStringLengthBetween);
<<<<<<< HEAD
            put("max_string_null_placeholder_count", o -> o.maxStringNullPlaceholderCount);
=======
            put("max_string_empty_percent", o -> o.maxStringEmptyPercent);
            put("max_string_empty_count", o -> o.maxStringEmptyCount);
            put("max_string_whitespace_count", o -> o.maxStringWhitespaceCount);
            put("max_string_whitespace_percent", o -> o.maxStringWhitespacePercent);
            put("min_string_valid_dates_percent", o -> o.minStringValidDatesPercent);
>>>>>>> c5ce4fc8
        }
    };

    @JsonPropertyDescription("Verifies that the length of string in a column does not exceed the maximum accepted length.")
    private ColumnMaxStringLengthBelowCheckSpec maxStringLengthBelow;

    @JsonPropertyDescription("Verifies that the length of string in a column does not exceed the minimum accepted length.")
    private ColumnMinStringLengthAboveCheckSpec minStringLengthAbove;

    @JsonPropertyDescription("Verifies that the length of string in a column does not exceed the maximum accepted length.")
    private ColumnMeanStringLengthBetweenCheckSpec meanStringLengthBetween;

<<<<<<< HEAD
    @JsonPropertyDescription("Verifies that the number of null placeholders in a column does not exceed the maximum accepted quantity.")
    private ColumnMaxStringNullPlaceholderCountCheckSpec maxStringNullPlaceholderCount;
=======
    @JsonPropertyDescription("Verifies that the percentage of empty strings in a column does not exceed the maximum accepted percentage.")
    private ColumnMaxStringEmptyPercentCheckSpec maxStringEmptyPercent;

    @JsonPropertyDescription("Verifies that empty strings in a column does not exceed the maximum accepted quantity.")
    private ColumnMaxStringEmptyCountCheckSpec maxStringEmptyCount;

    @JsonPropertyDescription("Verifies that the number of whitespace strings in a column does not exceed the maximum accepted quantity.")
    private ColumnMaxStringWhitespaceCountCheckSpec maxStringWhitespaceCount;

    @JsonPropertyDescription("Verifies that the length of string in a column does not exceed the minimum accepted length.")
    private ColumnMinStringValidDatesPercentCheckSpec minStringValidDatesPercent;

    @JsonPropertyDescription("Verifies that the number of whitespace strings in a column does not exceed the maximum accepted quantity.")
    private ColumnMaxStringWhitespacePercentCheckSpec maxStringWhitespacePercent;
>>>>>>> c5ce4fc8

    /**
     * Returns a maximum string length below check.
     * @return Maximum string length below check.
     */
    public ColumnMaxStringLengthBelowCheckSpec getMaxStringLengthBelow() {
        return maxStringLengthBelow;
    }

    /**
     * Sets a new definition of a maximum string length below check.
     * @param maxStringLengthBelow Maximum string length below check.
     */
    public void setMaxStringLengthBelow(ColumnMaxStringLengthBelowCheckSpec maxStringLengthBelow) {
        this.setDirtyIf(!Objects.equals(this.maxStringLengthBelow, maxStringLengthBelow));
        this.maxStringLengthBelow = maxStringLengthBelow;
        propagateHierarchyIdToField(maxStringLengthBelow, "max_string_length_below");
    }

    /**
     * Returns a minimum string length above check.
     * @return Minimum string length above check.
     */
    public ColumnMinStringLengthAboveCheckSpec getMinStringLengthAbove() {
        return minStringLengthAbove;
    }

    /**
     * Sets a new definition of a minimum string length above check.
     * @param minStringLengthAbove Minimum string length above check.
     */
    public void setMinStringLengthAbove(ColumnMinStringLengthAboveCheckSpec minStringLengthAbove) {
        this.setDirtyIf(!Objects.equals(this.minStringLengthAbove, minStringLengthAbove));
        this.minStringLengthAbove = minStringLengthAbove;
        propagateHierarchyIdToField(minStringLengthAbove, "min_string_length_above");
    }

    /**
     * Returns a mean string length between check.
     * @return Mean string length between check.
     */
    public ColumnMeanStringLengthBetweenCheckSpec getMeanStringLengthBetween() {
        return meanStringLengthBetween;
    }

    /**
     * Sets a new definition of a mean string length between check.
     * @param meanStringLengthBetween Mean string length between check.
     */
    public void setMeanStringLengthBetween(ColumnMeanStringLengthBetweenCheckSpec meanStringLengthBetween) {
        this.setDirtyIf(!Objects.equals(this.meanStringLengthBetween, meanStringLengthBetween));
        this.meanStringLengthBetween = meanStringLengthBetween;
        propagateHierarchyIdToField(meanStringLengthBetween, "mean_string_length_between");
    }

    /**
<<<<<<< HEAD
     * Returns a maximum string null placeholder count check.
     * @return Maximum string null placeholder count check.
     */
    public ColumnMaxStringNullPlaceholderCountCheckSpec getMaxStringNullPlaceholderCount() {
        return maxStringNullPlaceholderCount;
    }

    /**
     * Sets a new definition of a maximum string null placeholder count check.
     * @param maxStringNullPlaceholderCount Maximum string null placeholder count check.
     */
    public void setMaxStringNullPlaceholderCount(ColumnMaxStringNullPlaceholderCountCheckSpec maxStringNullPlaceholderCount) {
        this.setDirtyIf(!Objects.equals(this.maxStringNullPlaceholderCount, maxStringNullPlaceholderCount));
        this.maxStringNullPlaceholderCount = maxStringNullPlaceholderCount;
        propagateHierarchyIdToField(maxStringNullPlaceholderCount, "max_string_null_placeholder_count");
=======
     * Returns a maximum string empty percent check.
     * @return Maximum string empty percent check.
     */
    public ColumnMaxStringEmptyPercentCheckSpec getMaxStringEmptyPercent() {
        return maxStringEmptyPercent;
    }

    /**
     * Sets a new definition of a maximum string empty percent check.
     * @param maxStringEmptyPercent Maximum string empty percent check.
     */
    public void setMaxStringEmptyPercent(ColumnMaxStringEmptyPercentCheckSpec maxStringEmptyPercent) {
        this.setDirtyIf(!Objects.equals(this.maxStringEmptyPercent, maxStringEmptyPercent));
        this.maxStringEmptyPercent = maxStringEmptyPercent;
        propagateHierarchyIdToField(maxStringEmptyPercent, "max_string_empty_percent");
    }

    /**
     * Returns a max string empty count check.
     * @return Max string empty count check.
     */
    public ColumnMaxStringEmptyCountCheckSpec getMaxStringEmptyCount() {
        return maxStringEmptyCount;
    }

    /**
     * Sets a new definition of a max string empty count check.
     * @param maxStringEmptyCount Max string empty count check.
     */
    public void setMaxStringEmptyCount(ColumnMaxStringEmptyCountCheckSpec maxStringEmptyCount) {
        this.setDirtyIf(!Objects.equals(this.maxStringEmptyCount, maxStringEmptyCount));
        this.maxStringEmptyCount = maxStringEmptyCount;
        propagateHierarchyIdToField(maxStringEmptyCount, "max_string_empty_count");
    }

    /**
     * Returns a maximum string whitespace count check.
     * @return Maximum string whitespace count check.
     */
    public ColumnMaxStringWhitespaceCountCheckSpec getMaxStringWhitespaceCount() {
        return maxStringWhitespaceCount;
    }

    /**
     * Sets a new definition of a maximum string whitespace count check.
     * @param maxStringWhitespaceCount Maximum string whitespace count check.
     */
    public void setMaxStringWhitespaceCount(ColumnMaxStringWhitespaceCountCheckSpec maxStringWhitespaceCount) {
        this.setDirtyIf(!Objects.equals(this.maxStringWhitespaceCount, maxStringWhitespaceCount));
        this.maxStringWhitespaceCount = maxStringWhitespaceCount;
        propagateHierarchyIdToField(maxStringWhitespaceCount, "max_string_whitespace_count");
    }

    /**
     * Returns a maximum string whitespace percent check.
     * @return Maximum string whitespace percent check.
     */
    public ColumnMaxStringWhitespacePercentCheckSpec getMaxStringWhitespacePercent() {
        return maxStringWhitespacePercent;
    }

    /**
     * Sets a new definition of a maximum string whitespace percent check.
     * @param maxStringWhitespacePercent Maximum string whitespace percent check.
     */
    public void setMaxStringWhitespacePercent(ColumnMaxStringWhitespacePercentCheckSpec maxStringWhitespacePercent) {
        this.setDirtyIf(!Objects.equals(this.maxStringWhitespacePercent, maxStringWhitespacePercent));
        this.maxStringWhitespacePercent = maxStringWhitespacePercent;
        propagateHierarchyIdToField(maxStringWhitespacePercent, "max_string_whitespace_percent");
    }

    /**
     * Returns a minimum string valid dates percent check.
     * @return Minimum string valid dates percent check.
     */
    public ColumnMinStringValidDatesPercentCheckSpec getMinStringValidDatesPercent() {
        return minStringValidDatesPercent;
    }

    /**
     * Sets a new definition of a minimum string valid dates percent check.
     * @param minStringValidDatesPercent Minimum string valid dates percent check.
     */
    public void setMinStringValidDatesPercent(ColumnMinStringValidDatesPercentCheckSpec minStringValidDatesPercent) {
        this.setDirtyIf(!Objects.equals(this.minStringValidDatesPercent, minStringValidDatesPercent));
        this.minStringValidDatesPercent = minStringValidDatesPercent;
        propagateHierarchyIdToField(minStringValidDatesPercent, "min_string_valid_dates_percent");
>>>>>>> c5ce4fc8
    }

    /**
     * Returns the child map on the spec class with all fields.
     *
     * @return Return the field map.
     */
    @Override
    protected ChildHierarchyNodeFieldMap getChildMap() {
        return FIELDS;
    }
}<|MERGE_RESOLUTION|>--- conflicted
+++ resolved
@@ -19,9 +19,6 @@
 import ai.dqo.checks.column.strings.ColumnMaxStringLengthBelowCheckSpec;
 import ai.dqo.checks.column.strings.ColumnMinStringLengthAboveCheckSpec;
 import ai.dqo.checks.column.strings.ColumnMeanStringLengthBetweenCheckSpec;
-<<<<<<< HEAD
-import ai.dqo.checks.column.strings.ColumnMaxStringNullPlaceholderCountCheckSpec;
-=======
 import ai.dqo.checks.column.strings.ColumnMaxStringEmptyPercentCheckSpec;
 import ai.dqo.checks.column.strings.ColumnMeanStringLengthBetweenCheckSpec;
 import ai.dqo.checks.column.strings.ColumnMaxStringEmptyPercentCheckSpec;
@@ -29,7 +26,7 @@
 import ai.dqo.checks.column.strings.ColumnMaxStringWhitespaceCountCheckSpec;
 import ai.dqo.checks.column.strings.ColumnMaxStringWhitespacePercentCheckSpec;
 import ai.dqo.checks.column.strings.ColumnMinStringValidDatesPercentCheckSpec;
->>>>>>> c5ce4fc8
+import ai.dqo.checks.column.strings.ColumnMaxStringNullPlaceholderCountCheckSpec;
 import ai.dqo.metadata.id.ChildHierarchyNodeFieldMap;
 import ai.dqo.metadata.id.ChildHierarchyNodeFieldMapImpl;
 import com.fasterxml.jackson.annotation.JsonInclude;
@@ -52,15 +49,12 @@
             put("max_string_length_below", o -> o.maxStringLengthBelow);
             put("min_string_length_above", o -> o.minStringLengthAbove);
             put("mean_string_length_between", o -> o.meanStringLengthBetween);
-<<<<<<< HEAD
-            put("max_string_null_placeholder_count", o -> o.maxStringNullPlaceholderCount);
-=======
             put("max_string_empty_percent", o -> o.maxStringEmptyPercent);
             put("max_string_empty_count", o -> o.maxStringEmptyCount);
             put("max_string_whitespace_count", o -> o.maxStringWhitespaceCount);
             put("max_string_whitespace_percent", o -> o.maxStringWhitespacePercent);
             put("min_string_valid_dates_percent", o -> o.minStringValidDatesPercent);
->>>>>>> c5ce4fc8
+            put("max_string_null_placeholder_count", o -> o.maxStringNullPlaceholderCount);
         }
     };
 
@@ -73,25 +67,23 @@
     @JsonPropertyDescription("Verifies that the length of string in a column does not exceed the maximum accepted length.")
     private ColumnMeanStringLengthBetweenCheckSpec meanStringLengthBetween;
 
-<<<<<<< HEAD
+    @JsonPropertyDescription("Verifies that the percentage of empty strings in a column does not exceed the maximum accepted percentage.")
+    private ColumnMaxStringEmptyPercentCheckSpec maxStringEmptyPercent;
+
+    @JsonPropertyDescription("Verifies that empty strings in a column does not exceed the maximum accepted quantity.")
+    private ColumnMaxStringEmptyCountCheckSpec maxStringEmptyCount;
+
+    @JsonPropertyDescription("Verifies that the number of whitespace strings in a column does not exceed the maximum accepted quantity.")
+    private ColumnMaxStringWhitespaceCountCheckSpec maxStringWhitespaceCount;
+
+    @JsonPropertyDescription("Verifies that the length of string in a column does not exceed the minimum accepted length.")
+    private ColumnMinStringValidDatesPercentCheckSpec minStringValidDatesPercent;
+
+    @JsonPropertyDescription("Verifies that the number of whitespace strings in a column does not exceed the maximum accepted quantity.")
+    private ColumnMaxStringWhitespacePercentCheckSpec maxStringWhitespacePercent;
+
     @JsonPropertyDescription("Verifies that the number of null placeholders in a column does not exceed the maximum accepted quantity.")
     private ColumnMaxStringNullPlaceholderCountCheckSpec maxStringNullPlaceholderCount;
-=======
-    @JsonPropertyDescription("Verifies that the percentage of empty strings in a column does not exceed the maximum accepted percentage.")
-    private ColumnMaxStringEmptyPercentCheckSpec maxStringEmptyPercent;
-
-    @JsonPropertyDescription("Verifies that empty strings in a column does not exceed the maximum accepted quantity.")
-    private ColumnMaxStringEmptyCountCheckSpec maxStringEmptyCount;
-
-    @JsonPropertyDescription("Verifies that the number of whitespace strings in a column does not exceed the maximum accepted quantity.")
-    private ColumnMaxStringWhitespaceCountCheckSpec maxStringWhitespaceCount;
-
-    @JsonPropertyDescription("Verifies that the length of string in a column does not exceed the minimum accepted length.")
-    private ColumnMinStringValidDatesPercentCheckSpec minStringValidDatesPercent;
-
-    @JsonPropertyDescription("Verifies that the number of whitespace strings in a column does not exceed the maximum accepted quantity.")
-    private ColumnMaxStringWhitespacePercentCheckSpec maxStringWhitespacePercent;
->>>>>>> c5ce4fc8
 
     /**
      * Returns a maximum string length below check.
@@ -148,7 +140,96 @@
     }
 
     /**
-<<<<<<< HEAD
+     * Returns a maximum string empty percent check.
+     * @return Maximum string empty percent check.
+     */
+    public ColumnMaxStringEmptyPercentCheckSpec getMaxStringEmptyPercent() {
+        return maxStringEmptyPercent;
+    }
+
+    /**
+     * Sets a new definition of a maximum string empty percent check.
+     * @param maxStringEmptyPercent Maximum string empty percent check.
+     */
+    public void setMaxStringEmptyPercent(ColumnMaxStringEmptyPercentCheckSpec maxStringEmptyPercent) {
+        this.setDirtyIf(!Objects.equals(this.maxStringEmptyPercent, maxStringEmptyPercent));
+        this.maxStringEmptyPercent = maxStringEmptyPercent;
+        propagateHierarchyIdToField(maxStringEmptyPercent, "max_string_empty_percent");
+    }
+
+    /**
+     * Returns a max string empty count check.
+     * @return Max string empty count check.
+     */
+    public ColumnMaxStringEmptyCountCheckSpec getMaxStringEmptyCount() {
+        return maxStringEmptyCount;
+    }
+
+    /**
+     * Sets a new definition of a max string empty count check.
+     * @param maxStringEmptyCount Max string empty count check.
+     */
+    public void setMaxStringEmptyCount(ColumnMaxStringEmptyCountCheckSpec maxStringEmptyCount) {
+        this.setDirtyIf(!Objects.equals(this.maxStringEmptyCount, maxStringEmptyCount));
+        this.maxStringEmptyCount = maxStringEmptyCount;
+        propagateHierarchyIdToField(maxStringEmptyCount, "max_string_empty_count");
+    }
+
+    /**
+     * Returns a maximum string whitespace count check.
+     * @return Maximum string whitespace count check.
+     */
+    public ColumnMaxStringWhitespaceCountCheckSpec getMaxStringWhitespaceCount() {
+        return maxStringWhitespaceCount;
+    }
+
+    /**
+     * Sets a new definition of a maximum string whitespace count check.
+     * @param maxStringWhitespaceCount Maximum string whitespace count check.
+     */
+    public void setMaxStringWhitespaceCount(ColumnMaxStringWhitespaceCountCheckSpec maxStringWhitespaceCount) {
+        this.setDirtyIf(!Objects.equals(this.maxStringWhitespaceCount, maxStringWhitespaceCount));
+        this.maxStringWhitespaceCount = maxStringWhitespaceCount;
+        propagateHierarchyIdToField(maxStringWhitespaceCount, "max_string_whitespace_count");
+    }
+
+    /**
+     * Returns a maximum string whitespace percent check.
+     * @return Maximum string whitespace percent check.
+     */
+    public ColumnMaxStringWhitespacePercentCheckSpec getMaxStringWhitespacePercent() {
+        return maxStringWhitespacePercent;
+    }
+
+    /**
+     * Sets a new definition of a maximum string whitespace percent check.
+     * @param maxStringWhitespacePercent Maximum string whitespace percent check.
+     */
+    public void setMaxStringWhitespacePercent(ColumnMaxStringWhitespacePercentCheckSpec maxStringWhitespacePercent) {
+        this.setDirtyIf(!Objects.equals(this.maxStringWhitespacePercent, maxStringWhitespacePercent));
+        this.maxStringWhitespacePercent = maxStringWhitespacePercent;
+        propagateHierarchyIdToField(maxStringWhitespacePercent, "max_string_whitespace_percent");
+    }
+
+    /**
+     * Returns a minimum string valid dates percent check.
+     * @return Minimum string valid dates percent check.
+     */
+    public ColumnMinStringValidDatesPercentCheckSpec getMinStringValidDatesPercent() {
+        return minStringValidDatesPercent;
+    }
+
+    /**
+     * Sets a new definition of a minimum string valid dates percent check.
+     * @param minStringValidDatesPercent Minimum string valid dates percent check.
+     */
+    public void setMinStringValidDatesPercent(ColumnMinStringValidDatesPercentCheckSpec minStringValidDatesPercent) {
+        this.setDirtyIf(!Objects.equals(this.minStringValidDatesPercent, minStringValidDatesPercent));
+        this.minStringValidDatesPercent = minStringValidDatesPercent;
+        propagateHierarchyIdToField(minStringValidDatesPercent, "min_string_valid_dates_percent");
+    }
+
+    /**
      * Returns a maximum string null placeholder count check.
      * @return Maximum string null placeholder count check.
      */
@@ -164,95 +245,6 @@
         this.setDirtyIf(!Objects.equals(this.maxStringNullPlaceholderCount, maxStringNullPlaceholderCount));
         this.maxStringNullPlaceholderCount = maxStringNullPlaceholderCount;
         propagateHierarchyIdToField(maxStringNullPlaceholderCount, "max_string_null_placeholder_count");
-=======
-     * Returns a maximum string empty percent check.
-     * @return Maximum string empty percent check.
-     */
-    public ColumnMaxStringEmptyPercentCheckSpec getMaxStringEmptyPercent() {
-        return maxStringEmptyPercent;
-    }
-
-    /**
-     * Sets a new definition of a maximum string empty percent check.
-     * @param maxStringEmptyPercent Maximum string empty percent check.
-     */
-    public void setMaxStringEmptyPercent(ColumnMaxStringEmptyPercentCheckSpec maxStringEmptyPercent) {
-        this.setDirtyIf(!Objects.equals(this.maxStringEmptyPercent, maxStringEmptyPercent));
-        this.maxStringEmptyPercent = maxStringEmptyPercent;
-        propagateHierarchyIdToField(maxStringEmptyPercent, "max_string_empty_percent");
-    }
-
-    /**
-     * Returns a max string empty count check.
-     * @return Max string empty count check.
-     */
-    public ColumnMaxStringEmptyCountCheckSpec getMaxStringEmptyCount() {
-        return maxStringEmptyCount;
-    }
-
-    /**
-     * Sets a new definition of a max string empty count check.
-     * @param maxStringEmptyCount Max string empty count check.
-     */
-    public void setMaxStringEmptyCount(ColumnMaxStringEmptyCountCheckSpec maxStringEmptyCount) {
-        this.setDirtyIf(!Objects.equals(this.maxStringEmptyCount, maxStringEmptyCount));
-        this.maxStringEmptyCount = maxStringEmptyCount;
-        propagateHierarchyIdToField(maxStringEmptyCount, "max_string_empty_count");
-    }
-
-    /**
-     * Returns a maximum string whitespace count check.
-     * @return Maximum string whitespace count check.
-     */
-    public ColumnMaxStringWhitespaceCountCheckSpec getMaxStringWhitespaceCount() {
-        return maxStringWhitespaceCount;
-    }
-
-    /**
-     * Sets a new definition of a maximum string whitespace count check.
-     * @param maxStringWhitespaceCount Maximum string whitespace count check.
-     */
-    public void setMaxStringWhitespaceCount(ColumnMaxStringWhitespaceCountCheckSpec maxStringWhitespaceCount) {
-        this.setDirtyIf(!Objects.equals(this.maxStringWhitespaceCount, maxStringWhitespaceCount));
-        this.maxStringWhitespaceCount = maxStringWhitespaceCount;
-        propagateHierarchyIdToField(maxStringWhitespaceCount, "max_string_whitespace_count");
-    }
-
-    /**
-     * Returns a maximum string whitespace percent check.
-     * @return Maximum string whitespace percent check.
-     */
-    public ColumnMaxStringWhitespacePercentCheckSpec getMaxStringWhitespacePercent() {
-        return maxStringWhitespacePercent;
-    }
-
-    /**
-     * Sets a new definition of a maximum string whitespace percent check.
-     * @param maxStringWhitespacePercent Maximum string whitespace percent check.
-     */
-    public void setMaxStringWhitespacePercent(ColumnMaxStringWhitespacePercentCheckSpec maxStringWhitespacePercent) {
-        this.setDirtyIf(!Objects.equals(this.maxStringWhitespacePercent, maxStringWhitespacePercent));
-        this.maxStringWhitespacePercent = maxStringWhitespacePercent;
-        propagateHierarchyIdToField(maxStringWhitespacePercent, "max_string_whitespace_percent");
-    }
-
-    /**
-     * Returns a minimum string valid dates percent check.
-     * @return Minimum string valid dates percent check.
-     */
-    public ColumnMinStringValidDatesPercentCheckSpec getMinStringValidDatesPercent() {
-        return minStringValidDatesPercent;
-    }
-
-    /**
-     * Sets a new definition of a minimum string valid dates percent check.
-     * @param minStringValidDatesPercent Minimum string valid dates percent check.
-     */
-    public void setMinStringValidDatesPercent(ColumnMinStringValidDatesPercentCheckSpec minStringValidDatesPercent) {
-        this.setDirtyIf(!Objects.equals(this.minStringValidDatesPercent, minStringValidDatesPercent));
-        this.minStringValidDatesPercent = minStringValidDatesPercent;
-        propagateHierarchyIdToField(minStringValidDatesPercent, "min_string_valid_dates_percent");
->>>>>>> c5ce4fc8
     }
 
     /**

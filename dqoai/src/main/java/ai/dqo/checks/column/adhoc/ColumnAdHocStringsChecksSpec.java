/*
 * Copyright © 2021 DQO.ai (support@dqo.ai)
 *
 * Licensed under the Apache License, Version 2.0 (the "License");
 * you may not use this file except in compliance with the License.
 * You may obtain a copy of the License at
 *
 *     http://www.apache.org/licenses/LICENSE-2.0
 *
 * Unless required by applicable law or agreed to in writing, software
 * distributed under the License is distributed on an "AS IS" BASIS,
 * WITHOUT WARRANTIES OR CONDITIONS OF ANY KIND, either express or implied.
 * See the License for the specific language governing permissions and
 * limitations under the License.
 */
package ai.dqo.checks.column.adhoc;

import ai.dqo.checks.AbstractCheckCategorySpec;
import ai.dqo.checks.column.strings.*;
import ai.dqo.metadata.id.ChildHierarchyNodeFieldMap;
import ai.dqo.metadata.id.ChildHierarchyNodeFieldMapImpl;
import com.fasterxml.jackson.annotation.JsonInclude;
import com.fasterxml.jackson.annotation.JsonPropertyDescription;
import com.fasterxml.jackson.databind.PropertyNamingStrategies;
import com.fasterxml.jackson.databind.annotation.JsonNaming;
import lombok.EqualsAndHashCode;

import java.util.Objects;

/**
 * Container of built-in preconfigured data quality checks on a column level that are checking for string.
 */
@JsonInclude(JsonInclude.Include.NON_NULL)
@JsonNaming(PropertyNamingStrategies.SnakeCaseStrategy.class)
@EqualsAndHashCode(callSuper = true)
public class ColumnAdHocStringsChecksSpec extends AbstractCheckCategorySpec {
    public static final ChildHierarchyNodeFieldMapImpl<ColumnAdHocStringsChecksSpec> FIELDS = new ChildHierarchyNodeFieldMapImpl<>(AbstractCheckCategorySpec.FIELDS) {
        {
            put("max_string_length_below", o -> o.maxStringLengthBelow);
            put("min_string_length_above", o -> o.minStringLengthAbove);
            put("mean_string_length_between", o -> o.meanStringLengthBetween);

            put("max_string_empty_count", o -> o.maxStringEmptyCount);
            put("max_string_empty_percent", o -> o.maxStringEmptyPercent);
            put("max_string_whitespace_count", o -> o.maxStringWhitespaceCount);
            put("max_string_whitespace_percent", o -> o.maxStringWhitespacePercent);
            put("max_string_surrounded_by_whitespace_count", o -> o.maxStringSurroundedByWhitespaceCount);
            put("max_string_surrounded_by_whitespace_percent", o -> o.maxStringSurroundedByWhitespacePercent);

            put("max_string_null_placeholder_count", o -> o.maxStringNullPlaceholderCount);
            put("max_string_null_placeholder_percent", o -> o.maxStringNullPlaceholderPercent);
            put("min_string_boolean_placeholder_percent", o -> o.minStringBooleanPlaceholderPercent);
            put("min_string_parsable_to_integer_percent", o -> o.minStringParsableToIntegerPercent);
            put("min_string_parsable_to_float_percent", o -> o.minStringParsableToFloatPercent);

            put("min_strings_in_set_count", o -> o.minStringsInSetCount);
            put("min_strings_in_set_percent", o -> o.minStringsInSetPercent);

            put("min_string_valid_dates_percent", o -> o.minStringValidDatesPercent);
            put("min_string_valid_usa_zipcode_percent", o -> o.minStringValidUsaZipcodePercent);
            put("min_string_valid_usa_phone_percent", o -> o.minStringValidUsaPhonePercent);
            put("min_string_valid_country_code_percent", o -> o.minStringValidCountryCodePercent);
            put("min_string_valid_currency_code_percent", o -> o.minStringValidCurrencyCodePercent);
<<<<<<< HEAD
            put("min_strings_in_set_count", o -> o.minStringsInSetCount);
            put("min_strings_in_set_percent", o -> o.minStringsInSetPercent);
            put("max_strings_invalid_email_count", o -> o.maxInvalidEmailCount);

=======
>>>>>>> 99c9ce0a
        }
    };

    @JsonPropertyDescription("Verifies that the length of string in a column does not exceed the maximum accepted length.")
    private ColumnMaxStringLengthBelowCheckSpec maxStringLengthBelow;

    @JsonPropertyDescription("Verifies that the length of string in a column does not exceed the minimum accepted length.")
    private ColumnMinStringLengthAboveCheckSpec minStringLengthAbove;

    @JsonPropertyDescription("Verifies that the length of string in a column does not exceed the maximum accepted length.")
    private ColumnMeanStringLengthBetweenCheckSpec meanStringLengthBetween;

    @JsonPropertyDescription("Verifies that the percentage of empty strings in a column does not exceed the maximum accepted percentage.")
    private ColumnMaxStringEmptyPercentCheckSpec maxStringEmptyPercent;

    @JsonPropertyDescription("Verifies that empty strings in a column does not exceed the maximum accepted quantity.")
    private ColumnMaxStringEmptyCountCheckSpec maxStringEmptyCount;

    @JsonPropertyDescription("Verifies that the number of whitespace strings in a column does not exceed the maximum accepted quantity.")
    private ColumnMaxStringWhitespaceCountCheckSpec maxStringWhitespaceCount;

    @JsonPropertyDescription("Verifies that the length of string in a column does not exceed the minimum accepted length.")
    private ColumnMinStringValidDatesPercentCheckSpec minStringValidDatesPercent;

    @JsonPropertyDescription("Verifies that the number of whitespace strings in a column does not exceed the maximum accepted quantity.")
    private ColumnMaxStringWhitespacePercentCheckSpec maxStringWhitespacePercent;

    @JsonPropertyDescription("Verifies that the number of null placeholders in a column does not exceed the maximum accepted quantity.")
    private ColumnMaxStringNullPlaceholderCountCheckSpec maxStringNullPlaceholderCount;

    @JsonPropertyDescription("Verifies that the percentage of null placeholders in a column does not exceed the maximum accepted percentage.")
    private ColumnMaxStringNullPlaceholderPercentCheckSpec maxStringNullPlaceholderPercent;

    @JsonPropertyDescription("Verifies that the percentage of boolean placeholder for strings in a column does not exceed the minimum accepted percentage.")
    private ColumnMinStringBooleanPlaceholderPercentCheckSpec minStringBooleanPlaceholderPercent;

    @JsonPropertyDescription("Verifies that the number of strings surrounded by whitespace in a column does not exceed the maximum accepted quantity.")
    private ColumnMaxStringSurroundedByWhitespaceCountCheckSpec maxStringSurroundedByWhitespaceCount;

    @JsonPropertyDescription("Verifies that the percentage of parsable to integer string in a column does not exceed the minimum accepted percentage.")
    private ColumnMinStringParsableToIntegerPercentCheckSpec minStringParsableToIntegerPercent;

    @JsonPropertyDescription("Verifies that the percentage of strings surrounded by whitespace in a column does not exceed the maximum accepted percentage.")
    private ColumnMaxStringSurroundedByWhitespacePercentCheckSpec maxStringSurroundedByWhitespacePercent;

    @JsonPropertyDescription("Verifies that the percentage of parsable to float string in a column does not exceed the minimum accepted percentage.")
    private ColumnMinStringParsableToFloatPercentCheckSpec minStringParsableToFloatPercent;

    @JsonPropertyDescription("Verifies that the percentage of valid USA zip code in a column does not exceed the minimum accepted percentage.")
    private ColumnMinStringValidUsaZipcodePercentCheckSpec minStringValidUsaZipcodePercent;

    @JsonPropertyDescription("Verifies that the percentage of valid USA phone in a column does not exceed the minimum accepted percentage.")
    private ColumnMinStringValidUsaPhonePercentCheckSpec minStringValidUsaPhonePercent;

    @JsonPropertyDescription("Verifies that the percentage of valid country code in a column does not exceed the minimum accepted percentage.")
    private ColumnMinValidCountryCodePercentCheckSpec minStringValidCountryCodePercent;

    @JsonPropertyDescription("Verifies that the percentage of valid currency code in a column does not exceed the minimum accepted percentage.")
    private ColumnMinValidCurrencyCodePercentCheckSpec minStringValidCurrencyCodePercent;

    @JsonPropertyDescription("Verifies that the number of strings from set in a column does not exceed the minimum accepted count.")
    private ColumnMinStringsInSetCountCheckSpec minStringsInSetCount;

    @JsonPropertyDescription("Verifies that the percentage of strings from set in a column does not exceed the minimum accepted percentage.")
    private ColumnMinStringsInSetPercentCheckSpec minStringsInSetPercent;

    @JsonPropertyDescription("Verifies that the number of invalid emails in a column does not exceed the maximum accepted quantity.")
    private ColumnMaxInvalidEmailCountCheckSpec maxInvalidEmailCount;

    /**
     * Returns a maximum string length below check.
     * @return Maximum string length below check.
     */
    public ColumnMaxStringLengthBelowCheckSpec getMaxStringLengthBelow() {
        return maxStringLengthBelow;
    }

    /**
     * Sets a new definition of a maximum string length below check.
     * @param maxStringLengthBelow Maximum string length below check.
     */
    public void setMaxStringLengthBelow(ColumnMaxStringLengthBelowCheckSpec maxStringLengthBelow) {
        this.setDirtyIf(!Objects.equals(this.maxStringLengthBelow, maxStringLengthBelow));
        this.maxStringLengthBelow = maxStringLengthBelow;
        propagateHierarchyIdToField(maxStringLengthBelow, "max_string_length_below");
    }

    /**
     * Returns a minimum string length above check.
     * @return Minimum string length above check.
     */
    public ColumnMinStringLengthAboveCheckSpec getMinStringLengthAbove() {
        return minStringLengthAbove;
    }

    /**
     * Sets a new definition of a minimum string length above check.
     * @param minStringLengthAbove Minimum string length above check.
     */
    public void setMinStringLengthAbove(ColumnMinStringLengthAboveCheckSpec minStringLengthAbove) {
        this.setDirtyIf(!Objects.equals(this.minStringLengthAbove, minStringLengthAbove));
        this.minStringLengthAbove = minStringLengthAbove;
        propagateHierarchyIdToField(minStringLengthAbove, "min_string_length_above");
    }

    /**
     * Returns a mean string length between check.
     * @return Mean string length between check.
     */
    public ColumnMeanStringLengthBetweenCheckSpec getMeanStringLengthBetween() {
        return meanStringLengthBetween;
    }

    /**
     * Sets a new definition of a mean string length between check.
     * @param meanStringLengthBetween Mean string length between check.
     */
    public void setMeanStringLengthBetween(ColumnMeanStringLengthBetweenCheckSpec meanStringLengthBetween) {
        this.setDirtyIf(!Objects.equals(this.meanStringLengthBetween, meanStringLengthBetween));
        this.meanStringLengthBetween = meanStringLengthBetween;
        propagateHierarchyIdToField(meanStringLengthBetween, "mean_string_length_between");
    }

    /**
     * Returns a maximum string empty percent check.
     * @return Maximum string empty percent check.
     */
    public ColumnMaxStringEmptyPercentCheckSpec getMaxStringEmptyPercent() {
        return maxStringEmptyPercent;
    }

    /**
     * Sets a new definition of a maximum string empty percent check.
     * @param maxStringEmptyPercent Maximum string empty percent check.
     */
    public void setMaxStringEmptyPercent(ColumnMaxStringEmptyPercentCheckSpec maxStringEmptyPercent) {
        this.setDirtyIf(!Objects.equals(this.maxStringEmptyPercent, maxStringEmptyPercent));
        this.maxStringEmptyPercent = maxStringEmptyPercent;
        propagateHierarchyIdToField(maxStringEmptyPercent, "max_string_empty_percent");
    }

    /**
     * Returns a max string empty count check.
     * @return Max string empty count check.
     */
    public ColumnMaxStringEmptyCountCheckSpec getMaxStringEmptyCount() {
        return maxStringEmptyCount;
    }

    /**
     * Sets a new definition of a max string empty count check.
     * @param maxStringEmptyCount Max string empty count check.
     */
    public void setMaxStringEmptyCount(ColumnMaxStringEmptyCountCheckSpec maxStringEmptyCount) {
        this.setDirtyIf(!Objects.equals(this.maxStringEmptyCount, maxStringEmptyCount));
        this.maxStringEmptyCount = maxStringEmptyCount;
        propagateHierarchyIdToField(maxStringEmptyCount, "max_string_empty_count");
    }

    /**
     * Returns a maximum string whitespace count check.
     * @return Maximum string whitespace count check.
     */
    public ColumnMaxStringWhitespaceCountCheckSpec getMaxStringWhitespaceCount() {
        return maxStringWhitespaceCount;
    }

    /**
     * Sets a new definition of a maximum string whitespace count check.
     * @param maxStringWhitespaceCount Maximum string whitespace count check.
     */
    public void setMaxStringWhitespaceCount(ColumnMaxStringWhitespaceCountCheckSpec maxStringWhitespaceCount) {
        this.setDirtyIf(!Objects.equals(this.maxStringWhitespaceCount, maxStringWhitespaceCount));
        this.maxStringWhitespaceCount = maxStringWhitespaceCount;
        propagateHierarchyIdToField(maxStringWhitespaceCount, "max_string_whitespace_count");
    }

    /**
     * Returns a maximum string whitespace percent check.
     * @return Maximum string whitespace percent check.
     */
    public ColumnMaxStringWhitespacePercentCheckSpec getMaxStringWhitespacePercent() {
        return maxStringWhitespacePercent;
    }

    /**
     * Sets a new definition of a maximum string whitespace percent check.
     * @param maxStringWhitespacePercent Maximum string whitespace percent check.
     */
    public void setMaxStringWhitespacePercent(ColumnMaxStringWhitespacePercentCheckSpec maxStringWhitespacePercent) {
        this.setDirtyIf(!Objects.equals(this.maxStringWhitespacePercent, maxStringWhitespacePercent));
        this.maxStringWhitespacePercent = maxStringWhitespacePercent;
        propagateHierarchyIdToField(maxStringWhitespacePercent, "max_string_whitespace_percent");
    }

    /**
     * Returns a minimum string valid dates percent check.
     * @return Minimum string valid dates percent check.
     */
    public ColumnMinStringValidDatesPercentCheckSpec getMinStringValidDatesPercent() {
        return minStringValidDatesPercent;
    }

    /**
     * Sets a new definition of a minimum string valid dates percent check.
     * @param minStringValidDatesPercent Minimum string valid dates percent check.
     */
    public void setMinStringValidDatesPercent(ColumnMinStringValidDatesPercentCheckSpec minStringValidDatesPercent) {
        this.setDirtyIf(!Objects.equals(this.minStringValidDatesPercent, minStringValidDatesPercent));
        this.minStringValidDatesPercent = minStringValidDatesPercent;
        propagateHierarchyIdToField(minStringValidDatesPercent, "min_string_valid_dates_percent");
    }

    /**
     * Returns a maximum string null placeholder count check.
     * @return Maximum string null placeholder count check.
     */
    public ColumnMaxStringNullPlaceholderCountCheckSpec getMaxStringNullPlaceholderCount() {
        return maxStringNullPlaceholderCount;
    }

    /**
     * Sets a new definition of a maximum string null placeholder count check.
     * @param maxStringNullPlaceholderCount Maximum string null placeholder count check.
     */
    public void setMaxStringNullPlaceholderCount(ColumnMaxStringNullPlaceholderCountCheckSpec maxStringNullPlaceholderCount) {
        this.setDirtyIf(!Objects.equals(this.maxStringNullPlaceholderCount, maxStringNullPlaceholderCount));
        this.maxStringNullPlaceholderCount = maxStringNullPlaceholderCount;
        propagateHierarchyIdToField(maxStringNullPlaceholderCount, "max_string_null_placeholder_count");
    }

    /**
     * Returns a maximum string null placeholder percent check.
     * @return Maximum string null placeholder percent check.
     */
    public ColumnMaxStringNullPlaceholderPercentCheckSpec getMaxStringNullPlaceholderPercent() {
        return maxStringNullPlaceholderPercent;
    }

    /**
     * Sets a new definition of a maximum string null placeholder percent check.
     * @param maxStringNullPlaceholderPercent Maximum string null placeholder percent check.
     */
    public void setMaxStringNullPlaceholderPercent(ColumnMaxStringNullPlaceholderPercentCheckSpec maxStringNullPlaceholderPercent) {
        this.setDirtyIf(!Objects.equals(this.maxStringNullPlaceholderPercent, maxStringNullPlaceholderPercent));
        this.maxStringNullPlaceholderPercent = maxStringNullPlaceholderPercent;
        propagateHierarchyIdToField(maxStringNullPlaceholderPercent, "max_string_null_placeholder_percent");
    }

    /**
     * Returns a minimum string boolean placeholder percent check.
     * @return Minimum string boolean placeholder percent check.
     */
    public ColumnMinStringBooleanPlaceholderPercentCheckSpec getMinStringBooleanPlaceholderPercent() {
        return minStringBooleanPlaceholderPercent;
    }

    /**
     * Sets a new definition of a minimum string boolean placeholder percent check.
     * @param minStringBooleanPlaceholderPercent Minimum string boolean placeholder percent check.
     */
    public void setMinStringBooleanPlaceholderPercent(ColumnMinStringBooleanPlaceholderPercentCheckSpec minStringBooleanPlaceholderPercent) {
        this.setDirtyIf(!Objects.equals(this.minStringBooleanPlaceholderPercent, minStringBooleanPlaceholderPercent));
        this.minStringBooleanPlaceholderPercent = minStringBooleanPlaceholderPercent;
        propagateHierarchyIdToField(minStringBooleanPlaceholderPercent, "min_string_boolean_placeholder_percent");
    }

    /**
     * Returns a minimum string parsable to integer percent check.
     * @return Minimum string parsable to integer percent check.
     */
    public ColumnMinStringParsableToIntegerPercentCheckSpec getMinStringParsableToIntegerPercent() {
        return minStringParsableToIntegerPercent;
    }

    /**
     * Sets a new definition of a minimum string parsable to integer percent check.
     * @param minStringParsableToIntegerPercent Minimum string parsable to integer percent check.
     */
    public void setMinStringParsableToIntegerPercent(ColumnMinStringParsableToIntegerPercentCheckSpec minStringParsableToIntegerPercent) {
        this.setDirtyIf(!Objects.equals(this.minStringParsableToIntegerPercent, minStringParsableToIntegerPercent));
        this.minStringParsableToIntegerPercent = minStringParsableToIntegerPercent;
        propagateHierarchyIdToField(minStringParsableToIntegerPercent, "min_string_parsable_to_integer_percent");
    }

    /**
     * Returns a maximum string surrounded by whitespace count check.
     * @return Maximum string surrounded by whitespace count check.
     */
    public ColumnMaxStringSurroundedByWhitespaceCountCheckSpec getMaxStringSurroundedByWhitespaceCount() {
        return maxStringSurroundedByWhitespaceCount;
    }

    /**
     * Sets a new definition of a maximum string surrounded by whitespace count check.
     * @param maxStringSurroundedByWhitespaceCount Maximum string surrounded by whitespace count check.
     */
    public void setMaxStringSurroundedByWhitespaceCount(ColumnMaxStringSurroundedByWhitespaceCountCheckSpec maxStringSurroundedByWhitespaceCount) {
        this.setDirtyIf(!Objects.equals(this.maxStringSurroundedByWhitespaceCount, maxStringSurroundedByWhitespaceCount));
        this.maxStringSurroundedByWhitespaceCount = maxStringSurroundedByWhitespaceCount;
        propagateHierarchyIdToField(maxStringSurroundedByWhitespaceCount, "max_string_surrounded_by_whitespace_count");
    }

    /**
     * Returns a maximum string surrounded by whitespace percent check.
     * @return Maximum string surrounded by whitespace percent check.
     */
    public ColumnMaxStringSurroundedByWhitespacePercentCheckSpec getMaxStringSurroundedByWhitespacePercent() {
        return maxStringSurroundedByWhitespacePercent;
    }

    /**
     * Sets a new definition of a maximum string surrounded by whitespace percent check.
     * @param maxStringSurroundedByWhitespacePercent Maximum string surrounded by whitespace percent check.
     */
    public void setMaxStringSurroundedByWhitespacePercent(ColumnMaxStringSurroundedByWhitespacePercentCheckSpec maxStringSurroundedByWhitespacePercent) {
        this.setDirtyIf(!Objects.equals(this.maxStringSurroundedByWhitespacePercent, maxStringSurroundedByWhitespacePercent));
        this.maxStringSurroundedByWhitespacePercent = maxStringSurroundedByWhitespacePercent;
        propagateHierarchyIdToField(maxStringSurroundedByWhitespacePercent, "max_string_surrounded_by_whitespace_percent");
    }

    /**
     * Returns a minimum string parsable to float percent check.
     * @return Minimum string parsable to float percent check.
     */
    public ColumnMinStringParsableToFloatPercentCheckSpec getMinStringParsableToFloatPercent() {
        return minStringParsableToFloatPercent;
    }

    /**
     * Sets a new definition of a minimum string parsable to float percent check.
     * @param minStringParsableToFloatPercent Minimum string parsable to float percent check.
     */
    public void setMinStringParsableToFloatPercent(ColumnMinStringParsableToFloatPercentCheckSpec minStringParsableToFloatPercent) {
        this.setDirtyIf(!Objects.equals(this.minStringParsableToFloatPercent, minStringParsableToFloatPercent));
        this.minStringParsableToFloatPercent = minStringParsableToFloatPercent;
        propagateHierarchyIdToField(minStringParsableToFloatPercent, "min_string_parsable_to_float_percent");
    }

    /**
     * Returns a minimum string valid usa zip code percent check.
     * @return Minimum string valid usa zip code percent check.
     */
    public ColumnMinStringValidUsaZipcodePercentCheckSpec getMinStringValidUsaZipcodePercent() {
        return minStringValidUsaZipcodePercent;
    }

    /**
     * Sets a new definition of a minimum string valid usa zip code percent check.
     * @param minStringValidUsaZipcodePercent Minimum string valid usa zip code percent check.
     */
    public void setMinStringValidUsaZipcodePercent(ColumnMinStringValidUsaZipcodePercentCheckSpec minStringValidUsaZipcodePercent) {
        this.setDirtyIf(!Objects.equals(this.minStringValidUsaZipcodePercent, minStringValidUsaZipcodePercent));
        this.minStringValidUsaZipcodePercent = minStringValidUsaZipcodePercent;
        propagateHierarchyIdToField(minStringValidUsaZipcodePercent, "min_string_valid_usa_zipcode_percent");
    }

    /**
     * Returns a minimum string valid USA phone percent check.
     * @return Minimum string valid USA phone percent check.
     */
    public ColumnMinStringValidUsaPhonePercentCheckSpec getMinStringValidUsaPhonePercent() {
        return minStringValidUsaPhonePercent;
    }

    /**
     * Sets a new definition of a minimum string valid USA phone percent check.
     * @param minStringValidUsaPhonePercent Minimum string valid USA phone percent check.
     */
    public void setMinStringValidUsaPhonePercent(ColumnMinStringValidUsaPhonePercentCheckSpec minStringValidUsaPhonePercent) {
        this.setDirtyIf(!Objects.equals(this.minStringValidUsaPhonePercent, minStringValidUsaPhonePercent));
        this.minStringValidUsaPhonePercent = minStringValidUsaPhonePercent;
        propagateHierarchyIdToField(minStringValidUsaPhonePercent, "min_string_valid_usa_phone_percent");
    }

    /**
     * Returns a minimum string valid country code percent check.
     * @return Minimum string valid country code percent check.
     */
    public ColumnMinValidCountryCodePercentCheckSpec getMinStringValidCountryCodePercent() {
        return minStringValidCountryCodePercent;
    }

    /**
     * Sets a new definition of a minimum string valid country code percent check.
     * @param minStringValidCountryCodePercent Minimum string valid country code percent check.
     */
    public void setMinStringValidCountryCodePercent(ColumnMinValidCountryCodePercentCheckSpec minStringValidCountryCodePercent) {
        this.setDirtyIf(!Objects.equals(this.minStringValidCountryCodePercent, minStringValidCountryCodePercent));
        this.minStringValidCountryCodePercent = minStringValidCountryCodePercent;
        propagateHierarchyIdToField(minStringValidCountryCodePercent, "min_string_valid_country_code_percent");
    }

    /**
     * Returns a minimum string valid currency code percent check.
     * @return Minimum string valid currency code percent check.
     */
    public ColumnMinValidCurrencyCodePercentCheckSpec getMinStringValidCurrencyCodePercent() {
        return minStringValidCurrencyCodePercent;
    }

    /**
     * Sets a new definition of a minimum string valid currency code percent check.
     * @param minStringValidCurrencyCodePercent Minimum string valid currency code percent check.
     */
    public void setMinStringValidCurrencyCodePercent(ColumnMinValidCurrencyCodePercentCheckSpec minStringValidCurrencyCodePercent) {
        this.setDirtyIf(!Objects.equals(this.minStringValidCurrencyCodePercent, minStringValidCurrencyCodePercent));
        this.minStringValidCurrencyCodePercent = minStringValidCurrencyCodePercent;
        propagateHierarchyIdToField(minStringValidCurrencyCodePercent, "min_string_valid_currency_code_percent");
    }

    /**
     * Returns a minimum strings in set count check.
     * @return Minimum strings in set count check.
     */
    public ColumnMinStringsInSetCountCheckSpec getMinStringsInSetCount() {
        return minStringsInSetCount;
    }

    /**
     * Sets a new definition of a minimum strings in set count check.
     * @param minStringsInSetCount Minimum strings in set count check.
     */
    public void setMinStringsInSetCount(ColumnMinStringsInSetCountCheckSpec minStringsInSetCount) {
        this.setDirtyIf(!Objects.equals(this.minStringsInSetCount, minStringsInSetCount));
        this.minStringsInSetCount = minStringsInSetCount;
        propagateHierarchyIdToField(minStringsInSetCount, "min_strings_in_set_count");
    }

    /**
     * Returns a minimum strings in set percent check.
     * @return Minimum strings in set percent check.
     */
    public ColumnMinStringsInSetPercentCheckSpec getMinStringsInSetPercent() {
        return minStringsInSetPercent;
    }

    /**
     * Sets a new definition of a minimum strings in set percent check.
     * @param minStringsInSetPercent Minimum strings in set percent check.
     */
    public void setMinStringsInSetPercent(ColumnMinStringsInSetPercentCheckSpec minStringsInSetPercent) {
        this.setDirtyIf(!Objects.equals(this.minStringsInSetPercent, minStringsInSetPercent));
        this.minStringsInSetPercent = minStringsInSetPercent;
        propagateHierarchyIdToField(minStringsInSetPercent, "min_strings_in_set_percent");
    }

    /**
     * Returns a maximum invalid email count check.
     * @return Maximum invalid email count check.
     */
    public ColumnMaxInvalidEmailCountCheckSpec getMaxInvalidEmailCount() {
        return maxInvalidEmailCount;
    }

    /**
     * Sets a new definition of a maximum invalid email count check.
     * @param maxInvalidEmailCount Maximum invalid email count check.
     */
    public void setMaxInvalidEmailCount(ColumnMaxInvalidEmailCountCheckSpec maxInvalidEmailCount) {
        this.setDirtyIf(!Objects.equals(this.maxInvalidEmailCount, maxInvalidEmailCount));
        this.maxInvalidEmailCount = maxInvalidEmailCount;
        propagateHierarchyIdToField(maxInvalidEmailCount, "max_strings_invalid_email_count");
    }

    /**
     * Returns the child map on the spec class with all fields.
     *
     * @return Return the field map.
     */
    @Override
    protected ChildHierarchyNodeFieldMap getChildMap() {
        return FIELDS;
    }
}<|MERGE_RESOLUTION|>--- conflicted
+++ resolved
@@ -61,13 +61,10 @@
             put("min_string_valid_usa_phone_percent", o -> o.minStringValidUsaPhonePercent);
             put("min_string_valid_country_code_percent", o -> o.minStringValidCountryCodePercent);
             put("min_string_valid_currency_code_percent", o -> o.minStringValidCurrencyCodePercent);
-<<<<<<< HEAD
             put("min_strings_in_set_count", o -> o.minStringsInSetCount);
             put("min_strings_in_set_percent", o -> o.minStringsInSetPercent);
             put("max_strings_invalid_email_count", o -> o.maxInvalidEmailCount);
 
-=======
->>>>>>> 99c9ce0a
         }
     };
 

/*
 * Copyright © 2021 DQO.ai (support@dqo.ai)
 *
 * Licensed under the Apache License, Version 2.0 (the "License");
 * you may not use this file except in compliance with the License.
 * You may obtain a copy of the License at
 *
 *     http://www.apache.org/licenses/LICENSE-2.0
 *
 * Unless required by applicable law or agreed to in writing, software
 * distributed under the License is distributed on an "AS IS" BASIS,
 * WITHOUT WARRANTIES OR CONDITIONS OF ANY KIND, either express or implied.
 * See the License for the specific language governing permissions and
 * limitations under the License.
 */
package ai.dqo.checks.column.adhoc;

import ai.dqo.checks.AbstractCheckCategorySpec;
import ai.dqo.checks.column.strings.ColumnMaxStringLengthBelowCheckSpec;
import ai.dqo.checks.column.strings.ColumnMinStringLengthAboveCheckSpec;
import ai.dqo.checks.column.strings.ColumnMeanStringLengthBetweenCheckSpec;
import ai.dqo.checks.column.strings.ColumnMaxStringEmptyPercentCheckSpec;
<<<<<<< HEAD
import ai.dqo.checks.column.strings.ColumnMaxStringWhitespacePercentCheckSpec;
=======
import ai.dqo.checks.column.strings.ColumnMaxStringWhitespaceCountCheckSpec;
>>>>>>> 4f5e7676
import ai.dqo.metadata.id.ChildHierarchyNodeFieldMap;
import ai.dqo.metadata.id.ChildHierarchyNodeFieldMapImpl;
import com.fasterxml.jackson.annotation.JsonInclude;
import com.fasterxml.jackson.annotation.JsonPropertyDescription;
import com.fasterxml.jackson.databind.PropertyNamingStrategies;
import com.fasterxml.jackson.databind.annotation.JsonNaming;
import lombok.EqualsAndHashCode;

import java.util.Objects;

/**
 * Container of built-in preconfigured data quality checks on a column level that are checking for string.
 */
@JsonInclude(JsonInclude.Include.NON_NULL)
@JsonNaming(PropertyNamingStrategies.SnakeCaseStrategy.class)
@EqualsAndHashCode(callSuper = true)
public class ColumnAdHocStringsChecksSpec extends AbstractCheckCategorySpec {
    public static final ChildHierarchyNodeFieldMapImpl<ColumnAdHocStringsChecksSpec> FIELDS = new ChildHierarchyNodeFieldMapImpl<>(AbstractCheckCategorySpec.FIELDS) {
        {
            put("max_string_length_below", o -> o.maxStringLengthBelow);
            put("min_string_length_above", o -> o.minStringLengthAbove);
            put("mean_string_length_between", o -> o.meanStringLengthBetween);
            put("max_string_empty_percent", o -> o.maxStringEmptyPercent);
<<<<<<< HEAD
            put("max_string_whitespace_percent", o -> o.maxStringWhitespacePercent);

=======
            put("max_string_whitespace_count", o -> o.maxStringWhitespaceCount);
>>>>>>> 4f5e7676
        }
    };

    @JsonPropertyDescription("Verifies that the length of string in a column does not exceed the maximum accepted length.")
    private ColumnMaxStringLengthBelowCheckSpec maxStringLengthBelow;

    @JsonPropertyDescription("Verifies that the length of string in a column does not exceed the minimum accepted length.")
    private ColumnMinStringLengthAboveCheckSpec minStringLengthAbove;

    @JsonPropertyDescription("Verifies that the length of string in a column does not exceed the maximum accepted length.")
    private ColumnMeanStringLengthBetweenCheckSpec meanStringLengthBetween;

    @JsonPropertyDescription("Verifies that the percentage of empty strings in a column does not exceed the maximum accepted percentage.")
    private ColumnMaxStringEmptyPercentCheckSpec maxStringEmptyPercent;

    @JsonPropertyDescription("Verifies that the number of whitespace strings in a column does not exceed the maximum accepted quantity.")
<<<<<<< HEAD
    private ColumnMaxStringWhitespacePercentCheckSpec maxStringWhitespacePercent;
=======
    private ColumnMaxStringWhitespaceCountCheckSpec maxStringWhitespaceCount;

>>>>>>> 4f5e7676

    /**
     * Returns a maximum string length below check.
     * @return Maximum string length below check.
     */
    public ColumnMaxStringLengthBelowCheckSpec getMaxStringLengthBelow() {
        return maxStringLengthBelow;
    }

    /**
     * Sets a new definition of a maximum string length below check.
     * @param maxStringLengthBelow Maximum string length below check.
     */
    public void setMaxStringLengthBelow(ColumnMaxStringLengthBelowCheckSpec maxStringLengthBelow) {
        this.setDirtyIf(!Objects.equals(this.maxStringLengthBelow, maxStringLengthBelow));
        this.maxStringLengthBelow = maxStringLengthBelow;
        propagateHierarchyIdToField(maxStringLengthBelow, "max_string_length_below");
    }

    /**
     * Returns a minimum string length above check.
     * @return Minimum string length above check.
     */
    public ColumnMinStringLengthAboveCheckSpec getMinStringLengthAbove() {
        return minStringLengthAbove;
    }

    /**
     * Sets a new definition of a minimum string length above check.
     * @param minStringLengthAbove Minimum string length above check.
     */
    public void setMinStringLengthAbove(ColumnMinStringLengthAboveCheckSpec minStringLengthAbove) {
        this.setDirtyIf(!Objects.equals(this.minStringLengthAbove, minStringLengthAbove));
        this.minStringLengthAbove = minStringLengthAbove;
        propagateHierarchyIdToField(minStringLengthAbove, "min_string_length_above");
    }

    /**
     * Returns a mean string length between check.
     * @return Mean string length between check.
     */
    public ColumnMeanStringLengthBetweenCheckSpec getMeanStringLengthBetween() {
        return meanStringLengthBetween;
    }

    /**
     * Sets a new definition of a mean string length between check.
     * @param meanStringLengthBetween Mean string length between check.
     */
    public void setMeanStringLengthBetween(ColumnMeanStringLengthBetweenCheckSpec meanStringLengthBetween) {
        this.setDirtyIf(!Objects.equals(this.meanStringLengthBetween, meanStringLengthBetween));
        this.meanStringLengthBetween = meanStringLengthBetween;
        propagateHierarchyIdToField(meanStringLengthBetween, "mean_string_length_between");
    }

    /**
     * Returns a maximum string empty percent check.
     * @return Maximum string empty percent check.
     */
    public ColumnMaxStringEmptyPercentCheckSpec getMaxStringEmptyPercent() {
        return maxStringEmptyPercent;
    }

    /**
     * Sets a new definition of a maximum string empty percent check.
     * @param maxStringEmptyPercent Maximum string empty percent check.
     */
    public void setMaxStringEmptyPercent(ColumnMaxStringEmptyPercentCheckSpec maxStringEmptyPercent) {
        this.setDirtyIf(!Objects.equals(this.maxStringEmptyPercent, maxStringEmptyPercent));
        this.maxStringEmptyPercent = maxStringEmptyPercent;
        propagateHierarchyIdToField(maxStringEmptyPercent, "max_string_empty_percent");
    }

    /**
<<<<<<< HEAD
     * Returns a maximum string whitespace percent check.
     * @return Maximum string whitespace percent check.
     */
    public ColumnMaxStringWhitespacePercentCheckSpec getMaxStringWhitespacePercent() {
        return maxStringWhitespacePercent;
    }

    /**
     * Sets a new definition of a maximum string whitespace percent check.
     * @param maxStringWhitespacePercent Maximum string whitespace percent check.
     */
    public void setMaxStringWhitespacePercent(ColumnMaxStringWhitespacePercentCheckSpec maxStringWhitespacePercent) {
        this.setDirtyIf(!Objects.equals(this.maxStringWhitespacePercent, maxStringWhitespacePercent));
        this.maxStringWhitespacePercent = maxStringWhitespacePercent;
        propagateHierarchyIdToField(maxStringWhitespacePercent, "max_string_whitespace_percent");
=======
     * Returns a maximum string whitespace count check.
     * @return Maximum string whitespace count check.
     */
    public ColumnMaxStringWhitespaceCountCheckSpec getMaxStringWhitespaceCount() {
        return maxStringWhitespaceCount;
    }

    /**
     * Sets a new definition of a maximum string whitespace count check.
     * @param maxStringWhitespaceCount Maximum string whitespace count check.
     */
    public void setMaxStringWhitespaceCount(ColumnMaxStringWhitespaceCountCheckSpec maxStringWhitespaceCount) {
        this.setDirtyIf(!Objects.equals(this.maxStringWhitespaceCount, maxStringWhitespaceCount));
        this.maxStringWhitespaceCount = maxStringWhitespaceCount;
        propagateHierarchyIdToField(maxStringWhitespaceCount, "max_string_whitespace_count");
>>>>>>> 4f5e7676
    }

    /**
     * Returns the child map on the spec class with all fields.
     *
     * @return Return the field map.
     */
    @Override
    protected ChildHierarchyNodeFieldMap getChildMap() {
        return FIELDS;
    }
}<|MERGE_RESOLUTION|>--- conflicted
+++ resolved
@@ -20,11 +20,8 @@
 import ai.dqo.checks.column.strings.ColumnMinStringLengthAboveCheckSpec;
 import ai.dqo.checks.column.strings.ColumnMeanStringLengthBetweenCheckSpec;
 import ai.dqo.checks.column.strings.ColumnMaxStringEmptyPercentCheckSpec;
-<<<<<<< HEAD
+import ai.dqo.checks.column.strings.ColumnMaxStringWhitespaceCountCheckSpec;
 import ai.dqo.checks.column.strings.ColumnMaxStringWhitespacePercentCheckSpec;
-=======
-import ai.dqo.checks.column.strings.ColumnMaxStringWhitespaceCountCheckSpec;
->>>>>>> 4f5e7676
 import ai.dqo.metadata.id.ChildHierarchyNodeFieldMap;
 import ai.dqo.metadata.id.ChildHierarchyNodeFieldMapImpl;
 import com.fasterxml.jackson.annotation.JsonInclude;
@@ -48,12 +45,9 @@
             put("min_string_length_above", o -> o.minStringLengthAbove);
             put("mean_string_length_between", o -> o.meanStringLengthBetween);
             put("max_string_empty_percent", o -> o.maxStringEmptyPercent);
-<<<<<<< HEAD
+            put("max_string_whitespace_count", o -> o.maxStringWhitespaceCount);
             put("max_string_whitespace_percent", o -> o.maxStringWhitespacePercent);
 
-=======
-            put("max_string_whitespace_count", o -> o.maxStringWhitespaceCount);
->>>>>>> 4f5e7676
         }
     };
 
@@ -70,12 +64,11 @@
     private ColumnMaxStringEmptyPercentCheckSpec maxStringEmptyPercent;
 
     @JsonPropertyDescription("Verifies that the number of whitespace strings in a column does not exceed the maximum accepted quantity.")
-<<<<<<< HEAD
-    private ColumnMaxStringWhitespacePercentCheckSpec maxStringWhitespacePercent;
-=======
     private ColumnMaxStringWhitespaceCountCheckSpec maxStringWhitespaceCount;
 
->>>>>>> 4f5e7676
+
+    @JsonPropertyDescription("Verifies that the number of whitespace strings in a column does not exceed the maximum accepted quantity.")
+    private ColumnMaxStringWhitespacePercentCheckSpec maxStringWhitespacePercent;
 
     /**
      * Returns a maximum string length below check.
@@ -150,7 +143,24 @@
     }
 
     /**
-<<<<<<< HEAD
+     * Returns a maximum string whitespace count check.
+     * @return Maximum string whitespace count check.
+     */
+    public ColumnMaxStringWhitespaceCountCheckSpec getMaxStringWhitespaceCount() {
+        return maxStringWhitespaceCount;
+    }
+
+    /**
+     * Sets a new definition of a maximum string whitespace count check.
+     * @param maxStringWhitespaceCount Maximum string whitespace count check.
+     */
+    public void setMaxStringWhitespaceCount(ColumnMaxStringWhitespaceCountCheckSpec maxStringWhitespaceCount) {
+        this.setDirtyIf(!Objects.equals(this.maxStringWhitespaceCount, maxStringWhitespaceCount));
+        this.maxStringWhitespaceCount = maxStringWhitespaceCount;
+        propagateHierarchyIdToField(maxStringWhitespaceCount, "max_string_whitespace_count");
+    }
+
+    /**
      * Returns a maximum string whitespace percent check.
      * @return Maximum string whitespace percent check.
      */
@@ -166,23 +176,6 @@
         this.setDirtyIf(!Objects.equals(this.maxStringWhitespacePercent, maxStringWhitespacePercent));
         this.maxStringWhitespacePercent = maxStringWhitespacePercent;
         propagateHierarchyIdToField(maxStringWhitespacePercent, "max_string_whitespace_percent");
-=======
-     * Returns a maximum string whitespace count check.
-     * @return Maximum string whitespace count check.
-     */
-    public ColumnMaxStringWhitespaceCountCheckSpec getMaxStringWhitespaceCount() {
-        return maxStringWhitespaceCount;
-    }
-
-    /**
-     * Sets a new definition of a maximum string whitespace count check.
-     * @param maxStringWhitespaceCount Maximum string whitespace count check.
-     */
-    public void setMaxStringWhitespaceCount(ColumnMaxStringWhitespaceCountCheckSpec maxStringWhitespaceCount) {
-        this.setDirtyIf(!Objects.equals(this.maxStringWhitespaceCount, maxStringWhitespaceCount));
-        this.maxStringWhitespaceCount = maxStringWhitespaceCount;
-        propagateHierarchyIdToField(maxStringWhitespaceCount, "max_string_whitespace_count");
->>>>>>> 4f5e7676
     }
 
     /**

/*
 * Copyright © 2021 DQO.ai (support@dqo.ai)
 *
 * Licensed under the Apache License, Version 2.0 (the "License");
 * you may not use this file except in compliance with the License.
 * You may obtain a copy of the License at
 *
 *     http://www.apache.org/licenses/LICENSE-2.0
 *
 * Unless required by applicable law or agreed to in writing, software
 * distributed under the License is distributed on an "AS IS" BASIS,
 * WITHOUT WARRANTIES OR CONDITIONS OF ANY KIND, either express or implied.
 * See the License for the specific language governing permissions and
 * limitations under the License.
 */
package ai.dqo.checks.column.adhoc;

import ai.dqo.checks.AbstractCheckCategorySpec;
import ai.dqo.checks.column.strings.ColumnMaxStringLengthBelowCheckSpec;
import ai.dqo.checks.column.strings.ColumnMinStringLengthAboveCheckSpec;
import ai.dqo.checks.column.strings.ColumnMeanStringLengthBetweenCheckSpec;
import ai.dqo.checks.column.strings.ColumnMaxStringEmptyPercentCheckSpec;
<<<<<<< HEAD
import ai.dqo.checks.column.strings.ColumnMeanStringLengthBetweenCheckSpec;
import ai.dqo.checks.column.strings.ColumnMaxStringEmptyPercentCheckSpec;
import ai.dqo.checks.column.strings.ColumnMaxStringEmptyCountCheckSpec;
=======
import ai.dqo.checks.column.strings.ColumnMaxStringWhitespaceCountCheckSpec;
>>>>>>> 4f5e7676
import ai.dqo.metadata.id.ChildHierarchyNodeFieldMap;
import ai.dqo.metadata.id.ChildHierarchyNodeFieldMapImpl;
import com.fasterxml.jackson.annotation.JsonInclude;
import com.fasterxml.jackson.annotation.JsonPropertyDescription;
import com.fasterxml.jackson.databind.PropertyNamingStrategies;
import com.fasterxml.jackson.databind.annotation.JsonNaming;
import lombok.EqualsAndHashCode;

import java.util.Objects;

/**
 * Container of built-in preconfigured data quality checks on a column level that are checking for string.
 */
@JsonInclude(JsonInclude.Include.NON_NULL)
@JsonNaming(PropertyNamingStrategies.SnakeCaseStrategy.class)
@EqualsAndHashCode(callSuper = true)
public class ColumnAdHocStringsChecksSpec extends AbstractCheckCategorySpec {
    public static final ChildHierarchyNodeFieldMapImpl<ColumnAdHocStringsChecksSpec> FIELDS = new ChildHierarchyNodeFieldMapImpl<>(AbstractCheckCategorySpec.FIELDS) {
        {
            put("max_string_length_below", o -> o.maxStringLengthBelow);
            put("min_string_length_above", o -> o.minStringLengthAbove);
            put("mean_string_length_between", o -> o.meanStringLengthBetween);
            put("max_string_empty_percent", o -> o.maxStringEmptyPercent);
<<<<<<< HEAD
            put("max_string_empty_count", o -> o.maxStringEmptyCount);
=======
            put("max_string_whitespace_count", o -> o.maxStringWhitespaceCount);
>>>>>>> 4f5e7676
        }
    };

    @JsonPropertyDescription("Verifies that the length of string in a column does not exceed the maximum accepted length.")
    private ColumnMaxStringLengthBelowCheckSpec maxStringLengthBelow;

    @JsonPropertyDescription("Verifies that the length of string in a column does not exceed the minimum accepted length.")
    private ColumnMinStringLengthAboveCheckSpec minStringLengthAbove;

    @JsonPropertyDescription("Verifies that the length of string in a column does not exceed the maximum accepted length.")
    private ColumnMeanStringLengthBetweenCheckSpec meanStringLengthBetween;

    @JsonPropertyDescription("Verifies that the percentage of empty strings in a column does not exceed the maximum accepted percentage.")
    private ColumnMaxStringEmptyPercentCheckSpec maxStringEmptyPercent;

<<<<<<< HEAD
    @JsonPropertyDescription("Verifies that empty strings in a column does not exceed the maximum accepted quantity.")
    private ColumnMaxStringEmptyCountCheckSpec maxStringEmptyCount;
=======
    @JsonPropertyDescription("Verifies that the number of whitespace strings in a column does not exceed the maximum accepted quantity.")
    private ColumnMaxStringWhitespaceCountCheckSpec maxStringWhitespaceCount;

>>>>>>> 4f5e7676

    /**
     * Returns a maximum string length below check.
     * @return Maximum string length below check.
     */
    public ColumnMaxStringLengthBelowCheckSpec getMaxStringLengthBelow() {
        return maxStringLengthBelow;
    }

    /**
     * Sets a new definition of a maximum string length below check.
     * @param maxStringLengthBelow Maximum string length below check.
     */
    public void setMaxStringLengthBelow(ColumnMaxStringLengthBelowCheckSpec maxStringLengthBelow) {
        this.setDirtyIf(!Objects.equals(this.maxStringLengthBelow, maxStringLengthBelow));
        this.maxStringLengthBelow = maxStringLengthBelow;
        propagateHierarchyIdToField(maxStringLengthBelow, "max_string_length_below");
    }

    /**
     * Returns a minimum string length above check.
     * @return Minimum string length above check.
     */
    public ColumnMinStringLengthAboveCheckSpec getMinStringLengthAbove() {
        return minStringLengthAbove;
    }

    /**
     * Sets a new definition of a minimum string length above check.
     * @param minStringLengthAbove Minimum string length above check.
     */
    public void setMinStringLengthAbove(ColumnMinStringLengthAboveCheckSpec minStringLengthAbove) {
        this.setDirtyIf(!Objects.equals(this.minStringLengthAbove, minStringLengthAbove));
        this.minStringLengthAbove = minStringLengthAbove;
        propagateHierarchyIdToField(minStringLengthAbove, "min_string_length_above");
    }

    /**
     * Returns a mean string length between check.
     * @return Mean string length between check.
     */
    public ColumnMeanStringLengthBetweenCheckSpec getMeanStringLengthBetween() {
        return meanStringLengthBetween;
    }

    /**
     * Sets a new definition of a mean string length between check.
     * @param meanStringLengthBetween Mean string length between check.
     */
    public void setMeanStringLengthBetween(ColumnMeanStringLengthBetweenCheckSpec meanStringLengthBetween) {
        this.setDirtyIf(!Objects.equals(this.meanStringLengthBetween, meanStringLengthBetween));
        this.meanStringLengthBetween = meanStringLengthBetween;
        propagateHierarchyIdToField(meanStringLengthBetween, "mean_string_length_between");
    }

    /**
     * Returns a maximum string empty percent check.
     * @return Maximum string empty percent check.
     */
    public ColumnMaxStringEmptyPercentCheckSpec getMaxStringEmptyPercent() {
        return maxStringEmptyPercent;
    }

    /**
     * Sets a new definition of a maximum string empty percent check.
     * @param maxStringEmptyPercent Maximum string empty percent check.
     */
    public void setMaxStringEmptyPercent(ColumnMaxStringEmptyPercentCheckSpec maxStringEmptyPercent) {
        this.setDirtyIf(!Objects.equals(this.maxStringEmptyPercent, maxStringEmptyPercent));
        this.maxStringEmptyPercent = maxStringEmptyPercent;
        propagateHierarchyIdToField(maxStringEmptyPercent, "max_string_empty_percent");
    }

    /**
<<<<<<< HEAD
     * Returns a max string empty count check.
     * @return Max string empty count check.
     */
    public ColumnMaxStringEmptyCountCheckSpec getMaxStringEmptyCount() {
        return maxStringEmptyCount;
    }

    /**
     * Sets a new definition of a max string empty count check.
     * @param maxStringEmptyCount Max string empty count check.
     */
    public void setMaxStringEmptyCount(ColumnMaxStringEmptyCountCheckSpec maxStringEmptyCount) {
        this.setDirtyIf(!Objects.equals(this.maxStringEmptyCount, maxStringEmptyCount));
        this.maxStringEmptyCount = maxStringEmptyCount;
        propagateHierarchyIdToField(maxStringEmptyCount, "max_string_empty_count");
=======
     * Returns a maximum string whitespace count check.
     * @return Maximum string whitespace count check.
     */
    public ColumnMaxStringWhitespaceCountCheckSpec getMaxStringWhitespaceCount() {
        return maxStringWhitespaceCount;
    }

    /**
     * Sets a new definition of a maximum string whitespace count check.
     * @param maxStringWhitespaceCount Maximum string whitespace count check.
     */
    public void setMaxStringWhitespaceCount(ColumnMaxStringWhitespaceCountCheckSpec maxStringWhitespaceCount) {
        this.setDirtyIf(!Objects.equals(this.maxStringWhitespaceCount, maxStringWhitespaceCount));
        this.maxStringWhitespaceCount = maxStringWhitespaceCount;
        propagateHierarchyIdToField(maxStringWhitespaceCount, "max_string_whitespace_count");
>>>>>>> 4f5e7676
    }

    /**
     * Returns the child map on the spec class with all fields.
     *
     * @return Return the field map.
     */
    @Override
    protected ChildHierarchyNodeFieldMap getChildMap() {
        return FIELDS;
    }
}<|MERGE_RESOLUTION|>--- conflicted
+++ resolved
@@ -20,13 +20,10 @@
 import ai.dqo.checks.column.strings.ColumnMinStringLengthAboveCheckSpec;
 import ai.dqo.checks.column.strings.ColumnMeanStringLengthBetweenCheckSpec;
 import ai.dqo.checks.column.strings.ColumnMaxStringEmptyPercentCheckSpec;
-<<<<<<< HEAD
 import ai.dqo.checks.column.strings.ColumnMeanStringLengthBetweenCheckSpec;
 import ai.dqo.checks.column.strings.ColumnMaxStringEmptyPercentCheckSpec;
 import ai.dqo.checks.column.strings.ColumnMaxStringEmptyCountCheckSpec;
-=======
 import ai.dqo.checks.column.strings.ColumnMaxStringWhitespaceCountCheckSpec;
->>>>>>> 4f5e7676
 import ai.dqo.metadata.id.ChildHierarchyNodeFieldMap;
 import ai.dqo.metadata.id.ChildHierarchyNodeFieldMapImpl;
 import com.fasterxml.jackson.annotation.JsonInclude;
@@ -50,11 +47,8 @@
             put("min_string_length_above", o -> o.minStringLengthAbove);
             put("mean_string_length_between", o -> o.meanStringLengthBetween);
             put("max_string_empty_percent", o -> o.maxStringEmptyPercent);
-<<<<<<< HEAD
             put("max_string_empty_count", o -> o.maxStringEmptyCount);
-=======
             put("max_string_whitespace_count", o -> o.maxStringWhitespaceCount);
->>>>>>> 4f5e7676
         }
     };
 
@@ -70,14 +64,12 @@
     @JsonPropertyDescription("Verifies that the percentage of empty strings in a column does not exceed the maximum accepted percentage.")
     private ColumnMaxStringEmptyPercentCheckSpec maxStringEmptyPercent;
 
-<<<<<<< HEAD
     @JsonPropertyDescription("Verifies that empty strings in a column does not exceed the maximum accepted quantity.")
     private ColumnMaxStringEmptyCountCheckSpec maxStringEmptyCount;
-=======
+
     @JsonPropertyDescription("Verifies that the number of whitespace strings in a column does not exceed the maximum accepted quantity.")
     private ColumnMaxStringWhitespaceCountCheckSpec maxStringWhitespaceCount;
 
->>>>>>> 4f5e7676
 
     /**
      * Returns a maximum string length below check.
@@ -152,7 +144,6 @@
     }
 
     /**
-<<<<<<< HEAD
      * Returns a max string empty count check.
      * @return Max string empty count check.
      */
@@ -168,7 +159,9 @@
         this.setDirtyIf(!Objects.equals(this.maxStringEmptyCount, maxStringEmptyCount));
         this.maxStringEmptyCount = maxStringEmptyCount;
         propagateHierarchyIdToField(maxStringEmptyCount, "max_string_empty_count");
-=======
+    }
+
+    /**
      * Returns a maximum string whitespace count check.
      * @return Maximum string whitespace count check.
      */
@@ -184,7 +177,6 @@
         this.setDirtyIf(!Objects.equals(this.maxStringWhitespaceCount, maxStringWhitespaceCount));
         this.maxStringWhitespaceCount = maxStringWhitespaceCount;
         propagateHierarchyIdToField(maxStringWhitespaceCount, "max_string_whitespace_count");
->>>>>>> 4f5e7676
     }
 
     /**

/*
 * Copyright © 2021 DQO.ai (support@dqo.ai)
 *
 * Licensed under the Apache License, Version 2.0 (the "License");
 * you may not use this file except in compliance with the License.
 * You may obtain a copy of the License at
 *
 *     http://www.apache.org/licenses/LICENSE-2.0
 *
 * Unless required by applicable law or agreed to in writing, software
 * distributed under the License is distributed on an "AS IS" BASIS,
 * WITHOUT WARRANTIES OR CONDITIONS OF ANY KIND, either express or implied.
 * See the License for the specific language governing permissions and
 * limitations under the License.
 */
package ai.dqo.checks.column.adhoc;

import ai.dqo.checks.AbstractCheckCategorySpec;
import ai.dqo.checks.column.strings.ColumnMaxStringLengthBelowCheckSpec;
import ai.dqo.checks.column.strings.ColumnMinStringLengthAboveCheckSpec;
import ai.dqo.checks.column.strings.ColumnMeanStringLengthBetweenCheckSpec;
import ai.dqo.checks.column.strings.ColumnMaxStringEmptyPercentCheckSpec;
<<<<<<< HEAD
import ai.dqo.checks.column.strings.ColumnMinStringValidDatesPercentCheckSpec;
=======
import ai.dqo.checks.column.strings.ColumnMaxStringWhitespaceCountCheckSpec;
>>>>>>> e4e773d2
import ai.dqo.metadata.id.ChildHierarchyNodeFieldMap;
import ai.dqo.metadata.id.ChildHierarchyNodeFieldMapImpl;
import com.fasterxml.jackson.annotation.JsonInclude;
import com.fasterxml.jackson.annotation.JsonPropertyDescription;
import com.fasterxml.jackson.databind.PropertyNamingStrategies;
import com.fasterxml.jackson.databind.annotation.JsonNaming;
import lombok.EqualsAndHashCode;

import java.util.Objects;

/**
 * Container of built-in preconfigured data quality checks on a column level that are checking for string.
 */
@JsonInclude(JsonInclude.Include.NON_NULL)
@JsonNaming(PropertyNamingStrategies.SnakeCaseStrategy.class)
@EqualsAndHashCode(callSuper = true)
public class ColumnAdHocStringsChecksSpec extends AbstractCheckCategorySpec {
    public static final ChildHierarchyNodeFieldMapImpl<ColumnAdHocStringsChecksSpec> FIELDS = new ChildHierarchyNodeFieldMapImpl<>(AbstractCheckCategorySpec.FIELDS) {
        {
            put("max_string_length_below", o -> o.maxStringLengthBelow);
            put("min_string_length_above", o -> o.minStringLengthAbove);
            put("mean_string_length_between", o -> o.meanStringLengthBetween);
            put("max_string_empty_percent", o -> o.maxStringEmptyPercent);
<<<<<<< HEAD
            put("min_string_valid_dates_percent", o -> o.minStringValidDatesPercent);
=======
            put("max_string_whitespace_count", o -> o.maxStringWhitespaceCount);
>>>>>>> e4e773d2
        }
    };

    @JsonPropertyDescription("Verifies that the length of string in a column does not exceed the maximum accepted length.")
    private ColumnMaxStringLengthBelowCheckSpec maxStringLengthBelow;

    @JsonPropertyDescription("Verifies that the length of string in a column does not exceed the minimum accepted length.")
    private ColumnMinStringLengthAboveCheckSpec minStringLengthAbove;

    @JsonPropertyDescription("Verifies that the length of string in a column does not exceed the maximum accepted length.")
    private ColumnMeanStringLengthBetweenCheckSpec meanStringLengthBetween;

    @JsonPropertyDescription("Verifies that the percentage of empty strings in a column does not exceed the maximum accepted percentage.")
    private ColumnMaxStringEmptyPercentCheckSpec maxStringEmptyPercent;

<<<<<<< HEAD
    @JsonPropertyDescription("Verifies that the length of string in a column does not exceed the minimum accepted length.")
    private ColumnMinStringValidDatesPercentCheckSpec minStringValidDatesPercent;
=======
    @JsonPropertyDescription("Verifies that the number of whitespace strings in a column does not exceed the maximum accepted quantity.")
    private ColumnMaxStringWhitespaceCountCheckSpec maxStringWhitespaceCount;

>>>>>>> e4e773d2

    /**
     * Returns a maximum string length below check.
     * @return Maximum string length below check.
     */
    public ColumnMaxStringLengthBelowCheckSpec getMaxStringLengthBelow() {
        return maxStringLengthBelow;
    }

    /**
     * Sets a new definition of a maximum string length below check.
     * @param maxStringLengthBelow Maximum string length below check.
     */
    public void setMaxStringLengthBelow(ColumnMaxStringLengthBelowCheckSpec maxStringLengthBelow) {
        this.setDirtyIf(!Objects.equals(this.maxStringLengthBelow, maxStringLengthBelow));
        this.maxStringLengthBelow = maxStringLengthBelow;
        propagateHierarchyIdToField(maxStringLengthBelow, "max_string_length_below");
    }

    /**
     * Returns a minimum string length above check.
     * @return Minimum string length above check.
     */
    public ColumnMinStringLengthAboveCheckSpec getMinStringLengthAbove() {
        return minStringLengthAbove;
    }

    /**
     * Sets a new definition of a minimum string length above check.
     * @param minStringLengthAbove Minimum string length above check.
     */
    public void setMinStringLengthAbove(ColumnMinStringLengthAboveCheckSpec minStringLengthAbove) {
        this.setDirtyIf(!Objects.equals(this.minStringLengthAbove, minStringLengthAbove));
        this.minStringLengthAbove = minStringLengthAbove;
        propagateHierarchyIdToField(minStringLengthAbove, "min_string_length_above");
    }

    /**
     * Returns a mean string length between check.
     * @return Mean string length between check.
     */
    public ColumnMeanStringLengthBetweenCheckSpec getMeanStringLengthBetween() {
        return meanStringLengthBetween;
    }

    /**
     * Sets a new definition of a mean string length between check.
     * @param meanStringLengthBetween Mean string length between check.
     */
    public void setMeanStringLengthBetween(ColumnMeanStringLengthBetweenCheckSpec meanStringLengthBetween) {
        this.setDirtyIf(!Objects.equals(this.meanStringLengthBetween, meanStringLengthBetween));
        this.meanStringLengthBetween = meanStringLengthBetween;
        propagateHierarchyIdToField(meanStringLengthBetween, "mean_string_length_between");
    }

    /**
     * Returns a maximum string empty percent check.
     * @return Maximum string empty percent check.
     */
    public ColumnMaxStringEmptyPercentCheckSpec getMaxStringEmptyPercent() {
        return maxStringEmptyPercent;
    }

    /**
     * Sets a new definition of a maximum string empty percent check.
     * @param maxStringEmptyPercent Maximum string empty percent check.
     */
    public void setMaxStringEmptyPercent(ColumnMaxStringEmptyPercentCheckSpec maxStringEmptyPercent) {
        this.setDirtyIf(!Objects.equals(this.maxStringEmptyPercent, maxStringEmptyPercent));
        this.maxStringEmptyPercent = maxStringEmptyPercent;
        propagateHierarchyIdToField(maxStringEmptyPercent, "max_string_empty_percent");
    }

    /**
<<<<<<< HEAD
     * Returns a minimum string valid dates percent check.
     * @return Minimum string valid dates percent check.
     */
    public ColumnMinStringValidDatesPercentCheckSpec getMinStringValidDatesPercent() {
        return minStringValidDatesPercent;
    }

    /**
     * Sets a new definition of a minimum string valid dates percent check.
     * @param minStringValidDatesPercent Minimum string valid dates percent check.
     */
    public void setMinStringValidDatesPercent(ColumnMinStringValidDatesPercentCheckSpec minStringValidDatesPercent) {
        this.setDirtyIf(!Objects.equals(this.minStringValidDatesPercent, minStringValidDatesPercent));
        this.minStringValidDatesPercent = minStringValidDatesPercent;
        propagateHierarchyIdToField(minStringValidDatesPercent, "min_string_valid_dates_percent");
=======
     * Returns a maximum string whitespace count check.
     * @return Maximum string whitespace count check.
     */
    public ColumnMaxStringWhitespaceCountCheckSpec getMaxStringWhitespaceCount() {
        return maxStringWhitespaceCount;
    }

    /**
     * Sets a new definition of a maximum string whitespace count check.
     * @param maxStringWhitespaceCount Maximum string whitespace count check.
     */
    public void setMaxStringWhitespaceCount(ColumnMaxStringWhitespaceCountCheckSpec maxStringWhitespaceCount) {
        this.setDirtyIf(!Objects.equals(this.maxStringWhitespaceCount, maxStringWhitespaceCount));
        this.maxStringWhitespaceCount = maxStringWhitespaceCount;
        propagateHierarchyIdToField(maxStringWhitespaceCount, "max_string_whitespace_count");
>>>>>>> e4e773d2
    }

    /**
     * Returns the child map on the spec class with all fields.
     *
     * @return Return the field map.
     */
    @Override
    protected ChildHierarchyNodeFieldMap getChildMap() {
        return FIELDS;
    }
}<|MERGE_RESOLUTION|>--- conflicted
+++ resolved
@@ -20,11 +20,8 @@
 import ai.dqo.checks.column.strings.ColumnMinStringLengthAboveCheckSpec;
 import ai.dqo.checks.column.strings.ColumnMeanStringLengthBetweenCheckSpec;
 import ai.dqo.checks.column.strings.ColumnMaxStringEmptyPercentCheckSpec;
-<<<<<<< HEAD
+import ai.dqo.checks.column.strings.ColumnMaxStringWhitespaceCountCheckSpec;
 import ai.dqo.checks.column.strings.ColumnMinStringValidDatesPercentCheckSpec;
-=======
-import ai.dqo.checks.column.strings.ColumnMaxStringWhitespaceCountCheckSpec;
->>>>>>> e4e773d2
 import ai.dqo.metadata.id.ChildHierarchyNodeFieldMap;
 import ai.dqo.metadata.id.ChildHierarchyNodeFieldMapImpl;
 import com.fasterxml.jackson.annotation.JsonInclude;
@@ -48,11 +45,8 @@
             put("min_string_length_above", o -> o.minStringLengthAbove);
             put("mean_string_length_between", o -> o.meanStringLengthBetween);
             put("max_string_empty_percent", o -> o.maxStringEmptyPercent);
-<<<<<<< HEAD
+            put("max_string_whitespace_count", o -> o.maxStringWhitespaceCount);
             put("min_string_valid_dates_percent", o -> o.minStringValidDatesPercent);
-=======
-            put("max_string_whitespace_count", o -> o.maxStringWhitespaceCount);
->>>>>>> e4e773d2
         }
     };
 
@@ -68,14 +62,11 @@
     @JsonPropertyDescription("Verifies that the percentage of empty strings in a column does not exceed the maximum accepted percentage.")
     private ColumnMaxStringEmptyPercentCheckSpec maxStringEmptyPercent;
 
-<<<<<<< HEAD
-    @JsonPropertyDescription("Verifies that the length of string in a column does not exceed the minimum accepted length.")
-    private ColumnMinStringValidDatesPercentCheckSpec minStringValidDatesPercent;
-=======
     @JsonPropertyDescription("Verifies that the number of whitespace strings in a column does not exceed the maximum accepted quantity.")
     private ColumnMaxStringWhitespaceCountCheckSpec maxStringWhitespaceCount;
 
->>>>>>> e4e773d2
+    @JsonPropertyDescription("Verifies that the length of string in a column does not exceed the minimum accepted length.")
+    private ColumnMinStringValidDatesPercentCheckSpec minStringValidDatesPercent;
 
     /**
      * Returns a maximum string length below check.
@@ -150,7 +141,24 @@
     }
 
     /**
-<<<<<<< HEAD
+     * Returns a maximum string whitespace count check.
+     * @return Maximum string whitespace count check.
+     */
+    public ColumnMaxStringWhitespaceCountCheckSpec getMaxStringWhitespaceCount() {
+        return maxStringWhitespaceCount;
+    }
+
+    /**
+     * Sets a new definition of a maximum string whitespace count check.
+     * @param maxStringWhitespaceCount Maximum string whitespace count check.
+     */
+    public void setMaxStringWhitespaceCount(ColumnMaxStringWhitespaceCountCheckSpec maxStringWhitespaceCount) {
+        this.setDirtyIf(!Objects.equals(this.maxStringWhitespaceCount, maxStringWhitespaceCount));
+        this.maxStringWhitespaceCount = maxStringWhitespaceCount;
+        propagateHierarchyIdToField(maxStringWhitespaceCount, "max_string_whitespace_count");
+    }
+
+    /**
      * Returns a minimum string valid dates percent check.
      * @return Minimum string valid dates percent check.
      */
@@ -166,23 +174,6 @@
         this.setDirtyIf(!Objects.equals(this.minStringValidDatesPercent, minStringValidDatesPercent));
         this.minStringValidDatesPercent = minStringValidDatesPercent;
         propagateHierarchyIdToField(minStringValidDatesPercent, "min_string_valid_dates_percent");
-=======
-     * Returns a maximum string whitespace count check.
-     * @return Maximum string whitespace count check.
-     */
-    public ColumnMaxStringWhitespaceCountCheckSpec getMaxStringWhitespaceCount() {
-        return maxStringWhitespaceCount;
-    }
-
-    /**
-     * Sets a new definition of a maximum string whitespace count check.
-     * @param maxStringWhitespaceCount Maximum string whitespace count check.
-     */
-    public void setMaxStringWhitespaceCount(ColumnMaxStringWhitespaceCountCheckSpec maxStringWhitespaceCount) {
-        this.setDirtyIf(!Objects.equals(this.maxStringWhitespaceCount, maxStringWhitespaceCount));
-        this.maxStringWhitespaceCount = maxStringWhitespaceCount;
-        propagateHierarchyIdToField(maxStringWhitespaceCount, "max_string_whitespace_count");
->>>>>>> e4e773d2
     }
 
     /**

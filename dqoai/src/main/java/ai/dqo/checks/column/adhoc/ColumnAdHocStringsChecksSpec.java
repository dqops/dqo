--- conflicted
+++ resolved
@@ -30,11 +30,8 @@
 import ai.dqo.checks.column.strings.ColumnMaxStringNullPlaceholderPercentCheckSpec;
 import ai.dqo.checks.column.strings.ColumnMinStringBooleanPlaceholderPercentCheckSpec;
 import ai.dqo.checks.column.strings.ColumnMinStringParsableToIntegerPercentCheckSpec;
-<<<<<<< HEAD
+import ai.dqo.checks.column.strings.ColumnMaxStringSurroundedByWhitespaceCountCheckSpec;
 import ai.dqo.checks.column.strings.ColumnMaxStringSurroundedByWhitespacePercentCheckSpec;
-=======
-import ai.dqo.checks.column.strings.ColumnMaxStringSurroundedByWhitespaceCountCheckSpec;
->>>>>>> 023fa7b6
 import ai.dqo.metadata.id.ChildHierarchyNodeFieldMap;
 import ai.dqo.metadata.id.ChildHierarchyNodeFieldMapImpl;
 import com.fasterxml.jackson.annotation.JsonInclude;
@@ -65,10 +62,7 @@
             put("max_string_null_placeholder_count", o -> o.maxStringNullPlaceholderCount);
             put("max_string_null_placeholder_percent", o -> o.maxStringNullPlaceholderPercent);
             put("min_string_boolean_placeholder_percent", o -> o.minStringBooleanPlaceholderPercent);
-<<<<<<< HEAD
-=======
             put("max_string_surrounded_by_whitespace_count", o -> o.maxStringSurroundedByWhitespaceCount);
->>>>>>> 023fa7b6
             put("min_string_parsable_to_integer_percent", o -> o.minStringParsableToIntegerPercent);
             put("max_string_surrounded_by_whitespace_percent", o -> o.maxStringSurroundedByWhitespacePercent);
 
@@ -334,7 +328,24 @@
     }
 
     /**
-<<<<<<< HEAD
+     * Returns a maximum string surrounded by whitespace count check.
+     * @return Maximum string surrounded by whitespace count check.
+     */
+    public ColumnMaxStringSurroundedByWhitespaceCountCheckSpec getMaxStringSurroundedByWhitespaceCount() {
+        return maxStringSurroundedByWhitespaceCount;
+    }
+
+    /**
+     * Sets a new definition of a maximum string surrounded by whitespace count check.
+     * @param maxStringSurroundedByWhitespaceCount Maximum string surrounded by whitespace count check.
+     */
+    public void setMaxStringSurroundedByWhitespaceCount(ColumnMaxStringSurroundedByWhitespaceCountCheckSpec maxStringSurroundedByWhitespaceCount) {
+        this.setDirtyIf(!Objects.equals(this.maxStringSurroundedByWhitespaceCount, maxStringSurroundedByWhitespaceCount));
+        this.maxStringSurroundedByWhitespaceCount = maxStringSurroundedByWhitespaceCount;
+        propagateHierarchyIdToField(maxStringSurroundedByWhitespaceCount, "max_string_surrounded_by_whitespace_count");
+    }
+
+    /**
      * Returns a maximum string surrounded by whitespace percent check.
      * @return Maximum string surrounded by whitespace percent check.
      */
@@ -350,23 +361,6 @@
         this.setDirtyIf(!Objects.equals(this.maxStringSurroundedByWhitespacePercent, maxStringSurroundedByWhitespacePercent));
         this.maxStringSurroundedByWhitespacePercent = maxStringSurroundedByWhitespacePercent;
         propagateHierarchyIdToField(maxStringSurroundedByWhitespacePercent, "max_string_surrounded_by_whitespace_percent");
-=======
-     * Returns a maximum string surrounded by whitespace count check.
-     * @return Maximum string surrounded by whitespace count check.
-     */
-    public ColumnMaxStringSurroundedByWhitespaceCountCheckSpec getMaxStringSurroundedByWhitespaceCount() {
-        return maxStringSurroundedByWhitespaceCount;
-    }
-
-    /**
-     * Sets a new definition of a maximum string surrounded by whitespace count check.
-     * @param maxStringSurroundedByWhitespaceCount Maximum string surrounded by whitespace count check.
-     */
-    public void setMaxStringSurroundedByWhitespaceCount(ColumnMaxStringSurroundedByWhitespaceCountCheckSpec maxStringSurroundedByWhitespaceCount) {
-        this.setDirtyIf(!Objects.equals(this.maxStringSurroundedByWhitespaceCount, maxStringSurroundedByWhitespaceCount));
-        this.maxStringSurroundedByWhitespaceCount = maxStringSurroundedByWhitespaceCount;
-        propagateHierarchyIdToField(maxStringSurroundedByWhitespaceCount, "max_string_surrounded_by_whitespace_count");
->>>>>>> 023fa7b6
     }
 
     /**

/*
 * Copyright © 2021 DQO.ai (support@dqo.ai)
 *
 * Licensed under the Apache License, Version 2.0 (the "License");
 * you may not use this file except in compliance with the License.
 * You may obtain a copy of the License at
 *
 *     http://www.apache.org/licenses/LICENSE-2.0
 *
 * Unless required by applicable law or agreed to in writing, software
 * distributed under the License is distributed on an "AS IS" BASIS,
 * WITHOUT WARRANTIES OR CONDITIONS OF ANY KIND, either express or implied.
 * See the License for the specific language governing permissions and
 * limitations under the License.
 */
package ai.dqo.checks.column.adhoc;

import ai.dqo.checks.AbstractCheckCategorySpec;
import ai.dqo.checks.column.strings.ColumnMaxStringLengthBelowCheckSpec;
import ai.dqo.checks.column.strings.ColumnMinStringLengthAboveCheckSpec;
import ai.dqo.checks.column.strings.ColumnMeanStringLengthBetweenCheckSpec;
<<<<<<< HEAD
import ai.dqo.checks.column.strings.ColumnMaxStringWhitespaceCountCheckSpec;
=======
import ai.dqo.checks.column.strings.ColumnMaxStringEmptyPercentCheckSpec;
>>>>>>> f4f5c467
import ai.dqo.metadata.id.ChildHierarchyNodeFieldMap;
import ai.dqo.metadata.id.ChildHierarchyNodeFieldMapImpl;
import com.fasterxml.jackson.annotation.JsonInclude;
import com.fasterxml.jackson.annotation.JsonPropertyDescription;
import com.fasterxml.jackson.databind.PropertyNamingStrategies;
import com.fasterxml.jackson.databind.annotation.JsonNaming;
import lombok.EqualsAndHashCode;

import java.util.Objects;

/**
 * Container of built-in preconfigured data quality checks on a column level that are checking for string.
 */
@JsonInclude(JsonInclude.Include.NON_NULL)
@JsonNaming(PropertyNamingStrategies.SnakeCaseStrategy.class)
@EqualsAndHashCode(callSuper = true)
public class ColumnAdHocStringsChecksSpec extends AbstractCheckCategorySpec {
    public static final ChildHierarchyNodeFieldMapImpl<ColumnAdHocStringsChecksSpec> FIELDS = new ChildHierarchyNodeFieldMapImpl<>(AbstractCheckCategorySpec.FIELDS) {
        {
            put("max_string_length_below", o -> o.maxStringLengthBelow);
            put("min_string_length_above", o -> o.minStringLengthAbove);
            put("mean_string_length_between", o -> o.meanStringLengthBetween);
<<<<<<< HEAD
            put("max_string_whitespace_count", o -> o.maxStringWhitespaceCount);
=======
            put("max_string_empty_percent", o -> o.maxStringEmptyPercent);
>>>>>>> f4f5c467
        }
    };

    @JsonPropertyDescription("Verifies that the length of string in a column does not exceed the maximum accepted length.")
    private ColumnMaxStringLengthBelowCheckSpec maxStringLengthBelow;

    @JsonPropertyDescription("Verifies that the length of string in a column does not exceed the minimum accepted length.")
    private ColumnMinStringLengthAboveCheckSpec minStringLengthAbove;

    @JsonPropertyDescription("Verifies that the length of string in a column does not exceed the maximum accepted length.")
    private ColumnMeanStringLengthBetweenCheckSpec meanStringLengthBetween;

<<<<<<< HEAD
    @JsonPropertyDescription("Verifies that the number of whitespace strings in a column does not exceed the maximum accepted quantity.")
    private ColumnMaxStringWhitespaceCountCheckSpec maxStringWhitespaceCount;

=======
    @JsonPropertyDescription("Verifies that the percentage of empty strings in a column does not exceed the maximum accepted percentage.")
    private ColumnMaxStringEmptyPercentCheckSpec maxStringEmptyPercent;
>>>>>>> f4f5c467

    /**
     * Returns a maximum string length below check.
     * @return Maximum string length below check.
     */
    public ColumnMaxStringLengthBelowCheckSpec getMaxStringLengthBelow() {
        return maxStringLengthBelow;
    }

    /**
     * Sets a new definition of a maximum string length below check.
     * @param maxStringLengthBelow Maximum string length below check.
     */
    public void setMaxStringLengthBelow(ColumnMaxStringLengthBelowCheckSpec maxStringLengthBelow) {
        this.setDirtyIf(!Objects.equals(this.maxStringLengthBelow, maxStringLengthBelow));
        this.maxStringLengthBelow = maxStringLengthBelow;
        propagateHierarchyIdToField(maxStringLengthBelow, "max_string_length_below");
    }

    /**
     * Returns a minimum string length above check.
     * @return Minimum string length above check.
     */
    public ColumnMinStringLengthAboveCheckSpec getMinStringLengthAbove() {
        return minStringLengthAbove;
    }

    /**
     * Sets a new definition of a minimum string length above check.
     * @param minStringLengthAbove Minimum string length above check.
     */
    public void setMinStringLengthAbove(ColumnMinStringLengthAboveCheckSpec minStringLengthAbove) {
        this.setDirtyIf(!Objects.equals(this.minStringLengthAbove, minStringLengthAbove));
        this.minStringLengthAbove = minStringLengthAbove;
        propagateHierarchyIdToField(minStringLengthAbove, "min_string_length_above");
    }

    /**
     * Returns a mean string length between check.
     * @return Mean string length between check.
     */
    public ColumnMeanStringLengthBetweenCheckSpec getMeanStringLengthBetween() {
        return meanStringLengthBetween;
    }

    /**
     * Sets a new definition of a mean string length between check.
     * @param meanStringLengthBetween Mean string length between check.
     */
    public void setMeanStringLengthBetween(ColumnMeanStringLengthBetweenCheckSpec meanStringLengthBetween) {
        this.setDirtyIf(!Objects.equals(this.meanStringLengthBetween, meanStringLengthBetween));
        this.meanStringLengthBetween = meanStringLengthBetween;
        propagateHierarchyIdToField(meanStringLengthBetween, "mean_string_length_between");
    }

    /**
<<<<<<< HEAD
     * Returns a maximum string whitespace count check.
     * @return Maximum string whitespace count check.
     */
    public ColumnMaxStringWhitespaceCountCheckSpec getMaxStringWhitespaceCount() {
        return maxStringWhitespaceCount;
    }

    /**
     * Sets a new definition of a maximum string whitespace count check.
     * @param maxStringWhitespaceCount Maximum string whitespace count check.
     */
    public void setMaxStringWhitespaceCount(ColumnMaxStringWhitespaceCountCheckSpec maxStringWhitespaceCount) {
        this.setDirtyIf(!Objects.equals(this.maxStringWhitespaceCount, maxStringWhitespaceCount));
        this.maxStringWhitespaceCount = maxStringWhitespaceCount;
        propagateHierarchyIdToField(maxStringWhitespaceCount, "max_string_whitespace_count");
=======
     * Returns a maximum string length below check.
     * @return Maximum string length below check.
     */
    public ColumnMaxStringEmptyPercentCheckSpec getMaxStringEmptyPercent() {
        return maxStringEmptyPercent;
    }

    /**
     * Sets a new definition of a maximum string length below check.
     * @param maxStringEmptyPercent Maximum string length below check.
     */
    public void setMaxStringEmptyPercent(ColumnMaxStringEmptyPercentCheckSpec maxStringEmptyPercent) {
        this.setDirtyIf(!Objects.equals(this.maxStringEmptyPercent, maxStringEmptyPercent));
        this.maxStringEmptyPercent = maxStringEmptyPercent;
        propagateHierarchyIdToField(maxStringEmptyPercent, "max_string_empty_percent");
>>>>>>> f4f5c467
    }

    /**
     * Returns the child map on the spec class with all fields.
     *
     * @return Return the field map.
     */
    @Override
    protected ChildHierarchyNodeFieldMap getChildMap() {
        return FIELDS;
    }
}<|MERGE_RESOLUTION|>--- conflicted
+++ resolved
@@ -19,11 +19,8 @@
 import ai.dqo.checks.column.strings.ColumnMaxStringLengthBelowCheckSpec;
 import ai.dqo.checks.column.strings.ColumnMinStringLengthAboveCheckSpec;
 import ai.dqo.checks.column.strings.ColumnMeanStringLengthBetweenCheckSpec;
-<<<<<<< HEAD
+import ai.dqo.checks.column.strings.ColumnMaxStringEmptyPercentCheckSpec;
 import ai.dqo.checks.column.strings.ColumnMaxStringWhitespaceCountCheckSpec;
-=======
-import ai.dqo.checks.column.strings.ColumnMaxStringEmptyPercentCheckSpec;
->>>>>>> f4f5c467
 import ai.dqo.metadata.id.ChildHierarchyNodeFieldMap;
 import ai.dqo.metadata.id.ChildHierarchyNodeFieldMapImpl;
 import com.fasterxml.jackson.annotation.JsonInclude;
@@ -46,11 +43,8 @@
             put("max_string_length_below", o -> o.maxStringLengthBelow);
             put("min_string_length_above", o -> o.minStringLengthAbove);
             put("mean_string_length_between", o -> o.meanStringLengthBetween);
-<<<<<<< HEAD
+            put("max_string_empty_percent", o -> o.maxStringEmptyPercent);
             put("max_string_whitespace_count", o -> o.maxStringWhitespaceCount);
-=======
-            put("max_string_empty_percent", o -> o.maxStringEmptyPercent);
->>>>>>> f4f5c467
         }
     };
 
@@ -63,14 +57,12 @@
     @JsonPropertyDescription("Verifies that the length of string in a column does not exceed the maximum accepted length.")
     private ColumnMeanStringLengthBetweenCheckSpec meanStringLengthBetween;
 
-<<<<<<< HEAD
+    @JsonPropertyDescription("Verifies that the percentage of empty strings in a column does not exceed the maximum accepted percentage.")
+    private ColumnMaxStringEmptyPercentCheckSpec maxStringEmptyPercent;
+
     @JsonPropertyDescription("Verifies that the number of whitespace strings in a column does not exceed the maximum accepted quantity.")
     private ColumnMaxStringWhitespaceCountCheckSpec maxStringWhitespaceCount;
 
-=======
-    @JsonPropertyDescription("Verifies that the percentage of empty strings in a column does not exceed the maximum accepted percentage.")
-    private ColumnMaxStringEmptyPercentCheckSpec maxStringEmptyPercent;
->>>>>>> f4f5c467
 
     /**
      * Returns a maximum string length below check.
@@ -127,7 +119,24 @@
     }
 
     /**
-<<<<<<< HEAD
+     * Returns a maximum string empty percent check.
+     * @return Maximum string empty percent check.
+     */
+    public ColumnMaxStringEmptyPercentCheckSpec getMaxStringEmptyPercent() {
+        return maxStringEmptyPercent;
+    }
+
+    /**
+     * Sets a new definition of a maximum string empty percent check.
+     * @param maxStringEmptyPercent Maximum string empty percent check.
+     */
+    public void setMaxStringEmptyPercent(ColumnMaxStringEmptyPercentCheckSpec maxStringEmptyPercent) {
+        this.setDirtyIf(!Objects.equals(this.maxStringEmptyPercent, maxStringEmptyPercent));
+        this.maxStringEmptyPercent = maxStringEmptyPercent;
+        propagateHierarchyIdToField(maxStringEmptyPercent, "max_string_empty_percent");
+    }
+
+    /**
      * Returns a maximum string whitespace count check.
      * @return Maximum string whitespace count check.
      */
@@ -143,23 +152,6 @@
         this.setDirtyIf(!Objects.equals(this.maxStringWhitespaceCount, maxStringWhitespaceCount));
         this.maxStringWhitespaceCount = maxStringWhitespaceCount;
         propagateHierarchyIdToField(maxStringWhitespaceCount, "max_string_whitespace_count");
-=======
-     * Returns a maximum string length below check.
-     * @return Maximum string length below check.
-     */
-    public ColumnMaxStringEmptyPercentCheckSpec getMaxStringEmptyPercent() {
-        return maxStringEmptyPercent;
-    }
-
-    /**
-     * Sets a new definition of a maximum string length below check.
-     * @param maxStringEmptyPercent Maximum string length below check.
-     */
-    public void setMaxStringEmptyPercent(ColumnMaxStringEmptyPercentCheckSpec maxStringEmptyPercent) {
-        this.setDirtyIf(!Objects.equals(this.maxStringEmptyPercent, maxStringEmptyPercent));
-        this.maxStringEmptyPercent = maxStringEmptyPercent;
-        propagateHierarchyIdToField(maxStringEmptyPercent, "max_string_empty_percent");
->>>>>>> f4f5c467
     }
 
     /**

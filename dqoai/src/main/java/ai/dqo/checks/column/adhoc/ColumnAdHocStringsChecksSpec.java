/*
 * Copyright © 2021 DQO.ai (support@dqo.ai)
 *
 * Licensed under the Apache License, Version 2.0 (the "License");
 * you may not use this file except in compliance with the License.
 * You may obtain a copy of the License at
 *
 *     http://www.apache.org/licenses/LICENSE-2.0
 *
 * Unless required by applicable law or agreed to in writing, software
 * distributed under the License is distributed on an "AS IS" BASIS,
 * WITHOUT WARRANTIES OR CONDITIONS OF ANY KIND, either express or implied.
 * See the License for the specific language governing permissions and
 * limitations under the License.
 */
package ai.dqo.checks.column.adhoc;

import ai.dqo.checks.AbstractCheckCategorySpec;
import ai.dqo.checks.column.strings.ColumnMaxStringLengthBelowCheckSpec;
<<<<<<< HEAD
import ai.dqo.checks.column.strings.ColumnMeanStringLengthBetweenCheckSpec;
=======
import ai.dqo.checks.column.strings.ColumnMinStringLengthAboveCheckSpec;
>>>>>>> 145ad99f
import ai.dqo.metadata.id.ChildHierarchyNodeFieldMap;
import ai.dqo.metadata.id.ChildHierarchyNodeFieldMapImpl;
import com.fasterxml.jackson.annotation.JsonInclude;
import com.fasterxml.jackson.annotation.JsonPropertyDescription;
import com.fasterxml.jackson.databind.PropertyNamingStrategies;
import com.fasterxml.jackson.databind.annotation.JsonNaming;
import lombok.EqualsAndHashCode;

import java.util.Objects;

/**
 * Container of built-in preconfigured data quality checks on a column level that are checking for string.
 */
@JsonInclude(JsonInclude.Include.NON_NULL)
@JsonNaming(PropertyNamingStrategies.SnakeCaseStrategy.class)
@EqualsAndHashCode(callSuper = true)
public class ColumnAdHocStringsChecksSpec extends AbstractCheckCategorySpec {
    public static final ChildHierarchyNodeFieldMapImpl<ColumnAdHocStringsChecksSpec> FIELDS = new ChildHierarchyNodeFieldMapImpl<>(AbstractCheckCategorySpec.FIELDS) {
        {
            put("max_string_length_below", o -> o.maxStringLengthBelow);
<<<<<<< HEAD
            put("mean_string_length_between", o -> o.meanStringLengthBetween);
=======
            put("min_string_length_above", o -> o.minStringLengthAbove);
>>>>>>> 145ad99f
        }
    };

    @JsonPropertyDescription("Verifies that the length of string in a column does not exceed the maximum accepted length.")
    private ColumnMaxStringLengthBelowCheckSpec maxStringLengthBelow;

<<<<<<< HEAD
    @JsonPropertyDescription("Verifies that the length of string in a column does not exceed the maximum accepted length.")
    private ColumnMeanStringLengthBetweenCheckSpec meanStringLengthBetween;
=======
    @JsonPropertyDescription("Verifies that the length of string in a column does not exceed the minimum accepted length.")
    private ColumnMinStringLengthAboveCheckSpec minStringLengthAbove;
>>>>>>> 145ad99f

    /**
     * Returns a maximum string length below check.
     * @return Maximum string length below check.
     */
    public ColumnMaxStringLengthBelowCheckSpec getMaxStringLengthBelow() {
        return maxStringLengthBelow;
    }

    /**
     * Sets a new definition of a maximum string length below check.
     * @param maxStringLengthBelow Maximum string length below check.
     */
    public void setMaxStringLengthBelow(ColumnMaxStringLengthBelowCheckSpec maxStringLengthBelow) {
        this.setDirtyIf(!Objects.equals(this.maxStringLengthBelow, maxStringLengthBelow));
        this.maxStringLengthBelow = maxStringLengthBelow;
        propagateHierarchyIdToField(maxStringLengthBelow, "max_string_length_below");
    }

    /**
<<<<<<< HEAD
     * Returns a mean string length between check.
     * @return Mean string length between check.
     */
    public ColumnMeanStringLengthBetweenCheckSpec getMeanStringLengthBetween() {
        return meanStringLengthBetween;
    }

    /**
     * Sets a new definition of a mean string length between check.
     * @param meanStringLengthBetween Mean string length between check.
     */
    public void setMeanStringLengthBetween(ColumnMeanStringLengthBetweenCheckSpec meanStringLengthBetween) {
        this.setDirtyIf(!Objects.equals(this.meanStringLengthBetween, meanStringLengthBetween));
        this.meanStringLengthBetween = meanStringLengthBetween;
        propagateHierarchyIdToField(meanStringLengthBetween, "mean_string_length_between");
=======
     * Returns a minimum string length above check.
     * @return Minimum string length above check.
     */
    public ColumnMinStringLengthAboveCheckSpec getMinStringLengthAbove() {
        return minStringLengthAbove;
    }

    /**
     * Sets a new definition of a minimum string length above check.
     * @param minStringLengthAbove Minimum string length above check.
     */
    public void setMinStringLengthAbove(ColumnMinStringLengthAboveCheckSpec minStringLengthAbove) {
        this.setDirtyIf(!Objects.equals(this.minStringLengthAbove, minStringLengthAbove));
        this.minStringLengthAbove = minStringLengthAbove;
        propagateHierarchyIdToField(minStringLengthAbove, "min_string_length_above");
>>>>>>> 145ad99f
    }

    /**
     * Returns the child map on the spec class with all fields.
     *
     * @return Return the field map.
     */
    @Override
    protected ChildHierarchyNodeFieldMap getChildMap() {
        return FIELDS;
    }
}<|MERGE_RESOLUTION|>--- conflicted
+++ resolved
@@ -17,11 +17,8 @@
 
 import ai.dqo.checks.AbstractCheckCategorySpec;
 import ai.dqo.checks.column.strings.ColumnMaxStringLengthBelowCheckSpec;
-<<<<<<< HEAD
+import ai.dqo.checks.column.strings.ColumnMinStringLengthAboveCheckSpec;
 import ai.dqo.checks.column.strings.ColumnMeanStringLengthBetweenCheckSpec;
-=======
-import ai.dqo.checks.column.strings.ColumnMinStringLengthAboveCheckSpec;
->>>>>>> 145ad99f
 import ai.dqo.metadata.id.ChildHierarchyNodeFieldMap;
 import ai.dqo.metadata.id.ChildHierarchyNodeFieldMapImpl;
 import com.fasterxml.jackson.annotation.JsonInclude;
@@ -42,24 +39,19 @@
     public static final ChildHierarchyNodeFieldMapImpl<ColumnAdHocStringsChecksSpec> FIELDS = new ChildHierarchyNodeFieldMapImpl<>(AbstractCheckCategorySpec.FIELDS) {
         {
             put("max_string_length_below", o -> o.maxStringLengthBelow);
-<<<<<<< HEAD
+            put("min_string_length_above", o -> o.minStringLengthAbove);
             put("mean_string_length_between", o -> o.meanStringLengthBetween);
-=======
-            put("min_string_length_above", o -> o.minStringLengthAbove);
->>>>>>> 145ad99f
         }
     };
 
     @JsonPropertyDescription("Verifies that the length of string in a column does not exceed the maximum accepted length.")
     private ColumnMaxStringLengthBelowCheckSpec maxStringLengthBelow;
 
-<<<<<<< HEAD
+    @JsonPropertyDescription("Verifies that the length of string in a column does not exceed the minimum accepted length.")
+    private ColumnMinStringLengthAboveCheckSpec minStringLengthAbove;
+
     @JsonPropertyDescription("Verifies that the length of string in a column does not exceed the maximum accepted length.")
     private ColumnMeanStringLengthBetweenCheckSpec meanStringLengthBetween;
-=======
-    @JsonPropertyDescription("Verifies that the length of string in a column does not exceed the minimum accepted length.")
-    private ColumnMinStringLengthAboveCheckSpec minStringLengthAbove;
->>>>>>> 145ad99f
 
     /**
      * Returns a maximum string length below check.
@@ -80,7 +72,24 @@
     }
 
     /**
-<<<<<<< HEAD
+     * Returns a minimum string length above check.
+     * @return Minimum string length above check.
+     */
+    public ColumnMinStringLengthAboveCheckSpec getMinStringLengthAbove() {
+        return minStringLengthAbove;
+    }
+
+    /**
+     * Sets a new definition of a minimum string length above check.
+     * @param minStringLengthAbove Minimum string length above check.
+     */
+    public void setMinStringLengthAbove(ColumnMinStringLengthAboveCheckSpec minStringLengthAbove) {
+        this.setDirtyIf(!Objects.equals(this.minStringLengthAbove, minStringLengthAbove));
+        this.minStringLengthAbove = minStringLengthAbove;
+        propagateHierarchyIdToField(minStringLengthAbove, "min_string_length_above");
+    }
+
+    /**
      * Returns a mean string length between check.
      * @return Mean string length between check.
      */
@@ -96,23 +105,6 @@
         this.setDirtyIf(!Objects.equals(this.meanStringLengthBetween, meanStringLengthBetween));
         this.meanStringLengthBetween = meanStringLengthBetween;
         propagateHierarchyIdToField(meanStringLengthBetween, "mean_string_length_between");
-=======
-     * Returns a minimum string length above check.
-     * @return Minimum string length above check.
-     */
-    public ColumnMinStringLengthAboveCheckSpec getMinStringLengthAbove() {
-        return minStringLengthAbove;
-    }
-
-    /**
-     * Sets a new definition of a minimum string length above check.
-     * @param minStringLengthAbove Minimum string length above check.
-     */
-    public void setMinStringLengthAbove(ColumnMinStringLengthAboveCheckSpec minStringLengthAbove) {
-        this.setDirtyIf(!Objects.equals(this.minStringLengthAbove, minStringLengthAbove));
-        this.minStringLengthAbove = minStringLengthAbove;
-        propagateHierarchyIdToField(minStringLengthAbove, "min_string_length_above");
->>>>>>> 145ad99f
     }
 
     /**

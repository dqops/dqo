/*
 * Copyright © 2021 DQO.ai (support@dqo.ai)
 *
 * Licensed under the Apache License, Version 2.0 (the "License");
 * you may not use this file except in compliance with the License.
 * You may obtain a copy of the License at
 *
 *     http://www.apache.org/licenses/LICENSE-2.0
 *
 * Unless required by applicable law or agreed to in writing, software
 * distributed under the License is distributed on an "AS IS" BASIS,
 * WITHOUT WARRANTIES OR CONDITIONS OF ANY KIND, either express or implied.
 * See the License for the specific language governing permissions and
 * limitations under the License.
 */
package ai.dqo.checks.column.adhoc;

import ai.dqo.checks.AbstractCheckCategorySpec;
import ai.dqo.checks.column.strings.ColumnMaxStringLengthBelowCheckSpec;
import ai.dqo.checks.column.strings.ColumnMinStringLengthAboveCheckSpec;
import ai.dqo.checks.column.strings.ColumnMeanStringLengthBetweenCheckSpec;
import ai.dqo.checks.column.strings.ColumnMaxStringEmptyPercentCheckSpec;
import ai.dqo.checks.column.strings.ColumnMeanStringLengthBetweenCheckSpec;
import ai.dqo.checks.column.strings.ColumnMaxStringEmptyPercentCheckSpec;
import ai.dqo.checks.column.strings.ColumnMaxStringEmptyCountCheckSpec;
import ai.dqo.checks.column.strings.ColumnMaxStringWhitespaceCountCheckSpec;
import ai.dqo.checks.column.strings.ColumnMaxStringWhitespacePercentCheckSpec;
import ai.dqo.checks.column.strings.ColumnMinStringValidDatesPercentCheckSpec;
import ai.dqo.checks.column.strings.ColumnMaxStringNullPlaceholderCountCheckSpec;
import ai.dqo.checks.column.strings.ColumnMaxStringNullPlaceholderPercentCheckSpec;
import ai.dqo.checks.column.strings.ColumnMinStringBooleanPlaceholderPercentCheckSpec;
import ai.dqo.checks.column.strings.ColumnMinStringParsableToIntegerPercentCheckSpec;
import ai.dqo.checks.column.strings.ColumnMaxStringSurroundedByWhitespaceCountCheckSpec;
import ai.dqo.checks.column.strings.ColumnMaxStringSurroundedByWhitespacePercentCheckSpec;
import ai.dqo.checks.column.strings.ColumnMinStringParsableToFloatPercentCheckSpec;
<<<<<<< HEAD
import ai.dqo.checks.column.strings.ColumnMinStringValidUsaPhonePercentCheckSpec;
=======
import ai.dqo.checks.column.strings.ColumnMinStringValidUsaZipcodePercentCheckSpec;
>>>>>>> 3616f54b
import ai.dqo.metadata.id.ChildHierarchyNodeFieldMap;
import ai.dqo.metadata.id.ChildHierarchyNodeFieldMapImpl;
import com.fasterxml.jackson.annotation.JsonInclude;
import com.fasterxml.jackson.annotation.JsonPropertyDescription;
import com.fasterxml.jackson.databind.PropertyNamingStrategies;
import com.fasterxml.jackson.databind.annotation.JsonNaming;
import lombok.EqualsAndHashCode;

import java.util.Objects;

/**
 * Container of built-in preconfigured data quality checks on a column level that are checking for string.
 */
@JsonInclude(JsonInclude.Include.NON_NULL)
@JsonNaming(PropertyNamingStrategies.SnakeCaseStrategy.class)
@EqualsAndHashCode(callSuper = true)
public class ColumnAdHocStringsChecksSpec extends AbstractCheckCategorySpec {
    public static final ChildHierarchyNodeFieldMapImpl<ColumnAdHocStringsChecksSpec> FIELDS = new ChildHierarchyNodeFieldMapImpl<>(AbstractCheckCategorySpec.FIELDS) {
        {
            put("max_string_length_below", o -> o.maxStringLengthBelow);
            put("min_string_length_above", o -> o.minStringLengthAbove);
            put("mean_string_length_between", o -> o.meanStringLengthBetween);
            put("max_string_empty_percent", o -> o.maxStringEmptyPercent);
            put("max_string_empty_count", o -> o.maxStringEmptyCount);
            put("max_string_whitespace_count", o -> o.maxStringWhitespaceCount);
            put("max_string_whitespace_percent", o -> o.maxStringWhitespacePercent);
            put("min_string_valid_dates_percent", o -> o.minStringValidDatesPercent);
            put("max_string_null_placeholder_count", o -> o.maxStringNullPlaceholderCount);
            put("max_string_null_placeholder_percent", o -> o.maxStringNullPlaceholderPercent);
            put("min_string_boolean_placeholder_percent", o -> o.minStringBooleanPlaceholderPercent);
            put("max_string_surrounded_by_whitespace_count", o -> o.maxStringSurroundedByWhitespaceCount);
            put("min_string_parsable_to_integer_percent", o -> o.minStringParsableToIntegerPercent);
            put("max_string_surrounded_by_whitespace_percent", o -> o.maxStringSurroundedByWhitespacePercent);
            put("min_string_parsable_to_float_percent", o -> o.minStringParsableToFloatPercent);
<<<<<<< HEAD
            put("min_string_valid_usa_phone_percent", o -> o.minStringValidUsaPhonePercent);
=======
            put("min_string_valid_usa_zipcode_percent", o -> o.minStringValidUsaZipcodePercent);
>>>>>>> 3616f54b

        }
    };

    @JsonPropertyDescription("Verifies that the length of string in a column does not exceed the maximum accepted length.")
    private ColumnMaxStringLengthBelowCheckSpec maxStringLengthBelow;

    @JsonPropertyDescription("Verifies that the length of string in a column does not exceed the minimum accepted length.")
    private ColumnMinStringLengthAboveCheckSpec minStringLengthAbove;

    @JsonPropertyDescription("Verifies that the length of string in a column does not exceed the maximum accepted length.")
    private ColumnMeanStringLengthBetweenCheckSpec meanStringLengthBetween;

    @JsonPropertyDescription("Verifies that the percentage of empty strings in a column does not exceed the maximum accepted percentage.")
    private ColumnMaxStringEmptyPercentCheckSpec maxStringEmptyPercent;

    @JsonPropertyDescription("Verifies that empty strings in a column does not exceed the maximum accepted quantity.")
    private ColumnMaxStringEmptyCountCheckSpec maxStringEmptyCount;

    @JsonPropertyDescription("Verifies that the number of whitespace strings in a column does not exceed the maximum accepted quantity.")
    private ColumnMaxStringWhitespaceCountCheckSpec maxStringWhitespaceCount;

    @JsonPropertyDescription("Verifies that the length of string in a column does not exceed the minimum accepted length.")
    private ColumnMinStringValidDatesPercentCheckSpec minStringValidDatesPercent;

    @JsonPropertyDescription("Verifies that the number of whitespace strings in a column does not exceed the maximum accepted quantity.")
    private ColumnMaxStringWhitespacePercentCheckSpec maxStringWhitespacePercent;

    @JsonPropertyDescription("Verifies that the number of null placeholders in a column does not exceed the maximum accepted quantity.")
    private ColumnMaxStringNullPlaceholderCountCheckSpec maxStringNullPlaceholderCount;

    @JsonPropertyDescription("Verifies that the percentage of null placeholders in a column does not exceed the maximum accepted percentage.")
    private ColumnMaxStringNullPlaceholderPercentCheckSpec maxStringNullPlaceholderPercent;

    @JsonPropertyDescription("Verifies that the percentage of boolean placeholder for strings in a column does not exceed the minimum accepted percentage.")
    private ColumnMinStringBooleanPlaceholderPercentCheckSpec minStringBooleanPlaceholderPercent;

    @JsonPropertyDescription("Verifies that the number of strings surrounded by whitespace in a column does not exceed the maximum accepted quantity.")
    private ColumnMaxStringSurroundedByWhitespaceCountCheckSpec maxStringSurroundedByWhitespaceCount;

    @JsonPropertyDescription("Verifies that the percentage of parsable to integer string in a column does not exceed the minimum accepted percentage.")
    private ColumnMinStringParsableToIntegerPercentCheckSpec minStringParsableToIntegerPercent;

    @JsonPropertyDescription("Verifies that the percentage of strings surrounded by whitespace in a column does not exceed the maximum accepted percentage.")
    private ColumnMaxStringSurroundedByWhitespacePercentCheckSpec maxStringSurroundedByWhitespacePercent;

    @JsonPropertyDescription("Verifies that the percentage of parsable to float string in a column does not exceed the minimum accepted percentage.")
    private ColumnMinStringParsableToFloatPercentCheckSpec minStringParsableToFloatPercent;

<<<<<<< HEAD
    @JsonPropertyDescription("Verifies that the percentage of valid USA phone in a column does not exceed the minimum accepted percentage.")
    private ColumnMinStringValidUsaPhonePercentCheckSpec minStringValidUsaPhonePercent;
=======
    @JsonPropertyDescription("Verifies that the percentage of valid USA zip code in a column does not exceed the minimum accepted percentage.")
    private ColumnMinStringValidUsaZipcodePercentCheckSpec minStringValidUsaZipcodePercent;
>>>>>>> 3616f54b

    /**
     * Returns a maximum string length below check.
     * @return Maximum string length below check.
     */
    public ColumnMaxStringLengthBelowCheckSpec getMaxStringLengthBelow() {
        return maxStringLengthBelow;
    }

    /**
     * Sets a new definition of a maximum string length below check.
     * @param maxStringLengthBelow Maximum string length below check.
     */
    public void setMaxStringLengthBelow(ColumnMaxStringLengthBelowCheckSpec maxStringLengthBelow) {
        this.setDirtyIf(!Objects.equals(this.maxStringLengthBelow, maxStringLengthBelow));
        this.maxStringLengthBelow = maxStringLengthBelow;
        propagateHierarchyIdToField(maxStringLengthBelow, "max_string_length_below");
    }

    /**
     * Returns a minimum string length above check.
     * @return Minimum string length above check.
     */
    public ColumnMinStringLengthAboveCheckSpec getMinStringLengthAbove() {
        return minStringLengthAbove;
    }

    /**
     * Sets a new definition of a minimum string length above check.
     * @param minStringLengthAbove Minimum string length above check.
     */
    public void setMinStringLengthAbove(ColumnMinStringLengthAboveCheckSpec minStringLengthAbove) {
        this.setDirtyIf(!Objects.equals(this.minStringLengthAbove, minStringLengthAbove));
        this.minStringLengthAbove = minStringLengthAbove;
        propagateHierarchyIdToField(minStringLengthAbove, "min_string_length_above");
    }

    /**
     * Returns a mean string length between check.
     * @return Mean string length between check.
     */
    public ColumnMeanStringLengthBetweenCheckSpec getMeanStringLengthBetween() {
        return meanStringLengthBetween;
    }

    /**
     * Sets a new definition of a mean string length between check.
     * @param meanStringLengthBetween Mean string length between check.
     */
    public void setMeanStringLengthBetween(ColumnMeanStringLengthBetweenCheckSpec meanStringLengthBetween) {
        this.setDirtyIf(!Objects.equals(this.meanStringLengthBetween, meanStringLengthBetween));
        this.meanStringLengthBetween = meanStringLengthBetween;
        propagateHierarchyIdToField(meanStringLengthBetween, "mean_string_length_between");
    }

    /**
     * Returns a maximum string empty percent check.
     * @return Maximum string empty percent check.
     */
    public ColumnMaxStringEmptyPercentCheckSpec getMaxStringEmptyPercent() {
        return maxStringEmptyPercent;
    }

    /**
     * Sets a new definition of a maximum string empty percent check.
     * @param maxStringEmptyPercent Maximum string empty percent check.
     */
    public void setMaxStringEmptyPercent(ColumnMaxStringEmptyPercentCheckSpec maxStringEmptyPercent) {
        this.setDirtyIf(!Objects.equals(this.maxStringEmptyPercent, maxStringEmptyPercent));
        this.maxStringEmptyPercent = maxStringEmptyPercent;
        propagateHierarchyIdToField(maxStringEmptyPercent, "max_string_empty_percent");
    }

    /**
     * Returns a max string empty count check.
     * @return Max string empty count check.
     */
    public ColumnMaxStringEmptyCountCheckSpec getMaxStringEmptyCount() {
        return maxStringEmptyCount;
    }

    /**
     * Sets a new definition of a max string empty count check.
     * @param maxStringEmptyCount Max string empty count check.
     */
    public void setMaxStringEmptyCount(ColumnMaxStringEmptyCountCheckSpec maxStringEmptyCount) {
        this.setDirtyIf(!Objects.equals(this.maxStringEmptyCount, maxStringEmptyCount));
        this.maxStringEmptyCount = maxStringEmptyCount;
        propagateHierarchyIdToField(maxStringEmptyCount, "max_string_empty_count");
    }

    /**
     * Returns a maximum string whitespace count check.
     * @return Maximum string whitespace count check.
     */
    public ColumnMaxStringWhitespaceCountCheckSpec getMaxStringWhitespaceCount() {
        return maxStringWhitespaceCount;
    }

    /**
     * Sets a new definition of a maximum string whitespace count check.
     * @param maxStringWhitespaceCount Maximum string whitespace count check.
     */
    public void setMaxStringWhitespaceCount(ColumnMaxStringWhitespaceCountCheckSpec maxStringWhitespaceCount) {
        this.setDirtyIf(!Objects.equals(this.maxStringWhitespaceCount, maxStringWhitespaceCount));
        this.maxStringWhitespaceCount = maxStringWhitespaceCount;
        propagateHierarchyIdToField(maxStringWhitespaceCount, "max_string_whitespace_count");
    }

    /**
     * Returns a maximum string whitespace percent check.
     * @return Maximum string whitespace percent check.
     */
    public ColumnMaxStringWhitespacePercentCheckSpec getMaxStringWhitespacePercent() {
        return maxStringWhitespacePercent;
    }

    /**
     * Sets a new definition of a maximum string whitespace percent check.
     * @param maxStringWhitespacePercent Maximum string whitespace percent check.
     */
    public void setMaxStringWhitespacePercent(ColumnMaxStringWhitespacePercentCheckSpec maxStringWhitespacePercent) {
        this.setDirtyIf(!Objects.equals(this.maxStringWhitespacePercent, maxStringWhitespacePercent));
        this.maxStringWhitespacePercent = maxStringWhitespacePercent;
        propagateHierarchyIdToField(maxStringWhitespacePercent, "max_string_whitespace_percent");
    }

    /**
     * Returns a minimum string valid dates percent check.
     * @return Minimum string valid dates percent check.
     */
    public ColumnMinStringValidDatesPercentCheckSpec getMinStringValidDatesPercent() {
        return minStringValidDatesPercent;
    }

    /**
     * Sets a new definition of a minimum string valid dates percent check.
     * @param minStringValidDatesPercent Minimum string valid dates percent check.
     */
    public void setMinStringValidDatesPercent(ColumnMinStringValidDatesPercentCheckSpec minStringValidDatesPercent) {
        this.setDirtyIf(!Objects.equals(this.minStringValidDatesPercent, minStringValidDatesPercent));
        this.minStringValidDatesPercent = minStringValidDatesPercent;
        propagateHierarchyIdToField(minStringValidDatesPercent, "min_string_valid_dates_percent");
    }

    /**
     * Returns a maximum string null placeholder count check.
     * @return Maximum string null placeholder count check.
     */
    public ColumnMaxStringNullPlaceholderCountCheckSpec getMaxStringNullPlaceholderCount() {
        return maxStringNullPlaceholderCount;
    }

    /**
     * Sets a new definition of a maximum string null placeholder count check.
     * @param maxStringNullPlaceholderCount Maximum string null placeholder count check.
     */
    public void setMaxStringNullPlaceholderCount(ColumnMaxStringNullPlaceholderCountCheckSpec maxStringNullPlaceholderCount) {
        this.setDirtyIf(!Objects.equals(this.maxStringNullPlaceholderCount, maxStringNullPlaceholderCount));
        this.maxStringNullPlaceholderCount = maxStringNullPlaceholderCount;
        propagateHierarchyIdToField(maxStringNullPlaceholderCount, "max_string_null_placeholder_count");
    }

    /**
     * Returns a maximum string null placeholder percent check.
     * @return Maximum string null placeholder percent check.
     */
    public ColumnMaxStringNullPlaceholderPercentCheckSpec getMaxStringNullPlaceholderPercent() {
        return maxStringNullPlaceholderPercent;
    }

    /**
     * Sets a new definition of a maximum string null placeholder percent check.
     * @param maxStringNullPlaceholderPercent Maximum string null placeholder percent check.
     */
    public void setMaxStringNullPlaceholderPercent(ColumnMaxStringNullPlaceholderPercentCheckSpec maxStringNullPlaceholderPercent) {
        this.setDirtyIf(!Objects.equals(this.maxStringNullPlaceholderPercent, maxStringNullPlaceholderPercent));
        this.maxStringNullPlaceholderPercent = maxStringNullPlaceholderPercent;
        propagateHierarchyIdToField(maxStringNullPlaceholderPercent, "max_string_null_placeholder_percent");
    }

    /**
     * Returns a minimum string boolean placeholder percent check.
     * @return Minimum string boolean placeholder percent check.
     */
    public ColumnMinStringBooleanPlaceholderPercentCheckSpec getMinStringBooleanPlaceholderPercent() {
        return minStringBooleanPlaceholderPercent;
    }

    /**
     * Sets a new definition of a minimum string boolean placeholder percent check.
     * @param minStringBooleanPlaceholderPercent Minimum string boolean placeholder percent check.
     */
    public void setMinStringBooleanPlaceholderPercent(ColumnMinStringBooleanPlaceholderPercentCheckSpec minStringBooleanPlaceholderPercent) {
        this.setDirtyIf(!Objects.equals(this.minStringBooleanPlaceholderPercent, minStringBooleanPlaceholderPercent));
        this.minStringBooleanPlaceholderPercent = minStringBooleanPlaceholderPercent;
        propagateHierarchyIdToField(minStringBooleanPlaceholderPercent, "min_string_boolean_placeholder_percent");
    }

    /**
     * Returns a minimum string parsable to integer percent check.
     * @return Minimum string parsable to integer percent check.
     */
    public ColumnMinStringParsableToIntegerPercentCheckSpec getMinStringParsableToIntegerPercent() {
        return minStringParsableToIntegerPercent;
    }

    /**
     * Sets a new definition of a minimum string parsable to integer percent check.
     * @param minStringParsableToIntegerPercent Minimum string parsable to integer percent check.
     */
    public void setMinStringParsableToIntegerPercent(ColumnMinStringParsableToIntegerPercentCheckSpec minStringParsableToIntegerPercent) {
        this.setDirtyIf(!Objects.equals(this.minStringParsableToIntegerPercent, minStringParsableToIntegerPercent));
        this.minStringParsableToIntegerPercent = minStringParsableToIntegerPercent;
        propagateHierarchyIdToField(minStringParsableToIntegerPercent, "min_string_parsable_to_integer_percent");
    }

    /**
     * Returns a maximum string surrounded by whitespace count check.
     * @return Maximum string surrounded by whitespace count check.
     */
    public ColumnMaxStringSurroundedByWhitespaceCountCheckSpec getMaxStringSurroundedByWhitespaceCount() {
        return maxStringSurroundedByWhitespaceCount;
    }

    /**
     * Sets a new definition of a maximum string surrounded by whitespace count check.
     * @param maxStringSurroundedByWhitespaceCount Maximum string surrounded by whitespace count check.
     */
    public void setMaxStringSurroundedByWhitespaceCount(ColumnMaxStringSurroundedByWhitespaceCountCheckSpec maxStringSurroundedByWhitespaceCount) {
        this.setDirtyIf(!Objects.equals(this.maxStringSurroundedByWhitespaceCount, maxStringSurroundedByWhitespaceCount));
        this.maxStringSurroundedByWhitespaceCount = maxStringSurroundedByWhitespaceCount;
        propagateHierarchyIdToField(maxStringSurroundedByWhitespaceCount, "max_string_surrounded_by_whitespace_count");
    }

    /**
     * Returns a maximum string surrounded by whitespace percent check.
     * @return Maximum string surrounded by whitespace percent check.
     */
    public ColumnMaxStringSurroundedByWhitespacePercentCheckSpec getMaxStringSurroundedByWhitespacePercent() {
        return maxStringSurroundedByWhitespacePercent;
    }

    /**
     * Sets a new definition of a maximum string surrounded by whitespace percent check.
     * @param maxStringSurroundedByWhitespacePercent Maximum string surrounded by whitespace percent check.
     */
    public void setMaxStringSurroundedByWhitespacePercent(ColumnMaxStringSurroundedByWhitespacePercentCheckSpec maxStringSurroundedByWhitespacePercent) {
        this.setDirtyIf(!Objects.equals(this.maxStringSurroundedByWhitespacePercent, maxStringSurroundedByWhitespacePercent));
        this.maxStringSurroundedByWhitespacePercent = maxStringSurroundedByWhitespacePercent;
        propagateHierarchyIdToField(maxStringSurroundedByWhitespacePercent, "max_string_surrounded_by_whitespace_percent");
    }

    /**
     * Returns a minimum string parsable to float percent check.
     * @return Minimum string parsable to float percent check.
     */
    public ColumnMinStringParsableToFloatPercentCheckSpec getMinStringParsableToFloatPercent() {
        return minStringParsableToFloatPercent;
    }

    /**
     * Sets a new definition of a minimum string parsable to float percent check.
     * @param minStringParsableToFloatPercent Minimum string parsable to float percent check.
     */
    public void setMinStringParsableToFloatPercent(ColumnMinStringParsableToFloatPercentCheckSpec minStringParsableToFloatPercent) {
        this.setDirtyIf(!Objects.equals(this.minStringParsableToFloatPercent, minStringParsableToFloatPercent));
        this.minStringParsableToFloatPercent = minStringParsableToFloatPercent;
        propagateHierarchyIdToField(minStringParsableToFloatPercent, "min_string_parsable_to_float_percent");
    }

    /**
<<<<<<< HEAD
     * Returns a minimum string valid USA phone percent check.
     * @return Minimum string valid USA phone percent check.
     */
    public ColumnMinStringValidUsaPhonePercentCheckSpec getMinStringValidUsaPhonePercent() {
        return minStringValidUsaPhonePercent;
    }

    /**
     * Sets a new definition of a minimum string valid USA phone percent check.
     * @param minStringValidUsaPhonePercent Minimum string valid USA phone percent check.
     */
    public void setMinStringValidUsaPhonePercent(ColumnMinStringValidUsaPhonePercentCheckSpec minStringValidUsaPhonePercent) {
        this.setDirtyIf(!Objects.equals(this.minStringValidUsaPhonePercent, minStringValidUsaPhonePercent));
        this.minStringValidUsaPhonePercent = minStringValidUsaPhonePercent;
        propagateHierarchyIdToField(minStringValidUsaPhonePercent, "min_string_valid_usa_phone_percent");
=======
     * Returns a minimum string valid usa zip code percent check.
     * @return Minimum string valid usa zip code percent check.
     */
    public ColumnMinStringValidUsaZipcodePercentCheckSpec getMinStringValidUsaZipcodePercent() {
        return minStringValidUsaZipcodePercent;
    }

    /**
     * Sets a new definition of a minimum string valid usa zip code percent check.
     * @param minStringValidUsaZipcodePercent Minimum string valid usa zip code percent check.
     */
    public void setMinStringValidUsaZipcodePercent(ColumnMinStringValidUsaZipcodePercentCheckSpec minStringValidUsaZipcodePercent) {
        this.setDirtyIf(!Objects.equals(this.minStringValidUsaZipcodePercent, minStringValidUsaZipcodePercent));
        this.minStringValidUsaZipcodePercent = minStringValidUsaZipcodePercent;
        propagateHierarchyIdToField(minStringValidUsaZipcodePercent, "min_string_valid_usa_zipcode_percent");
>>>>>>> 3616f54b
    }

    /**
     * Returns the child map on the spec class with all fields.
     *
     * @return Return the field map.
     */
    @Override
    protected ChildHierarchyNodeFieldMap getChildMap() {
        return FIELDS;
    }
}<|MERGE_RESOLUTION|>--- conflicted
+++ resolved
@@ -33,11 +33,8 @@
 import ai.dqo.checks.column.strings.ColumnMaxStringSurroundedByWhitespaceCountCheckSpec;
 import ai.dqo.checks.column.strings.ColumnMaxStringSurroundedByWhitespacePercentCheckSpec;
 import ai.dqo.checks.column.strings.ColumnMinStringParsableToFloatPercentCheckSpec;
-<<<<<<< HEAD
+import ai.dqo.checks.column.strings.ColumnMinStringValidUsaZipcodePercentCheckSpec;
 import ai.dqo.checks.column.strings.ColumnMinStringValidUsaPhonePercentCheckSpec;
-=======
-import ai.dqo.checks.column.strings.ColumnMinStringValidUsaZipcodePercentCheckSpec;
->>>>>>> 3616f54b
 import ai.dqo.metadata.id.ChildHierarchyNodeFieldMap;
 import ai.dqo.metadata.id.ChildHierarchyNodeFieldMapImpl;
 import com.fasterxml.jackson.annotation.JsonInclude;
@@ -72,11 +69,8 @@
             put("min_string_parsable_to_integer_percent", o -> o.minStringParsableToIntegerPercent);
             put("max_string_surrounded_by_whitespace_percent", o -> o.maxStringSurroundedByWhitespacePercent);
             put("min_string_parsable_to_float_percent", o -> o.minStringParsableToFloatPercent);
-<<<<<<< HEAD
+            put("min_string_valid_usa_zipcode_percent", o -> o.minStringValidUsaZipcodePercent);
             put("min_string_valid_usa_phone_percent", o -> o.minStringValidUsaPhonePercent);
-=======
-            put("min_string_valid_usa_zipcode_percent", o -> o.minStringValidUsaZipcodePercent);
->>>>>>> 3616f54b
 
         }
     };
@@ -126,13 +120,11 @@
     @JsonPropertyDescription("Verifies that the percentage of parsable to float string in a column does not exceed the minimum accepted percentage.")
     private ColumnMinStringParsableToFloatPercentCheckSpec minStringParsableToFloatPercent;
 
-<<<<<<< HEAD
+    @JsonPropertyDescription("Verifies that the percentage of valid USA zip code in a column does not exceed the minimum accepted percentage.")
+    private ColumnMinStringValidUsaZipcodePercentCheckSpec minStringValidUsaZipcodePercent;
+
     @JsonPropertyDescription("Verifies that the percentage of valid USA phone in a column does not exceed the minimum accepted percentage.")
     private ColumnMinStringValidUsaPhonePercentCheckSpec minStringValidUsaPhonePercent;
-=======
-    @JsonPropertyDescription("Verifies that the percentage of valid USA zip code in a column does not exceed the minimum accepted percentage.")
-    private ColumnMinStringValidUsaZipcodePercentCheckSpec minStringValidUsaZipcodePercent;
->>>>>>> 3616f54b
 
     /**
      * Returns a maximum string length below check.
@@ -405,7 +397,24 @@
     }
 
     /**
-<<<<<<< HEAD
+     * Returns a minimum string valid usa zip code percent check.
+     * @return Minimum string valid usa zip code percent check.
+     */
+    public ColumnMinStringValidUsaZipcodePercentCheckSpec getMinStringValidUsaZipcodePercent() {
+        return minStringValidUsaZipcodePercent;
+    }
+
+    /**
+     * Sets a new definition of a minimum string valid usa zip code percent check.
+     * @param minStringValidUsaZipcodePercent Minimum string valid usa zip code percent check.
+     */
+    public void setMinStringValidUsaZipcodePercent(ColumnMinStringValidUsaZipcodePercentCheckSpec minStringValidUsaZipcodePercent) {
+        this.setDirtyIf(!Objects.equals(this.minStringValidUsaZipcodePercent, minStringValidUsaZipcodePercent));
+        this.minStringValidUsaZipcodePercent = minStringValidUsaZipcodePercent;
+        propagateHierarchyIdToField(minStringValidUsaZipcodePercent, "min_string_valid_usa_zipcode_percent");
+    }
+
+    /**
      * Returns a minimum string valid USA phone percent check.
      * @return Minimum string valid USA phone percent check.
      */
@@ -421,23 +430,6 @@
         this.setDirtyIf(!Objects.equals(this.minStringValidUsaPhonePercent, minStringValidUsaPhonePercent));
         this.minStringValidUsaPhonePercent = minStringValidUsaPhonePercent;
         propagateHierarchyIdToField(minStringValidUsaPhonePercent, "min_string_valid_usa_phone_percent");
-=======
-     * Returns a minimum string valid usa zip code percent check.
-     * @return Minimum string valid usa zip code percent check.
-     */
-    public ColumnMinStringValidUsaZipcodePercentCheckSpec getMinStringValidUsaZipcodePercent() {
-        return minStringValidUsaZipcodePercent;
-    }
-
-    /**
-     * Sets a new definition of a minimum string valid usa zip code percent check.
-     * @param minStringValidUsaZipcodePercent Minimum string valid usa zip code percent check.
-     */
-    public void setMinStringValidUsaZipcodePercent(ColumnMinStringValidUsaZipcodePercentCheckSpec minStringValidUsaZipcodePercent) {
-        this.setDirtyIf(!Objects.equals(this.minStringValidUsaZipcodePercent, minStringValidUsaZipcodePercent));
-        this.minStringValidUsaZipcodePercent = minStringValidUsaZipcodePercent;
-        propagateHierarchyIdToField(minStringValidUsaZipcodePercent, "min_string_valid_usa_zipcode_percent");
->>>>>>> 3616f54b
     }
 
     /**

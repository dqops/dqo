--- conflicted
+++ resolved
@@ -29,11 +29,8 @@
 import ai.dqo.checks.column.strings.ColumnMaxStringNullPlaceholderCountCheckSpec;
 import ai.dqo.checks.column.strings.ColumnMaxStringNullPlaceholderPercentCheckSpec;
 import ai.dqo.checks.column.strings.ColumnMinStringBooleanPlaceholderPercentCheckSpec;
-<<<<<<< HEAD
+import ai.dqo.checks.column.strings.ColumnMinStringParsableToIntegerPercentCheckSpec;
 import ai.dqo.checks.column.strings.ColumnMaxStringSurroundedByWhitespaceCountCheckSpec;
-=======
-import ai.dqo.checks.column.strings.ColumnMinStringParsableToIntegerPercentCheckSpec;
->>>>>>> 6b6397b1
 import ai.dqo.metadata.id.ChildHierarchyNodeFieldMap;
 import ai.dqo.metadata.id.ChildHierarchyNodeFieldMapImpl;
 import com.fasterxml.jackson.annotation.JsonInclude;
@@ -65,7 +62,6 @@
             put("max_string_null_placeholder_percent", o -> o.maxStringNullPlaceholderPercent);
             put("min_string_boolean_placeholder_percent", o -> o.minStringBooleanPlaceholderPercent);
             put("max_string_surrounded_by_whitespace_count", o -> o.maxStringSurroundedByWhitespaceCount);
-
             put("min_string_parsable_to_integer_percent", o -> o.minStringParsableToIntegerPercent);
 
         }
@@ -309,7 +305,24 @@
     }
 
     /**
-<<<<<<< HEAD
+     * Returns a minimum string parsable to integer percent check.
+     * @return Minimum string parsable to integer percent check.
+     */
+    public ColumnMinStringParsableToIntegerPercentCheckSpec getMinStringParsableToIntegerPercent() {
+        return minStringParsableToIntegerPercent;
+    }
+
+    /**
+     * Sets a new definition of a minimum string parsable to integer percent check.
+     * @param minStringParsableToIntegerPercent Minimum string parsable to integer percent check.
+     */
+    public void setMinStringParsableToIntegerPercent(ColumnMinStringParsableToIntegerPercentCheckSpec minStringParsableToIntegerPercent) {
+        this.setDirtyIf(!Objects.equals(this.minStringParsableToIntegerPercent, minStringParsableToIntegerPercent));
+        this.minStringParsableToIntegerPercent = minStringParsableToIntegerPercent;
+        propagateHierarchyIdToField(minStringParsableToIntegerPercent, "min_string_parsable_to_integer_percent");
+    }
+
+    /**
      * Returns a maximum string surrounded by whitespace count check.
      * @return Maximum string surrounded by whitespace count check.
      */
@@ -325,23 +338,6 @@
         this.setDirtyIf(!Objects.equals(this.maxStringSurroundedByWhitespaceCount, maxStringSurroundedByWhitespaceCount));
         this.maxStringSurroundedByWhitespaceCount = maxStringSurroundedByWhitespaceCount;
         propagateHierarchyIdToField(maxStringSurroundedByWhitespaceCount, "max_string_surrounded_by_whitespace_count");
-=======
-     * Returns a minimum string parsable to integer percent check.
-     * @return Minimum string parsable to integer percent check.
-     */
-    public ColumnMinStringParsableToIntegerPercentCheckSpec getMinStringParsableToIntegerPercent() {
-        return minStringParsableToIntegerPercent;
-    }
-
-    /**
-     * Sets a new definition of a minimum string parsable to integer percent check.
-     * @param minStringParsableToIntegerPercent Minimum string parsable to integer percent check.
-     */
-    public void setMinStringParsableToIntegerPercent(ColumnMinStringParsableToIntegerPercentCheckSpec minStringParsableToIntegerPercent) {
-        this.setDirtyIf(!Objects.equals(this.minStringParsableToIntegerPercent, minStringParsableToIntegerPercent));
-        this.minStringParsableToIntegerPercent = minStringParsableToIntegerPercent;
-        propagateHierarchyIdToField(minStringParsableToIntegerPercent, "min_string_parsable_to_integer_percent");
->>>>>>> 6b6397b1
     }
 
     /**

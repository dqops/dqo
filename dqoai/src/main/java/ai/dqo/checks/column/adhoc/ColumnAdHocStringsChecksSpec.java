/*
 * Copyright © 2021 DQO.ai (support@dqo.ai)
 *
 * Licensed under the Apache License, Version 2.0 (the "License");
 * you may not use this file except in compliance with the License.
 * You may obtain a copy of the License at
 *
 *     http://www.apache.org/licenses/LICENSE-2.0
 *
 * Unless required by applicable law or agreed to in writing, software
 * distributed under the License is distributed on an "AS IS" BASIS,
 * WITHOUT WARRANTIES OR CONDITIONS OF ANY KIND, either express or implied.
 * See the License for the specific language governing permissions and
 * limitations under the License.
 */
package ai.dqo.checks.column.adhoc;

import ai.dqo.checks.AbstractCheckCategorySpec;
<<<<<<< HEAD
import ai.dqo.checks.column.strings.*;
=======
import ai.dqo.checks.column.strings.ColumnMaxStringLengthBelowCheckSpec;
import ai.dqo.checks.column.strings.ColumnMinStringLengthAboveCheckSpec;
import ai.dqo.checks.column.strings.ColumnMeanStringLengthBetweenCheckSpec;
import ai.dqo.checks.column.strings.ColumnMaxStringEmptyPercentCheckSpec;
import ai.dqo.checks.column.strings.ColumnMeanStringLengthBetweenCheckSpec;
import ai.dqo.checks.column.strings.ColumnMaxStringEmptyPercentCheckSpec;
import ai.dqo.checks.column.strings.ColumnMaxStringEmptyCountCheckSpec;
import ai.dqo.checks.column.strings.ColumnMaxStringWhitespaceCountCheckSpec;
import ai.dqo.checks.column.strings.ColumnMaxStringWhitespacePercentCheckSpec;
import ai.dqo.checks.column.strings.ColumnMinStringValidDatesPercentCheckSpec;
import ai.dqo.checks.column.strings.ColumnMaxStringNullPlaceholderCountCheckSpec;
import ai.dqo.checks.column.strings.ColumnMaxStringNullPlaceholderPercentCheckSpec;
import ai.dqo.checks.column.strings.ColumnMinStringBooleanPlaceholderPercentCheckSpec;
import ai.dqo.checks.column.strings.ColumnMinStringParsableToIntegerPercentCheckSpec;
import ai.dqo.checks.column.strings.ColumnMaxStringSurroundedByWhitespaceCountCheckSpec;
import ai.dqo.checks.column.strings.ColumnMaxStringSurroundedByWhitespacePercentCheckSpec;
import ai.dqo.checks.column.strings.ColumnMinStringParsableToFloatPercentCheckSpec;
import ai.dqo.checks.column.strings.ColumnMinStringValidUsaZipcodePercentCheckSpec;
import ai.dqo.checks.column.strings.ColumnMinStringValidUsaPhonePercentCheckSpec;
import ai.dqo.checks.column.strings.ColumnMinValidCountryCodePercentCheckSpec;
import ai.dqo.checks.column.strings.ColumnMinValidCurrencyCodePercentCheckSpec;
>>>>>>> 0fb6464e
import ai.dqo.metadata.id.ChildHierarchyNodeFieldMap;
import ai.dqo.metadata.id.ChildHierarchyNodeFieldMapImpl;
import com.fasterxml.jackson.annotation.JsonInclude;
import com.fasterxml.jackson.annotation.JsonPropertyDescription;
import com.fasterxml.jackson.databind.PropertyNamingStrategies;
import com.fasterxml.jackson.databind.annotation.JsonNaming;
import lombok.EqualsAndHashCode;

import java.util.Objects;

/**
 * Container of built-in preconfigured data quality checks on a column level that are checking for string.
 */
@JsonInclude(JsonInclude.Include.NON_NULL)
@JsonNaming(PropertyNamingStrategies.SnakeCaseStrategy.class)
@EqualsAndHashCode(callSuper = true)
public class ColumnAdHocStringsChecksSpec extends AbstractCheckCategorySpec {
    public static final ChildHierarchyNodeFieldMapImpl<ColumnAdHocStringsChecksSpec> FIELDS = new ChildHierarchyNodeFieldMapImpl<>(AbstractCheckCategorySpec.FIELDS) {
        {
            put("max_string_length_below", o -> o.maxStringLengthBelow);
            put("min_string_length_above", o -> o.minStringLengthAbove);
            put("mean_string_length_between", o -> o.meanStringLengthBetween);
            put("max_string_empty_percent", o -> o.maxStringEmptyPercent);
            put("max_string_empty_count", o -> o.maxStringEmptyCount);
            put("max_string_whitespace_count", o -> o.maxStringWhitespaceCount);
            put("max_string_whitespace_percent", o -> o.maxStringWhitespacePercent);
            put("min_string_valid_dates_percent", o -> o.minStringValidDatesPercent);
            put("max_string_null_placeholder_count", o -> o.maxStringNullPlaceholderCount);
            put("max_string_null_placeholder_percent", o -> o.maxStringNullPlaceholderPercent);
            put("min_string_boolean_placeholder_percent", o -> o.minStringBooleanPlaceholderPercent);
            put("max_string_surrounded_by_whitespace_count", o -> o.maxStringSurroundedByWhitespaceCount);
            put("min_string_parsable_to_integer_percent", o -> o.minStringParsableToIntegerPercent);
            put("max_string_surrounded_by_whitespace_percent", o -> o.maxStringSurroundedByWhitespacePercent);
            put("min_string_parsable_to_float_percent", o -> o.minStringParsableToFloatPercent);
            put("min_string_valid_usa_zipcode_percent", o -> o.minStringValidUsaZipcodePercent);
            put("min_string_valid_usa_phone_percent", o -> o.minStringValidUsaPhonePercent);
<<<<<<< HEAD
            put("min_strings_in_set_count", o -> o.minStringsInSetCount);
            put("min_strings_in_set_percent", o -> o.minStringsInSetPercent);
=======
            put("min_string_valid_country_code_percent", o -> o.minStringValidCountryCodePercent);
            put("min_string_valid_currency_code_percent", o -> o.minStringValidCurrencyCodePercent);
>>>>>>> 0fb6464e

        }
    };

    @JsonPropertyDescription("Verifies that the length of string in a column does not exceed the maximum accepted length.")
    private ColumnMaxStringLengthBelowCheckSpec maxStringLengthBelow;

    @JsonPropertyDescription("Verifies that the length of string in a column does not exceed the minimum accepted length.")
    private ColumnMinStringLengthAboveCheckSpec minStringLengthAbove;

    @JsonPropertyDescription("Verifies that the length of string in a column does not exceed the maximum accepted length.")
    private ColumnMeanStringLengthBetweenCheckSpec meanStringLengthBetween;

    @JsonPropertyDescription("Verifies that the percentage of empty strings in a column does not exceed the maximum accepted percentage.")
    private ColumnMaxStringEmptyPercentCheckSpec maxStringEmptyPercent;

    @JsonPropertyDescription("Verifies that empty strings in a column does not exceed the maximum accepted quantity.")
    private ColumnMaxStringEmptyCountCheckSpec maxStringEmptyCount;

    @JsonPropertyDescription("Verifies that the number of whitespace strings in a column does not exceed the maximum accepted quantity.")
    private ColumnMaxStringWhitespaceCountCheckSpec maxStringWhitespaceCount;

    @JsonPropertyDescription("Verifies that the length of string in a column does not exceed the minimum accepted length.")
    private ColumnMinStringValidDatesPercentCheckSpec minStringValidDatesPercent;

    @JsonPropertyDescription("Verifies that the number of whitespace strings in a column does not exceed the maximum accepted quantity.")
    private ColumnMaxStringWhitespacePercentCheckSpec maxStringWhitespacePercent;

    @JsonPropertyDescription("Verifies that the number of null placeholders in a column does not exceed the maximum accepted quantity.")
    private ColumnMaxStringNullPlaceholderCountCheckSpec maxStringNullPlaceholderCount;

    @JsonPropertyDescription("Verifies that the percentage of null placeholders in a column does not exceed the maximum accepted percentage.")
    private ColumnMaxStringNullPlaceholderPercentCheckSpec maxStringNullPlaceholderPercent;

    @JsonPropertyDescription("Verifies that the percentage of boolean placeholder for strings in a column does not exceed the minimum accepted percentage.")
    private ColumnMinStringBooleanPlaceholderPercentCheckSpec minStringBooleanPlaceholderPercent;

    @JsonPropertyDescription("Verifies that the number of strings surrounded by whitespace in a column does not exceed the maximum accepted quantity.")
    private ColumnMaxStringSurroundedByWhitespaceCountCheckSpec maxStringSurroundedByWhitespaceCount;

    @JsonPropertyDescription("Verifies that the percentage of parsable to integer string in a column does not exceed the minimum accepted percentage.")
    private ColumnMinStringParsableToIntegerPercentCheckSpec minStringParsableToIntegerPercent;

    @JsonPropertyDescription("Verifies that the percentage of strings surrounded by whitespace in a column does not exceed the maximum accepted percentage.")
    private ColumnMaxStringSurroundedByWhitespacePercentCheckSpec maxStringSurroundedByWhitespacePercent;

    @JsonPropertyDescription("Verifies that the percentage of parsable to float string in a column does not exceed the minimum accepted percentage.")
    private ColumnMinStringParsableToFloatPercentCheckSpec minStringParsableToFloatPercent;

    @JsonPropertyDescription("Verifies that the percentage of valid USA zip code in a column does not exceed the minimum accepted percentage.")
    private ColumnMinStringValidUsaZipcodePercentCheckSpec minStringValidUsaZipcodePercent;

    @JsonPropertyDescription("Verifies that the percentage of valid USA phone in a column does not exceed the minimum accepted percentage.")
    private ColumnMinStringValidUsaPhonePercentCheckSpec minStringValidUsaPhonePercent;

<<<<<<< HEAD
    @JsonPropertyDescription("Verifies that the number of strings from set in a column does not exceed the minimum accepted count.")
    private ColumnMinStringsInSetCountCheckSpec minStringsInSetCount;

    @JsonPropertyDescription("Verifies that the percentage of strings from set in a column does not exceed the minimum accepted percentage.")
    private ColumnMinStringsInSetPercentCheckSpec minStringsInSetPercent;
=======
    @JsonPropertyDescription("Verifies that the percentage of valid country code in a column does not exceed the minimum accepted percentage.")
    private ColumnMinValidCountryCodePercentCheckSpec minStringValidCountryCodePercent;

    @JsonPropertyDescription("Verifies that the percentage of valid currency code in a column does not exceed the minimum accepted percentage.")
    private ColumnMinValidCurrencyCodePercentCheckSpec minStringValidCurrencyCodePercent;
>>>>>>> 0fb6464e

    /**
     * Returns a maximum string length below check.
     * @return Maximum string length below check.
     */
    public ColumnMaxStringLengthBelowCheckSpec getMaxStringLengthBelow() {
        return maxStringLengthBelow;
    }

    /**
     * Sets a new definition of a maximum string length below check.
     * @param maxStringLengthBelow Maximum string length below check.
     */
    public void setMaxStringLengthBelow(ColumnMaxStringLengthBelowCheckSpec maxStringLengthBelow) {
        this.setDirtyIf(!Objects.equals(this.maxStringLengthBelow, maxStringLengthBelow));
        this.maxStringLengthBelow = maxStringLengthBelow;
        propagateHierarchyIdToField(maxStringLengthBelow, "max_string_length_below");
    }

    /**
     * Returns a minimum string length above check.
     * @return Minimum string length above check.
     */
    public ColumnMinStringLengthAboveCheckSpec getMinStringLengthAbove() {
        return minStringLengthAbove;
    }

    /**
     * Sets a new definition of a minimum string length above check.
     * @param minStringLengthAbove Minimum string length above check.
     */
    public void setMinStringLengthAbove(ColumnMinStringLengthAboveCheckSpec minStringLengthAbove) {
        this.setDirtyIf(!Objects.equals(this.minStringLengthAbove, minStringLengthAbove));
        this.minStringLengthAbove = minStringLengthAbove;
        propagateHierarchyIdToField(minStringLengthAbove, "min_string_length_above");
    }

    /**
     * Returns a mean string length between check.
     * @return Mean string length between check.
     */
    public ColumnMeanStringLengthBetweenCheckSpec getMeanStringLengthBetween() {
        return meanStringLengthBetween;
    }

    /**
     * Sets a new definition of a mean string length between check.
     * @param meanStringLengthBetween Mean string length between check.
     */
    public void setMeanStringLengthBetween(ColumnMeanStringLengthBetweenCheckSpec meanStringLengthBetween) {
        this.setDirtyIf(!Objects.equals(this.meanStringLengthBetween, meanStringLengthBetween));
        this.meanStringLengthBetween = meanStringLengthBetween;
        propagateHierarchyIdToField(meanStringLengthBetween, "mean_string_length_between");
    }

    /**
     * Returns a maximum string empty percent check.
     * @return Maximum string empty percent check.
     */
    public ColumnMaxStringEmptyPercentCheckSpec getMaxStringEmptyPercent() {
        return maxStringEmptyPercent;
    }

    /**
     * Sets a new definition of a maximum string empty percent check.
     * @param maxStringEmptyPercent Maximum string empty percent check.
     */
    public void setMaxStringEmptyPercent(ColumnMaxStringEmptyPercentCheckSpec maxStringEmptyPercent) {
        this.setDirtyIf(!Objects.equals(this.maxStringEmptyPercent, maxStringEmptyPercent));
        this.maxStringEmptyPercent = maxStringEmptyPercent;
        propagateHierarchyIdToField(maxStringEmptyPercent, "max_string_empty_percent");
    }

    /**
     * Returns a max string empty count check.
     * @return Max string empty count check.
     */
    public ColumnMaxStringEmptyCountCheckSpec getMaxStringEmptyCount() {
        return maxStringEmptyCount;
    }

    /**
     * Sets a new definition of a max string empty count check.
     * @param maxStringEmptyCount Max string empty count check.
     */
    public void setMaxStringEmptyCount(ColumnMaxStringEmptyCountCheckSpec maxStringEmptyCount) {
        this.setDirtyIf(!Objects.equals(this.maxStringEmptyCount, maxStringEmptyCount));
        this.maxStringEmptyCount = maxStringEmptyCount;
        propagateHierarchyIdToField(maxStringEmptyCount, "max_string_empty_count");
    }

    /**
     * Returns a maximum string whitespace count check.
     * @return Maximum string whitespace count check.
     */
    public ColumnMaxStringWhitespaceCountCheckSpec getMaxStringWhitespaceCount() {
        return maxStringWhitespaceCount;
    }

    /**
     * Sets a new definition of a maximum string whitespace count check.
     * @param maxStringWhitespaceCount Maximum string whitespace count check.
     */
    public void setMaxStringWhitespaceCount(ColumnMaxStringWhitespaceCountCheckSpec maxStringWhitespaceCount) {
        this.setDirtyIf(!Objects.equals(this.maxStringWhitespaceCount, maxStringWhitespaceCount));
        this.maxStringWhitespaceCount = maxStringWhitespaceCount;
        propagateHierarchyIdToField(maxStringWhitespaceCount, "max_string_whitespace_count");
    }

    /**
     * Returns a maximum string whitespace percent check.
     * @return Maximum string whitespace percent check.
     */
    public ColumnMaxStringWhitespacePercentCheckSpec getMaxStringWhitespacePercent() {
        return maxStringWhitespacePercent;
    }

    /**
     * Sets a new definition of a maximum string whitespace percent check.
     * @param maxStringWhitespacePercent Maximum string whitespace percent check.
     */
    public void setMaxStringWhitespacePercent(ColumnMaxStringWhitespacePercentCheckSpec maxStringWhitespacePercent) {
        this.setDirtyIf(!Objects.equals(this.maxStringWhitespacePercent, maxStringWhitespacePercent));
        this.maxStringWhitespacePercent = maxStringWhitespacePercent;
        propagateHierarchyIdToField(maxStringWhitespacePercent, "max_string_whitespace_percent");
    }

    /**
     * Returns a minimum string valid dates percent check.
     * @return Minimum string valid dates percent check.
     */
    public ColumnMinStringValidDatesPercentCheckSpec getMinStringValidDatesPercent() {
        return minStringValidDatesPercent;
    }

    /**
     * Sets a new definition of a minimum string valid dates percent check.
     * @param minStringValidDatesPercent Minimum string valid dates percent check.
     */
    public void setMinStringValidDatesPercent(ColumnMinStringValidDatesPercentCheckSpec minStringValidDatesPercent) {
        this.setDirtyIf(!Objects.equals(this.minStringValidDatesPercent, minStringValidDatesPercent));
        this.minStringValidDatesPercent = minStringValidDatesPercent;
        propagateHierarchyIdToField(minStringValidDatesPercent, "min_string_valid_dates_percent");
    }

    /**
     * Returns a maximum string null placeholder count check.
     * @return Maximum string null placeholder count check.
     */
    public ColumnMaxStringNullPlaceholderCountCheckSpec getMaxStringNullPlaceholderCount() {
        return maxStringNullPlaceholderCount;
    }

    /**
     * Sets a new definition of a maximum string null placeholder count check.
     * @param maxStringNullPlaceholderCount Maximum string null placeholder count check.
     */
    public void setMaxStringNullPlaceholderCount(ColumnMaxStringNullPlaceholderCountCheckSpec maxStringNullPlaceholderCount) {
        this.setDirtyIf(!Objects.equals(this.maxStringNullPlaceholderCount, maxStringNullPlaceholderCount));
        this.maxStringNullPlaceholderCount = maxStringNullPlaceholderCount;
        propagateHierarchyIdToField(maxStringNullPlaceholderCount, "max_string_null_placeholder_count");
    }

    /**
     * Returns a maximum string null placeholder percent check.
     * @return Maximum string null placeholder percent check.
     */
    public ColumnMaxStringNullPlaceholderPercentCheckSpec getMaxStringNullPlaceholderPercent() {
        return maxStringNullPlaceholderPercent;
    }

    /**
     * Sets a new definition of a maximum string null placeholder percent check.
     * @param maxStringNullPlaceholderPercent Maximum string null placeholder percent check.
     */
    public void setMaxStringNullPlaceholderPercent(ColumnMaxStringNullPlaceholderPercentCheckSpec maxStringNullPlaceholderPercent) {
        this.setDirtyIf(!Objects.equals(this.maxStringNullPlaceholderPercent, maxStringNullPlaceholderPercent));
        this.maxStringNullPlaceholderPercent = maxStringNullPlaceholderPercent;
        propagateHierarchyIdToField(maxStringNullPlaceholderPercent, "max_string_null_placeholder_percent");
    }

    /**
     * Returns a minimum string boolean placeholder percent check.
     * @return Minimum string boolean placeholder percent check.
     */
    public ColumnMinStringBooleanPlaceholderPercentCheckSpec getMinStringBooleanPlaceholderPercent() {
        return minStringBooleanPlaceholderPercent;
    }

    /**
     * Sets a new definition of a minimum string boolean placeholder percent check.
     * @param minStringBooleanPlaceholderPercent Minimum string boolean placeholder percent check.
     */
    public void setMinStringBooleanPlaceholderPercent(ColumnMinStringBooleanPlaceholderPercentCheckSpec minStringBooleanPlaceholderPercent) {
        this.setDirtyIf(!Objects.equals(this.minStringBooleanPlaceholderPercent, minStringBooleanPlaceholderPercent));
        this.minStringBooleanPlaceholderPercent = minStringBooleanPlaceholderPercent;
        propagateHierarchyIdToField(minStringBooleanPlaceholderPercent, "min_string_boolean_placeholder_percent");
    }

    /**
     * Returns a minimum string parsable to integer percent check.
     * @return Minimum string parsable to integer percent check.
     */
    public ColumnMinStringParsableToIntegerPercentCheckSpec getMinStringParsableToIntegerPercent() {
        return minStringParsableToIntegerPercent;
    }

    /**
     * Sets a new definition of a minimum string parsable to integer percent check.
     * @param minStringParsableToIntegerPercent Minimum string parsable to integer percent check.
     */
    public void setMinStringParsableToIntegerPercent(ColumnMinStringParsableToIntegerPercentCheckSpec minStringParsableToIntegerPercent) {
        this.setDirtyIf(!Objects.equals(this.minStringParsableToIntegerPercent, minStringParsableToIntegerPercent));
        this.minStringParsableToIntegerPercent = minStringParsableToIntegerPercent;
        propagateHierarchyIdToField(minStringParsableToIntegerPercent, "min_string_parsable_to_integer_percent");
    }

    /**
     * Returns a maximum string surrounded by whitespace count check.
     * @return Maximum string surrounded by whitespace count check.
     */
    public ColumnMaxStringSurroundedByWhitespaceCountCheckSpec getMaxStringSurroundedByWhitespaceCount() {
        return maxStringSurroundedByWhitespaceCount;
    }

    /**
     * Sets a new definition of a maximum string surrounded by whitespace count check.
     * @param maxStringSurroundedByWhitespaceCount Maximum string surrounded by whitespace count check.
     */
    public void setMaxStringSurroundedByWhitespaceCount(ColumnMaxStringSurroundedByWhitespaceCountCheckSpec maxStringSurroundedByWhitespaceCount) {
        this.setDirtyIf(!Objects.equals(this.maxStringSurroundedByWhitespaceCount, maxStringSurroundedByWhitespaceCount));
        this.maxStringSurroundedByWhitespaceCount = maxStringSurroundedByWhitespaceCount;
        propagateHierarchyIdToField(maxStringSurroundedByWhitespaceCount, "max_string_surrounded_by_whitespace_count");
    }

    /**
     * Returns a maximum string surrounded by whitespace percent check.
     * @return Maximum string surrounded by whitespace percent check.
     */
    public ColumnMaxStringSurroundedByWhitespacePercentCheckSpec getMaxStringSurroundedByWhitespacePercent() {
        return maxStringSurroundedByWhitespacePercent;
    }

    /**
     * Sets a new definition of a maximum string surrounded by whitespace percent check.
     * @param maxStringSurroundedByWhitespacePercent Maximum string surrounded by whitespace percent check.
     */
    public void setMaxStringSurroundedByWhitespacePercent(ColumnMaxStringSurroundedByWhitespacePercentCheckSpec maxStringSurroundedByWhitespacePercent) {
        this.setDirtyIf(!Objects.equals(this.maxStringSurroundedByWhitespacePercent, maxStringSurroundedByWhitespacePercent));
        this.maxStringSurroundedByWhitespacePercent = maxStringSurroundedByWhitespacePercent;
        propagateHierarchyIdToField(maxStringSurroundedByWhitespacePercent, "max_string_surrounded_by_whitespace_percent");
    }

    /**
     * Returns a minimum string parsable to float percent check.
     * @return Minimum string parsable to float percent check.
     */
    public ColumnMinStringParsableToFloatPercentCheckSpec getMinStringParsableToFloatPercent() {
        return minStringParsableToFloatPercent;
    }

    /**
     * Sets a new definition of a minimum string parsable to float percent check.
     * @param minStringParsableToFloatPercent Minimum string parsable to float percent check.
     */
    public void setMinStringParsableToFloatPercent(ColumnMinStringParsableToFloatPercentCheckSpec minStringParsableToFloatPercent) {
        this.setDirtyIf(!Objects.equals(this.minStringParsableToFloatPercent, minStringParsableToFloatPercent));
        this.minStringParsableToFloatPercent = minStringParsableToFloatPercent;
        propagateHierarchyIdToField(minStringParsableToFloatPercent, "min_string_parsable_to_float_percent");
    }

    /**
     * Returns a minimum string valid usa zip code percent check.
     * @return Minimum string valid usa zip code percent check.
     */
    public ColumnMinStringValidUsaZipcodePercentCheckSpec getMinStringValidUsaZipcodePercent() {
        return minStringValidUsaZipcodePercent;
    }

    /**
     * Sets a new definition of a minimum string valid usa zip code percent check.
     * @param minStringValidUsaZipcodePercent Minimum string valid usa zip code percent check.
     */
    public void setMinStringValidUsaZipcodePercent(ColumnMinStringValidUsaZipcodePercentCheckSpec minStringValidUsaZipcodePercent) {
        this.setDirtyIf(!Objects.equals(this.minStringValidUsaZipcodePercent, minStringValidUsaZipcodePercent));
        this.minStringValidUsaZipcodePercent = minStringValidUsaZipcodePercent;
        propagateHierarchyIdToField(minStringValidUsaZipcodePercent, "min_string_valid_usa_zipcode_percent");
    }

    /**
     * Returns a minimum string valid USA phone percent check.
     * @return Minimum string valid USA phone percent check.
     */
    public ColumnMinStringValidUsaPhonePercentCheckSpec getMinStringValidUsaPhonePercent() {
        return minStringValidUsaPhonePercent;
    }

    /**
     * Sets a new definition of a minimum string valid USA phone percent check.
     * @param minStringValidUsaPhonePercent Minimum string valid USA phone percent check.
     */
    public void setMinStringValidUsaPhonePercent(ColumnMinStringValidUsaPhonePercentCheckSpec minStringValidUsaPhonePercent) {
        this.setDirtyIf(!Objects.equals(this.minStringValidUsaPhonePercent, minStringValidUsaPhonePercent));
        this.minStringValidUsaPhonePercent = minStringValidUsaPhonePercent;
        propagateHierarchyIdToField(minStringValidUsaPhonePercent, "min_string_valid_usa_phone_percent");
    }

    /**
<<<<<<< HEAD
     * Returns a minimum strings in set count check.
     * @return Minimum strings in set count check.
     */
    public ColumnMinStringsInSetCountCheckSpec getMinStringsInSetCount() {
        return minStringsInSetCount;
    }

    /**
     * Sets a new definition of a minimum strings in set count check.
     * @param minStringsInSetCount Minimum strings in set count check.
     */
    public void setMinStringsInSetCount(ColumnMinStringsInSetCountCheckSpec minStringsInSetCount) {
        this.setDirtyIf(!Objects.equals(this.minStringsInSetCount, minStringsInSetCount));
        this.minStringsInSetCount = minStringsInSetCount;
        propagateHierarchyIdToField(minStringsInSetCount, "min_strings_in_set_count");
    }

    /**
     * Returns a minimum strings in set percent check.
     * @return Minimum strings in set percent check.
     */
    public ColumnMinStringsInSetPercentCheckSpec getMinStringsInSetPercent() {
        return minStringsInSetPercent;
    }

    /**
     * Sets a new definition of a minimum strings in set percent check.
     * @param minStringsInSetPercent Minimum strings in set percent check.
     */
    public void setMinStringsInSetPercent(ColumnMinStringsInSetPercentCheckSpec minStringsInSetPercent) {
        this.setDirtyIf(!Objects.equals(this.minStringsInSetPercent, minStringsInSetPercent));
        this.minStringsInSetPercent = minStringsInSetPercent;
        propagateHierarchyIdToField(minStringsInSetPercent, "min_strings_in_set_percent");
=======
     * Returns a minimum string valid country code percent check.
     * @return Minimum string valid country code percent check.
     */
    public ColumnMinValidCountryCodePercentCheckSpec getMinStringValidCountryCodePercent() {
        return minStringValidCountryCodePercent;
    }

    /**
     * Sets a new definition of a minimum string valid country code percent check.
     * @param minStringValidCountryCodePercent Minimum string valid country code percent check.
     */
    public void setMinStringValidCountryCodePercent(ColumnMinValidCountryCodePercentCheckSpec minStringValidCountryCodePercent) {
        this.setDirtyIf(!Objects.equals(this.minStringValidCountryCodePercent, minStringValidCountryCodePercent));
        this.minStringValidCountryCodePercent = minStringValidCountryCodePercent;
        propagateHierarchyIdToField(minStringValidCountryCodePercent, "min_string_valid_country_code_percent");
    }

    /**
     * Returns a minimum string valid currency code percent check.
     * @return Minimum string valid currency code percent check.
     */
    public ColumnMinValidCurrencyCodePercentCheckSpec getMinStringValidCurrencyCodePercent() {
        return minStringValidCurrencyCodePercent;
    }

    /**
     * Sets a new definition of a minimum string valid currency code percent check.
     * @param minStringValidCurrencyCodePercent Minimum string valid currency code percent check.
     */
    public void setMinStringValidCurrencyCodePercent(ColumnMinValidCurrencyCodePercentCheckSpec minStringValidCurrencyCodePercent) {
        this.setDirtyIf(!Objects.equals(this.minStringValidCurrencyCodePercent, minStringValidCurrencyCodePercent));
        this.minStringValidCurrencyCodePercent = minStringValidCurrencyCodePercent;
        propagateHierarchyIdToField(minStringValidCurrencyCodePercent, "min_string_valid_currency_code_percent");
>>>>>>> 0fb6464e
    }

    /**
     * Returns the child map on the spec class with all fields.
     *
     * @return Return the field map.
     */
    @Override
    protected ChildHierarchyNodeFieldMap getChildMap() {
        return FIELDS;
    }
}<|MERGE_RESOLUTION|>--- conflicted
+++ resolved
@@ -16,31 +16,7 @@
 package ai.dqo.checks.column.adhoc;
 
 import ai.dqo.checks.AbstractCheckCategorySpec;
-<<<<<<< HEAD
 import ai.dqo.checks.column.strings.*;
-=======
-import ai.dqo.checks.column.strings.ColumnMaxStringLengthBelowCheckSpec;
-import ai.dqo.checks.column.strings.ColumnMinStringLengthAboveCheckSpec;
-import ai.dqo.checks.column.strings.ColumnMeanStringLengthBetweenCheckSpec;
-import ai.dqo.checks.column.strings.ColumnMaxStringEmptyPercentCheckSpec;
-import ai.dqo.checks.column.strings.ColumnMeanStringLengthBetweenCheckSpec;
-import ai.dqo.checks.column.strings.ColumnMaxStringEmptyPercentCheckSpec;
-import ai.dqo.checks.column.strings.ColumnMaxStringEmptyCountCheckSpec;
-import ai.dqo.checks.column.strings.ColumnMaxStringWhitespaceCountCheckSpec;
-import ai.dqo.checks.column.strings.ColumnMaxStringWhitespacePercentCheckSpec;
-import ai.dqo.checks.column.strings.ColumnMinStringValidDatesPercentCheckSpec;
-import ai.dqo.checks.column.strings.ColumnMaxStringNullPlaceholderCountCheckSpec;
-import ai.dqo.checks.column.strings.ColumnMaxStringNullPlaceholderPercentCheckSpec;
-import ai.dqo.checks.column.strings.ColumnMinStringBooleanPlaceholderPercentCheckSpec;
-import ai.dqo.checks.column.strings.ColumnMinStringParsableToIntegerPercentCheckSpec;
-import ai.dqo.checks.column.strings.ColumnMaxStringSurroundedByWhitespaceCountCheckSpec;
-import ai.dqo.checks.column.strings.ColumnMaxStringSurroundedByWhitespacePercentCheckSpec;
-import ai.dqo.checks.column.strings.ColumnMinStringParsableToFloatPercentCheckSpec;
-import ai.dqo.checks.column.strings.ColumnMinStringValidUsaZipcodePercentCheckSpec;
-import ai.dqo.checks.column.strings.ColumnMinStringValidUsaPhonePercentCheckSpec;
-import ai.dqo.checks.column.strings.ColumnMinValidCountryCodePercentCheckSpec;
-import ai.dqo.checks.column.strings.ColumnMinValidCurrencyCodePercentCheckSpec;
->>>>>>> 0fb6464e
 import ai.dqo.metadata.id.ChildHierarchyNodeFieldMap;
 import ai.dqo.metadata.id.ChildHierarchyNodeFieldMapImpl;
 import com.fasterxml.jackson.annotation.JsonInclude;
@@ -77,13 +53,10 @@
             put("min_string_parsable_to_float_percent", o -> o.minStringParsableToFloatPercent);
             put("min_string_valid_usa_zipcode_percent", o -> o.minStringValidUsaZipcodePercent);
             put("min_string_valid_usa_phone_percent", o -> o.minStringValidUsaPhonePercent);
-<<<<<<< HEAD
+            put("min_string_valid_country_code_percent", o -> o.minStringValidCountryCodePercent);
+            put("min_string_valid_currency_code_percent", o -> o.minStringValidCurrencyCodePercent);
             put("min_strings_in_set_count", o -> o.minStringsInSetCount);
             put("min_strings_in_set_percent", o -> o.minStringsInSetPercent);
-=======
-            put("min_string_valid_country_code_percent", o -> o.minStringValidCountryCodePercent);
-            put("min_string_valid_currency_code_percent", o -> o.minStringValidCurrencyCodePercent);
->>>>>>> 0fb6464e
 
         }
     };
@@ -139,19 +112,17 @@
     @JsonPropertyDescription("Verifies that the percentage of valid USA phone in a column does not exceed the minimum accepted percentage.")
     private ColumnMinStringValidUsaPhonePercentCheckSpec minStringValidUsaPhonePercent;
 
-<<<<<<< HEAD
+    @JsonPropertyDescription("Verifies that the percentage of valid country code in a column does not exceed the minimum accepted percentage.")
+    private ColumnMinValidCountryCodePercentCheckSpec minStringValidCountryCodePercent;
+
+    @JsonPropertyDescription("Verifies that the percentage of valid currency code in a column does not exceed the minimum accepted percentage.")
+    private ColumnMinValidCurrencyCodePercentCheckSpec minStringValidCurrencyCodePercent;
+
     @JsonPropertyDescription("Verifies that the number of strings from set in a column does not exceed the minimum accepted count.")
     private ColumnMinStringsInSetCountCheckSpec minStringsInSetCount;
 
     @JsonPropertyDescription("Verifies that the percentage of strings from set in a column does not exceed the minimum accepted percentage.")
     private ColumnMinStringsInSetPercentCheckSpec minStringsInSetPercent;
-=======
-    @JsonPropertyDescription("Verifies that the percentage of valid country code in a column does not exceed the minimum accepted percentage.")
-    private ColumnMinValidCountryCodePercentCheckSpec minStringValidCountryCodePercent;
-
-    @JsonPropertyDescription("Verifies that the percentage of valid currency code in a column does not exceed the minimum accepted percentage.")
-    private ColumnMinValidCurrencyCodePercentCheckSpec minStringValidCurrencyCodePercent;
->>>>>>> 0fb6464e
 
     /**
      * Returns a maximum string length below check.
@@ -460,7 +431,42 @@
     }
 
     /**
-<<<<<<< HEAD
+     * Returns a minimum string valid country code percent check.
+     * @return Minimum string valid country code percent check.
+     */
+    public ColumnMinValidCountryCodePercentCheckSpec getMinStringValidCountryCodePercent() {
+        return minStringValidCountryCodePercent;
+    }
+
+    /**
+     * Sets a new definition of a minimum string valid country code percent check.
+     * @param minStringValidCountryCodePercent Minimum string valid country code percent check.
+     */
+    public void setMinStringValidCountryCodePercent(ColumnMinValidCountryCodePercentCheckSpec minStringValidCountryCodePercent) {
+        this.setDirtyIf(!Objects.equals(this.minStringValidCountryCodePercent, minStringValidCountryCodePercent));
+        this.minStringValidCountryCodePercent = minStringValidCountryCodePercent;
+        propagateHierarchyIdToField(minStringValidCountryCodePercent, "min_string_valid_country_code_percent");
+    }
+
+    /**
+     * Returns a minimum string valid currency code percent check.
+     * @return Minimum string valid currency code percent check.
+     */
+    public ColumnMinValidCurrencyCodePercentCheckSpec getMinStringValidCurrencyCodePercent() {
+        return minStringValidCurrencyCodePercent;
+    }
+
+    /**
+     * Sets a new definition of a minimum string valid currency code percent check.
+     * @param minStringValidCurrencyCodePercent Minimum string valid currency code percent check.
+     */
+    public void setMinStringValidCurrencyCodePercent(ColumnMinValidCurrencyCodePercentCheckSpec minStringValidCurrencyCodePercent) {
+        this.setDirtyIf(!Objects.equals(this.minStringValidCurrencyCodePercent, minStringValidCurrencyCodePercent));
+        this.minStringValidCurrencyCodePercent = minStringValidCurrencyCodePercent;
+        propagateHierarchyIdToField(minStringValidCurrencyCodePercent, "min_string_valid_currency_code_percent");
+    }
+
+    /**
      * Returns a minimum strings in set count check.
      * @return Minimum strings in set count check.
      */
@@ -494,41 +500,6 @@
         this.setDirtyIf(!Objects.equals(this.minStringsInSetPercent, minStringsInSetPercent));
         this.minStringsInSetPercent = minStringsInSetPercent;
         propagateHierarchyIdToField(minStringsInSetPercent, "min_strings_in_set_percent");
-=======
-     * Returns a minimum string valid country code percent check.
-     * @return Minimum string valid country code percent check.
-     */
-    public ColumnMinValidCountryCodePercentCheckSpec getMinStringValidCountryCodePercent() {
-        return minStringValidCountryCodePercent;
-    }
-
-    /**
-     * Sets a new definition of a minimum string valid country code percent check.
-     * @param minStringValidCountryCodePercent Minimum string valid country code percent check.
-     */
-    public void setMinStringValidCountryCodePercent(ColumnMinValidCountryCodePercentCheckSpec minStringValidCountryCodePercent) {
-        this.setDirtyIf(!Objects.equals(this.minStringValidCountryCodePercent, minStringValidCountryCodePercent));
-        this.minStringValidCountryCodePercent = minStringValidCountryCodePercent;
-        propagateHierarchyIdToField(minStringValidCountryCodePercent, "min_string_valid_country_code_percent");
-    }
-
-    /**
-     * Returns a minimum string valid currency code percent check.
-     * @return Minimum string valid currency code percent check.
-     */
-    public ColumnMinValidCurrencyCodePercentCheckSpec getMinStringValidCurrencyCodePercent() {
-        return minStringValidCurrencyCodePercent;
-    }
-
-    /**
-     * Sets a new definition of a minimum string valid currency code percent check.
-     * @param minStringValidCurrencyCodePercent Minimum string valid currency code percent check.
-     */
-    public void setMinStringValidCurrencyCodePercent(ColumnMinValidCurrencyCodePercentCheckSpec minStringValidCurrencyCodePercent) {
-        this.setDirtyIf(!Objects.equals(this.minStringValidCurrencyCodePercent, minStringValidCurrencyCodePercent));
-        this.minStringValidCurrencyCodePercent = minStringValidCurrencyCodePercent;
-        propagateHierarchyIdToField(minStringValidCurrencyCodePercent, "min_string_valid_currency_code_percent");
->>>>>>> 0fb6464e
     }
 
     /**

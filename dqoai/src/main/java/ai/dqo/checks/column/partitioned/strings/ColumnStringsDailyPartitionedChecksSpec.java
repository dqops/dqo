--- conflicted
+++ resolved
@@ -19,9 +19,6 @@
 import ai.dqo.checks.column.strings.ColumnMaxStringLengthBelowCheckSpec;
 import ai.dqo.checks.column.strings.ColumnMinStringLengthAboveCheckSpec;
 import ai.dqo.checks.column.strings.ColumnMeanStringLengthBetweenCheckSpec;
-<<<<<<< HEAD
-import ai.dqo.checks.column.strings.ColumnMinStringParsableToIntegerPercentCheckSpec;
-=======
 import ai.dqo.checks.column.strings.ColumnMaxStringEmptyPercentCheckSpec;
 import ai.dqo.checks.column.strings.ColumnMeanStringLengthBetweenCheckSpec;
 import ai.dqo.checks.column.strings.ColumnMaxStringEmptyPercentCheckSpec;
@@ -32,7 +29,7 @@
 import ai.dqo.checks.column.strings.ColumnMaxStringNullPlaceholderCountCheckSpec;
 import ai.dqo.checks.column.strings.ColumnMaxStringNullPlaceholderPercentCheckSpec;
 import ai.dqo.checks.column.strings.ColumnMinStringBooleanPlaceholderPercentCheckSpec;
->>>>>>> a91ac542
+import ai.dqo.checks.column.strings.ColumnMinStringParsableToIntegerPercentCheckSpec;
 import ai.dqo.metadata.id.ChildHierarchyNodeFieldMap;
 import ai.dqo.metadata.id.ChildHierarchyNodeFieldMapImpl;
 import com.fasterxml.jackson.annotation.JsonInclude;
@@ -55,10 +52,6 @@
             put("daily_partition_max_string_length_below", o -> o.dailyPartitionMaxStringLengthBelow);
             put("daily_partition_min_string_length_above", o -> o.dailyPartitionMinStringLengthAbove);
             put("daily_partition_mean_string_length_between", o -> o.dailyPartitionMeanStringLengthBetween);
-<<<<<<< HEAD
-            put("daily_partition_min_string_parsable_to_integer_percent", o -> o.dailyPartitionMinStringParsableToIntegerPercent);
-
-=======
             put("daily_partition_max_string_empty_percent", o -> o.dailyPartitionMaxStringEmptyPercent);
             put("daily_partition_max_string_empty_count", o -> o.dailyPartitionMaxStringEmptyCount);
             put("daily_partition_max_string_whitespace_count", o -> o.dailyPartitionMaxStringWhitespaceCount);
@@ -67,7 +60,8 @@
             put("daily_partition_max_string_null_placeholder_count", o -> o.dailyPartitionMaxStringNullPlaceholderCount);
             put("daily_partition_max_string_null_placeholder_percent", o -> o.dailyPartitionMaxStringNullPlaceholderPercent);
             put("daily_partition_min_string_boolean_placeholder_percent", o -> o.dailyPartitionMinStringBooleanPlaceholderPercent);
->>>>>>> a91ac542
+            put("daily_partition_min_string_parsable_to_integer_percent", o -> o.dailyPartitionMinStringParsableToIntegerPercent);
+
         }
     };
 
@@ -80,35 +74,34 @@
     @JsonPropertyDescription("Verifies that the length of string in a column does not exceed the maximum accepted length. Creates a separate data quality check (and an alert) for each daily partition.")
     private ColumnMeanStringLengthBetweenCheckSpec dailyPartitionMeanStringLengthBetween;
 
-<<<<<<< HEAD
+    @JsonPropertyDescription("Verifies that the percentage of string in a column does not exceed the maximum accepted percentage. Creates a separate data quality check (and an alert) for each daily partition.")
+    private ColumnMaxStringEmptyPercentCheckSpec dailyPartitionMaxStringEmptyPercent;
+
+    @JsonPropertyDescription("Verifies that empty strings in a column does not exceed the maximum accepted quantity. Creates a separate data quality check (and an alert) for each daily partition.")
+    private ColumnMaxStringEmptyCountCheckSpec dailyPartitionMaxStringEmptyCount;
+
+    @JsonPropertyDescription("Verifies that the number of whitespace strings in a column does not exceed the maximum accepted quantity. Creates a separate data quality check (and an alert) for each daily partition.")
+    private ColumnMaxStringWhitespaceCountCheckSpec dailyPartitionMaxStringWhitespaceCount;
+
+    @JsonPropertyDescription("Verifies that the number of whitespace strings in a column does not exceed the maximum accepted quantity. Creates a separate data quality check (and an alert) for each daily partition.")
+    private ColumnMaxStringWhitespacePercentCheckSpec dailyPartitionMaxStringWhitespacePercent;
+
+    @JsonPropertyDescription("Verifies that the length of string in a column does not exceed the minimum accepted length. Stores the most recent row count for each day when the data quality check was evaluated.")
+    private ColumnMinStringValidDatesPercentCheckSpec dailyPartitionMinStringValidDatesPercent;
+
+    @JsonPropertyDescription("Verifies that the number of null placeholders in a column does not exceed the maximum accepted quantity. Creates a separate data quality check (and an alert) for each daily partition.")
+    private ColumnMaxStringNullPlaceholderCountCheckSpec dailyPartitionMaxStringNullPlaceholderCount;
+
+
+    @JsonPropertyDescription("Verifies that the percentage of null placeholders in a column does not exceed the maximum accepted percentage. Creates a separate data quality check (and an alert) for each daily partition.")
+    private ColumnMaxStringNullPlaceholderPercentCheckSpec dailyPartitionMaxStringNullPlaceholderPercent;
+
+    @JsonPropertyDescription("Verifies that the percentage of boolean placeholder for strings in a column does not exceed the minimum accepted percentage. Creates a separate data quality check (and an alert) for each daily partition.")
+    private ColumnMinStringBooleanPlaceholderPercentCheckSpec dailyPartitionMinStringBooleanPlaceholderPercent;
+
+
     @JsonPropertyDescription("Verifies that the percentage of parsable to integer string in a column does not exceed the minimum accepted percentage. Creates a separate data quality check (and an alert) for each daily partition.")
     private ColumnMinStringParsableToIntegerPercentCheckSpec dailyPartitionMinStringParsableToIntegerPercent;
-=======
-    @JsonPropertyDescription("Verifies that the percentage of string in a column does not exceed the maximum accepted percentage. Creates a separate data quality check (and an alert) for each daily partition.")
-    private ColumnMaxStringEmptyPercentCheckSpec dailyPartitionMaxStringEmptyPercent;
-
-    @JsonPropertyDescription("Verifies that empty strings in a column does not exceed the maximum accepted quantity. Creates a separate data quality check (and an alert) for each daily partition.")
-    private ColumnMaxStringEmptyCountCheckSpec dailyPartitionMaxStringEmptyCount;
-
-    @JsonPropertyDescription("Verifies that the number of whitespace strings in a column does not exceed the maximum accepted quantity. Creates a separate data quality check (and an alert) for each daily partition.")
-    private ColumnMaxStringWhitespaceCountCheckSpec dailyPartitionMaxStringWhitespaceCount;
-
-    @JsonPropertyDescription("Verifies that the number of whitespace strings in a column does not exceed the maximum accepted quantity. Creates a separate data quality check (and an alert) for each daily partition.")
-    private ColumnMaxStringWhitespacePercentCheckSpec dailyPartitionMaxStringWhitespacePercent;
-
-    @JsonPropertyDescription("Verifies that the length of string in a column does not exceed the minimum accepted length. Stores the most recent row count for each day when the data quality check was evaluated.")
-    private ColumnMinStringValidDatesPercentCheckSpec dailyPartitionMinStringValidDatesPercent;
-
-    @JsonPropertyDescription("Verifies that the number of null placeholders in a column does not exceed the maximum accepted quantity. Creates a separate data quality check (and an alert) for each daily partition.")
-    private ColumnMaxStringNullPlaceholderCountCheckSpec dailyPartitionMaxStringNullPlaceholderCount;
-
-
-    @JsonPropertyDescription("Verifies that the percentage of null placeholders in a column does not exceed the maximum accepted percentage. Creates a separate data quality check (and an alert) for each daily partition.")
-    private ColumnMaxStringNullPlaceholderPercentCheckSpec dailyPartitionMaxStringNullPlaceholderPercent;
-
-    @JsonPropertyDescription("Verifies that the percentage of boolean placeholder for strings in a column does not exceed the minimum accepted percentage. Creates a separate data quality check (and an alert) for each daily partition.")
-    private ColumnMinStringBooleanPlaceholderPercentCheckSpec dailyPartitionMinStringBooleanPlaceholderPercent;
->>>>>>> a91ac542
 
 
     /**
@@ -166,7 +159,150 @@
     }
 
     /**
-<<<<<<< HEAD
+     * Returns a maximum empty string percentage check.
+     * @return Maximum empty string percentage check.
+     */
+    public ColumnMaxStringEmptyPercentCheckSpec getDailyPartitionMaxStringEmptyPercent() {
+        return dailyPartitionMaxStringEmptyPercent;
+    }
+
+    /**
+     * Sets a new definition of a maximum empty string percentage check.
+     * @param dailyPartitionMaxStringEmptyPercent Maximum empty string percentage check.
+     */
+    public void setDailyPartitionMaxStringEmptyPercent(ColumnMaxStringEmptyPercentCheckSpec dailyPartitionMaxStringEmptyPercent) {
+        this.setDirtyIf(!Objects.equals(this.dailyPartitionMaxStringEmptyPercent, dailyPartitionMaxStringEmptyPercent));
+        this.dailyPartitionMaxStringEmptyPercent = dailyPartitionMaxStringEmptyPercent;
+        propagateHierarchyIdToField(dailyPartitionMaxStringEmptyPercent, "daily_partition_max_string_empty_percent");
+    }
+
+    /**
+     * Returns a max string empty count check.
+     * @return Max string empty count check.
+     */
+    public ColumnMaxStringEmptyCountCheckSpec getDailyPartitionMaxStringEmptyCount() {
+        return dailyPartitionMaxStringEmptyCount;
+    }
+
+    /**
+     * Sets a new definition of a max string empty count check.
+     * @param dailyPartitionMaxStringEmptyCount Max string empty count check.
+     */
+    public void setDailyPartitionMaxStringEmptyCount(ColumnMaxStringEmptyCountCheckSpec dailyPartitionMaxStringEmptyCount) {
+        this.setDirtyIf(!Objects.equals(this.dailyPartitionMaxStringEmptyCount, dailyPartitionMaxStringEmptyCount));
+        this.dailyPartitionMaxStringEmptyCount = dailyPartitionMaxStringEmptyCount;
+        propagateHierarchyIdToField(dailyPartitionMaxStringEmptyCount, "daily_partition_max_string_empty_count");
+    }
+
+    /**
+     * Returns a maximum string whitespace count check.
+     * @return Maximum string whitespace count check.
+     */
+    public ColumnMaxStringWhitespaceCountCheckSpec getDailyPartitionMaxStringWhitespaceCount() {
+        return dailyPartitionMaxStringWhitespaceCount;
+    }
+
+    /**
+     * Sets a new definition of a maximum string whitespace count check.
+     * @param dailyPartitionMaxStringWhitespaceCount Maximum string whitespace count check.
+     */
+    public void setDailyPartitionMaxStringWhitespaceCount(ColumnMaxStringWhitespaceCountCheckSpec dailyPartitionMaxStringWhitespaceCount) {
+        this.setDirtyIf(!Objects.equals(this.dailyPartitionMaxStringWhitespaceCount, dailyPartitionMaxStringWhitespaceCount));
+        this.dailyPartitionMaxStringWhitespaceCount = dailyPartitionMaxStringWhitespaceCount;
+        propagateHierarchyIdToField(dailyPartitionMaxStringWhitespaceCount, "daily_partition_max_string_whitespace_count");
+    }
+
+    /**
+     * Returns a maximum string whitespace percent check.
+     * @return Maximum string whitespace percent check.
+     */
+    public ColumnMaxStringWhitespacePercentCheckSpec getDailyPartitionMaxStringWhitespacePercent() {
+        return dailyPartitionMaxStringWhitespacePercent;
+    }
+
+    /**
+     * Sets a new definition of a maximum string whitespace percent check.
+     * @param dailyPartitionMaxStringWhitespacePercent Maximum string whitespace percent check.
+     */
+    public void setDailyPartitionMaxStringWhitespacePercent(ColumnMaxStringWhitespacePercentCheckSpec dailyPartitionMaxStringWhitespacePercent) {
+        this.setDirtyIf(!Objects.equals(this.dailyPartitionMaxStringWhitespacePercent, dailyPartitionMaxStringWhitespacePercent));
+        this.dailyPartitionMaxStringWhitespacePercent = dailyPartitionMaxStringWhitespacePercent;
+        propagateHierarchyIdToField(dailyPartitionMaxStringWhitespacePercent, "daily_partition_max_string_whitespace_percent");
+    }
+
+    /**
+     * Returns a minimum string valid dates percent check.
+     * @return Minimum string valid dates percent check.
+     */
+    public ColumnMinStringValidDatesPercentCheckSpec getDailyPartitionMinStringValidDatesPercent() {
+        return dailyPartitionMinStringValidDatesPercent;
+    }
+
+    /**
+     * Sets a new definition of a minimum string valid dates percent check.
+     * @param dailyPartitionMinStringValidDatesPercent Minimum string valid dates percent check.
+     */
+    public void setDailyPartitionMinStringValidDatesPercent(ColumnMinStringValidDatesPercentCheckSpec dailyPartitionMinStringValidDatesPercent) {
+        this.setDirtyIf(!Objects.equals(this.dailyPartitionMinStringValidDatesPercent, dailyPartitionMinStringValidDatesPercent));
+        this.dailyPartitionMinStringValidDatesPercent = dailyPartitionMinStringValidDatesPercent;
+        propagateHierarchyIdToField(dailyPartitionMinStringValidDatesPercent, "daily_partition_min_string_valid_dates_percent");
+    }
+
+    /**
+     * Returns a maximum string null placeholder count check.
+     * @return Maximum string null placeholder count check.
+     */
+    public ColumnMaxStringNullPlaceholderCountCheckSpec getDailyPartitionMaxStringNullPlaceholderCount() {
+        return dailyPartitionMaxStringNullPlaceholderCount;
+    }
+
+    /**
+     * Sets a new definition of a maximum string null placeholder count check.
+     * @param dailyPartitionMaxStringNullPlaceholderCount Maximum string null placeholder count check.
+     */
+    public void setDailyPartitionMaxStringNullPlaceholderCount(ColumnMaxStringNullPlaceholderCountCheckSpec dailyPartitionMaxStringNullPlaceholderCount) {
+        this.setDirtyIf(!Objects.equals(this.dailyPartitionMaxStringNullPlaceholderCount, dailyPartitionMaxStringNullPlaceholderCount));
+        this.dailyPartitionMaxStringNullPlaceholderCount = dailyPartitionMaxStringNullPlaceholderCount;
+        propagateHierarchyIdToField(dailyPartitionMaxStringNullPlaceholderCount, "daily_partition_max_string_null_placeholder_count");
+    }
+
+    /**
+     * Returns a maximum string null placeholder percent check.
+     * @return Maximum string null placeholder percent check.
+     */
+    public ColumnMaxStringNullPlaceholderPercentCheckSpec getDailyPartitionMaxStringNullPlaceholderPercent() {
+        return dailyPartitionMaxStringNullPlaceholderPercent;
+    }
+
+    /**
+     * Sets a new definition of a maximum string null placeholder percent check.
+     * @param dailyPartitionMaxStringNullPlaceholderPercent Maximum string null placeholder percent check.
+     */
+    public void setDailyPartitionMaxStringNullPlaceholderPercent(ColumnMaxStringNullPlaceholderPercentCheckSpec dailyPartitionMaxStringNullPlaceholderPercent) {
+        this.setDirtyIf(!Objects.equals(this.dailyPartitionMaxStringNullPlaceholderPercent, dailyPartitionMaxStringNullPlaceholderPercent));
+        this.dailyPartitionMaxStringNullPlaceholderPercent = dailyPartitionMaxStringNullPlaceholderPercent;
+        propagateHierarchyIdToField(dailyPartitionMaxStringNullPlaceholderPercent, "daily_partition_max_string_null_placeholder_percent");
+    }
+
+    /**
+     * Returns a minimum string boolean placeholder percent check.
+     * @return Minimum string boolean placeholder percent check.
+     */
+    public ColumnMinStringBooleanPlaceholderPercentCheckSpec getDailyPartitionMinStringBooleanPlaceholderPercent() {
+        return dailyPartitionMinStringBooleanPlaceholderPercent;
+    }
+
+    /**
+     * Sets a new definition of a minimum string boolean placeholder percent check.
+     * @param dailyPartitionMinStringBooleanPlaceholderPercent Minimum string boolean placeholder percent check.
+     */
+    public void setDailyPartitionMinStringBooleanPlaceholderPercent(ColumnMinStringBooleanPlaceholderPercentCheckSpec dailyPartitionMinStringBooleanPlaceholderPercent) {
+        this.setDirtyIf(!Objects.equals(this.dailyPartitionMinStringBooleanPlaceholderPercent, dailyPartitionMinStringBooleanPlaceholderPercent));
+        this.dailyPartitionMinStringBooleanPlaceholderPercent = dailyPartitionMinStringBooleanPlaceholderPercent;
+        propagateHierarchyIdToField(dailyPartitionMinStringBooleanPlaceholderPercent, "daily_partition_min_string_boolean_placeholder_percent");
+    }
+
+    /**
      * Returns a minimum string parsable to integer percent check.
      * @return Minimum string parsable to integer percent  check.
      */
@@ -182,149 +318,6 @@
         this.setDirtyIf(!Objects.equals(this.dailyPartitionMinStringParsableToIntegerPercent, dailyPartitionMinStringParsableToIntegerPercent));
         this.dailyPartitionMinStringParsableToIntegerPercent = dailyPartitionMinStringParsableToIntegerPercent;
         propagateHierarchyIdToField(dailyPartitionMinStringParsableToIntegerPercent, "daily_partition_min_string_parsable_to_integer_percent");
-=======
-     * Returns a maximum empty string percentage check.
-     * @return Maximum empty string percentage check.
-     */
-    public ColumnMaxStringEmptyPercentCheckSpec getDailyPartitionMaxStringEmptyPercent() {
-        return dailyPartitionMaxStringEmptyPercent;
-    }
-
-    /**
-     * Sets a new definition of a maximum empty string percentage check.
-     * @param dailyPartitionMaxStringEmptyPercent Maximum empty string percentage check.
-     */
-    public void setDailyPartitionMaxStringEmptyPercent(ColumnMaxStringEmptyPercentCheckSpec dailyPartitionMaxStringEmptyPercent) {
-        this.setDirtyIf(!Objects.equals(this.dailyPartitionMaxStringEmptyPercent, dailyPartitionMaxStringEmptyPercent));
-        this.dailyPartitionMaxStringEmptyPercent = dailyPartitionMaxStringEmptyPercent;
-        propagateHierarchyIdToField(dailyPartitionMaxStringEmptyPercent, "daily_partition_max_string_empty_percent");
-    }
-
-    /**
-     * Returns a max string empty count check.
-     * @return Max string empty count check.
-     */
-    public ColumnMaxStringEmptyCountCheckSpec getDailyPartitionMaxStringEmptyCount() {
-        return dailyPartitionMaxStringEmptyCount;
-    }
-
-    /**
-     * Sets a new definition of a max string empty count check.
-     * @param dailyPartitionMaxStringEmptyCount Max string empty count check.
-     */
-    public void setDailyPartitionMaxStringEmptyCount(ColumnMaxStringEmptyCountCheckSpec dailyPartitionMaxStringEmptyCount) {
-        this.setDirtyIf(!Objects.equals(this.dailyPartitionMaxStringEmptyCount, dailyPartitionMaxStringEmptyCount));
-        this.dailyPartitionMaxStringEmptyCount = dailyPartitionMaxStringEmptyCount;
-        propagateHierarchyIdToField(dailyPartitionMaxStringEmptyCount, "daily_partition_max_string_empty_count");
-    }
-
-    /**
-     * Returns a maximum string whitespace count check.
-     * @return Maximum string whitespace count check.
-     */
-    public ColumnMaxStringWhitespaceCountCheckSpec getDailyPartitionMaxStringWhitespaceCount() {
-        return dailyPartitionMaxStringWhitespaceCount;
-    }
-
-    /**
-     * Sets a new definition of a maximum string whitespace count check.
-     * @param dailyPartitionMaxStringWhitespaceCount Maximum string whitespace count check.
-     */
-    public void setDailyPartitionMaxStringWhitespaceCount(ColumnMaxStringWhitespaceCountCheckSpec dailyPartitionMaxStringWhitespaceCount) {
-        this.setDirtyIf(!Objects.equals(this.dailyPartitionMaxStringWhitespaceCount, dailyPartitionMaxStringWhitespaceCount));
-        this.dailyPartitionMaxStringWhitespaceCount = dailyPartitionMaxStringWhitespaceCount;
-        propagateHierarchyIdToField(dailyPartitionMaxStringWhitespaceCount, "daily_partition_max_string_whitespace_count");
-    }
-
-    /**
-     * Returns a maximum string whitespace percent check.
-     * @return Maximum string whitespace percent check.
-     */
-    public ColumnMaxStringWhitespacePercentCheckSpec getDailyPartitionMaxStringWhitespacePercent() {
-        return dailyPartitionMaxStringWhitespacePercent;
-    }
-
-    /**
-     * Sets a new definition of a maximum string whitespace percent check.
-     * @param dailyPartitionMaxStringWhitespacePercent Maximum string whitespace percent check.
-     */
-    public void setDailyPartitionMaxStringWhitespacePercent(ColumnMaxStringWhitespacePercentCheckSpec dailyPartitionMaxStringWhitespacePercent) {
-        this.setDirtyIf(!Objects.equals(this.dailyPartitionMaxStringWhitespacePercent, dailyPartitionMaxStringWhitespacePercent));
-        this.dailyPartitionMaxStringWhitespacePercent = dailyPartitionMaxStringWhitespacePercent;
-        propagateHierarchyIdToField(dailyPartitionMaxStringWhitespacePercent, "daily_partition_max_string_whitespace_percent");
-    }
-
-    /**
-     * Returns a minimum string valid dates percent check.
-     * @return Minimum string valid dates percent check.
-     */
-    public ColumnMinStringValidDatesPercentCheckSpec getDailyPartitionMinStringValidDatesPercent() {
-        return dailyPartitionMinStringValidDatesPercent;
-    }
-
-    /**
-     * Sets a new definition of a minimum string valid dates percent check.
-     * @param dailyPartitionMinStringValidDatesPercent Minimum string valid dates percent check.
-     */
-    public void setDailyPartitionMinStringValidDatesPercent(ColumnMinStringValidDatesPercentCheckSpec dailyPartitionMinStringValidDatesPercent) {
-        this.setDirtyIf(!Objects.equals(this.dailyPartitionMinStringValidDatesPercent, dailyPartitionMinStringValidDatesPercent));
-        this.dailyPartitionMinStringValidDatesPercent = dailyPartitionMinStringValidDatesPercent;
-        propagateHierarchyIdToField(dailyPartitionMinStringValidDatesPercent, "daily_partition_min_string_valid_dates_percent");
-    }
-
-    /**
-     * Returns a maximum string null placeholder count check.
-     * @return Maximum string null placeholder count check.
-     */
-    public ColumnMaxStringNullPlaceholderCountCheckSpec getDailyPartitionMaxStringNullPlaceholderCount() {
-        return dailyPartitionMaxStringNullPlaceholderCount;
-    }
-
-    /**
-     * Sets a new definition of a maximum string null placeholder count check.
-     * @param dailyPartitionMaxStringNullPlaceholderCount Maximum string null placeholder count check.
-     */
-    public void setDailyPartitionMaxStringNullPlaceholderCount(ColumnMaxStringNullPlaceholderCountCheckSpec dailyPartitionMaxStringNullPlaceholderCount) {
-        this.setDirtyIf(!Objects.equals(this.dailyPartitionMaxStringNullPlaceholderCount, dailyPartitionMaxStringNullPlaceholderCount));
-        this.dailyPartitionMaxStringNullPlaceholderCount = dailyPartitionMaxStringNullPlaceholderCount;
-        propagateHierarchyIdToField(dailyPartitionMaxStringNullPlaceholderCount, "daily_partition_max_string_null_placeholder_count");
-    }
-
-    /**
-     * Returns a maximum string null placeholder percent check.
-     * @return Maximum string null placeholder percent check.
-     */
-    public ColumnMaxStringNullPlaceholderPercentCheckSpec getDailyPartitionMaxStringNullPlaceholderPercent() {
-        return dailyPartitionMaxStringNullPlaceholderPercent;
-    }
-
-    /**
-     * Sets a new definition of a maximum string null placeholder percent check.
-     * @param dailyPartitionMaxStringNullPlaceholderPercent Maximum string null placeholder percent check.
-     */
-    public void setDailyPartitionMaxStringNullPlaceholderPercent(ColumnMaxStringNullPlaceholderPercentCheckSpec dailyPartitionMaxStringNullPlaceholderPercent) {
-        this.setDirtyIf(!Objects.equals(this.dailyPartitionMaxStringNullPlaceholderPercent, dailyPartitionMaxStringNullPlaceholderPercent));
-        this.dailyPartitionMaxStringNullPlaceholderPercent = dailyPartitionMaxStringNullPlaceholderPercent;
-        propagateHierarchyIdToField(dailyPartitionMaxStringNullPlaceholderPercent, "daily_partition_max_string_null_placeholder_percent");
-    }
-
-    /**
-     * Returns a minimum string boolean placeholder percent check.
-     * @return Minimum string boolean placeholder percent check.
-     */
-    public ColumnMinStringBooleanPlaceholderPercentCheckSpec getDailyPartitionMinStringBooleanPlaceholderPercent() {
-        return dailyPartitionMinStringBooleanPlaceholderPercent;
-    }
-
-    /**
-     * Sets a new definition of a minimum string boolean placeholder percent check.
-     * @param dailyPartitionMinStringBooleanPlaceholderPercent Minimum string boolean placeholder percent check.
-     */
-    public void setDailyPartitionMinStringBooleanPlaceholderPercent(ColumnMinStringBooleanPlaceholderPercentCheckSpec dailyPartitionMinStringBooleanPlaceholderPercent) {
-        this.setDirtyIf(!Objects.equals(this.dailyPartitionMinStringBooleanPlaceholderPercent, dailyPartitionMinStringBooleanPlaceholderPercent));
-        this.dailyPartitionMinStringBooleanPlaceholderPercent = dailyPartitionMinStringBooleanPlaceholderPercent;
-        propagateHierarchyIdToField(dailyPartitionMinStringBooleanPlaceholderPercent, "daily_partition_min_string_boolean_placeholder_percent");
->>>>>>> a91ac542
     }
 
     /**

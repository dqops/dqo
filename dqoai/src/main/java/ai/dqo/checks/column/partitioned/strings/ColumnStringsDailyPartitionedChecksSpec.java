--- conflicted
+++ resolved
@@ -33,11 +33,8 @@
 import ai.dqo.checks.column.strings.ColumnMaxStringSurroundedByWhitespaceCountCheckSpec;
 import ai.dqo.checks.column.strings.ColumnMaxStringSurroundedByWhitespacePercentCheckSpec;
 import ai.dqo.checks.column.strings.ColumnMinStringParsableToFloatPercentCheckSpec;
-<<<<<<< HEAD
+import ai.dqo.checks.column.strings.ColumnMinStringValidUsaZipcodePercentCheckSpec;
 import ai.dqo.checks.column.strings.ColumnMinStringValidUsaPhonePercentCheckSpec;
-=======
-import ai.dqo.checks.column.strings.ColumnMinStringValidUsaZipcodePercentCheckSpec;
->>>>>>> 3616f54b
 import ai.dqo.metadata.id.ChildHierarchyNodeFieldMap;
 import ai.dqo.metadata.id.ChildHierarchyNodeFieldMapImpl;
 import com.fasterxml.jackson.annotation.JsonInclude;
@@ -72,11 +69,8 @@
             put("daily_partition_max_string_surrounded_by_whitespace_count", o -> o.dailyPartitionMaxStringSurroundedByWhitespaceCount);
             put("daily_partition_max_string_surrounded_by_whitespace_percent", o -> o.dailyPartitionMaxStringSurroundedByWhitespacePercent);
             put("daily_partition_min_string_parsable_to_float_percent", o -> o.dailyPartitionMinStringParsableToFloatPercent);
-<<<<<<< HEAD
+            put("daily_partition_min_string_valid_usa_zipcode_percent", o -> o.dailyPartitionMinStringValidUsaZipcodePercent);
             put("daily_partition_min_string_valid_usa_phone_percent", o -> o.dailyPartitionMinStringValidUsaPhonePercent);
-=======
-            put("daily_partition_min_string_valid_usa_zipcode_percent", o -> o.dailyPartitionMinStringValidUsaZipcodePercent);
->>>>>>> 3616f54b
 
         }
     };
@@ -126,13 +120,11 @@
     @JsonPropertyDescription("Verifies that the percentage of parsable to float string in a column does not exceed the minimum accepted percentage. Creates a separate data quality check (and an alert) for each daily partition.")
     private ColumnMinStringParsableToFloatPercentCheckSpec dailyPartitionMinStringParsableToFloatPercent;
 
-<<<<<<< HEAD
+    @JsonPropertyDescription("Verifies that the percentage of valid USA zip code in a column does not exceed the minimum accepted percentage. Creates a separate data quality check (and an alert) for each daily partition.")
+    private ColumnMinStringValidUsaZipcodePercentCheckSpec dailyPartitionMinStringValidUsaZipcodePercent;
+
     @JsonPropertyDescription("Verifies that the percentage of valid USA phone in a column does not exceed the minimum accepted percentage. Creates a separate data quality check (and an alert) for each daily partition.")
     private ColumnMinStringValidUsaPhonePercentCheckSpec dailyPartitionMinStringValidUsaPhonePercent;
-=======
-    @JsonPropertyDescription("Verifies that the percentage of valid USA zip code in a column does not exceed the minimum accepted percentage. Creates a separate data quality check (and an alert) for each daily partition.")
-    private ColumnMinStringValidUsaZipcodePercentCheckSpec dailyPartitionMinStringValidUsaZipcodePercent;
->>>>>>> 3616f54b
 
     /**
      * Returns a maximum string length below  check.
@@ -407,7 +399,24 @@
     }
 
     /**
-<<<<<<< HEAD
+     * Returns a minimum string valid usa zip code percent check.
+     * @return Minimum string valid usa zip code percent  check.
+     */
+    public ColumnMinStringValidUsaZipcodePercentCheckSpec getDailyPartitionMinStringValidUsaZipcodePercent() {
+        return dailyPartitionMinStringValidUsaZipcodePercent;
+    }
+
+    /**
+     * Sets a new definition of a minimum string valid usa zip code percent check.
+     * @param dailyPartitionMinStringValidUsaZipcodePercent Minimum string valid usa zip code percent check.
+     */
+    public void setDailyPartitionMinStringValidUsaZipcodePercent(ColumnMinStringValidUsaZipcodePercentCheckSpec dailyPartitionMinStringValidUsaZipcodePercent) {
+        this.setDirtyIf(!Objects.equals(this.dailyPartitionMinStringValidUsaZipcodePercent, dailyPartitionMinStringValidUsaZipcodePercent));
+        this.dailyPartitionMinStringValidUsaZipcodePercent = dailyPartitionMinStringValidUsaZipcodePercent;
+        propagateHierarchyIdToField(dailyPartitionMinStringValidUsaZipcodePercent, "daily_partition_min_string_valid_usa_zipcode_percent");
+    }
+
+    /**
      * Returns a minimum string valid USA phone percent check.
      * @return Minimum string valid USA phone percent  check.
      */
@@ -423,23 +432,6 @@
         this.setDirtyIf(!Objects.equals(this.dailyPartitionMinStringValidUsaPhonePercent, dailyPartitionMinStringValidUsaPhonePercent));
         this.dailyPartitionMinStringValidUsaPhonePercent = dailyPartitionMinStringValidUsaPhonePercent;
         propagateHierarchyIdToField(dailyPartitionMinStringValidUsaPhonePercent, "daily_partition_min_string_valid_usa_phone_percent");
-=======
-     * Returns a minimum string valid usa zip code percent check.
-     * @return Minimum string valid usa zip code percent  check.
-     */
-    public ColumnMinStringValidUsaZipcodePercentCheckSpec getDailyPartitionMinStringValidUsaZipcodePercent() {
-        return dailyPartitionMinStringValidUsaZipcodePercent;
-    }
-
-    /**
-     * Sets a new definition of a minimum string valid usa zip code percent check.
-     * @param dailyPartitionMinStringValidUsaZipcodePercent Minimum string valid usa zip code percent check.
-     */
-    public void setDailyPartitionMinStringValidUsaZipcodePercent(ColumnMinStringValidUsaZipcodePercentCheckSpec dailyPartitionMinStringValidUsaZipcodePercent) {
-        this.setDirtyIf(!Objects.equals(this.dailyPartitionMinStringValidUsaZipcodePercent, dailyPartitionMinStringValidUsaZipcodePercent));
-        this.dailyPartitionMinStringValidUsaZipcodePercent = dailyPartitionMinStringValidUsaZipcodePercent;
-        propagateHierarchyIdToField(dailyPartitionMinStringValidUsaZipcodePercent, "daily_partition_min_string_valid_usa_zipcode_percent");
->>>>>>> 3616f54b
     }
 
     /**

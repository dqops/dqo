/*
 * Copyright © 2021 DQO.ai (support@dqo.ai)
 *
 * Licensed under the Apache License, Version 2.0 (the "License");
 * you may not use this file except in compliance with the License.
 * You may obtain a copy of the License at
 *
 *     http://www.apache.org/licenses/LICENSE-2.0
 *
 * Unless required by applicable law or agreed to in writing, software
 * distributed under the License is distributed on an "AS IS" BASIS,
 * WITHOUT WARRANTIES OR CONDITIONS OF ANY KIND, either express or implied.
 * See the License for the specific language governing permissions and
 * limitations under the License.
 */
package ai.dqo.checks.column.partitioned.strings;

import ai.dqo.checks.AbstractCheckCategorySpec;
import ai.dqo.checks.column.strings.ColumnMaxStringLengthBelowCheckSpec;
import ai.dqo.checks.column.strings.ColumnMinStringLengthAboveCheckSpec;
import ai.dqo.checks.column.strings.ColumnMeanStringLengthBetweenCheckSpec;
import ai.dqo.checks.column.strings.ColumnMaxStringEmptyPercentCheckSpec;
<<<<<<< HEAD
import ai.dqo.checks.column.strings.ColumnMeanStringLengthBetweenCheckSpec;
import ai.dqo.checks.column.strings.ColumnMaxStringEmptyPercentCheckSpec;
import ai.dqo.checks.column.strings.ColumnMaxStringEmptyCountCheckSpec;
=======
import ai.dqo.checks.column.strings.ColumnMaxStringWhitespaceCountCheckSpec;
>>>>>>> 4f5e7676
import ai.dqo.metadata.id.ChildHierarchyNodeFieldMap;
import ai.dqo.metadata.id.ChildHierarchyNodeFieldMapImpl;
import com.fasterxml.jackson.annotation.JsonInclude;
import com.fasterxml.jackson.annotation.JsonPropertyDescription;
import com.fasterxml.jackson.databind.PropertyNamingStrategies;
import com.fasterxml.jackson.databind.annotation.JsonNaming;
import lombok.EqualsAndHashCode;

import java.util.Objects;

/**
 * Container of built-in preconfigured data quality check points on a column level that are checking at a daily level.
 */
@JsonInclude(JsonInclude.Include.NON_NULL)
@JsonNaming(PropertyNamingStrategies.SnakeCaseStrategy.class)
@EqualsAndHashCode(callSuper = true)
public class ColumnStringsDailyPartitionedChecksSpec extends AbstractCheckCategorySpec {
    public static final ChildHierarchyNodeFieldMapImpl<ColumnStringsDailyPartitionedChecksSpec> FIELDS = new ChildHierarchyNodeFieldMapImpl<>(AbstractCheckCategorySpec.FIELDS) {
        {
            put("daily_partition_max_string_length_below", o -> o.dailyPartitionMaxStringLengthBelow);
            put("daily_partition_min_string_length_above", o -> o.dailyPartitionMinStringLengthAbove);
            put("daily_partition_mean_string_length_between", o -> o.dailyPartitionMeanStringLengthBetween);
            put("daily_partition_max_string_empty_percent", o -> o.dailyPartitionMaxStringEmptyPercent);
<<<<<<< HEAD
            put("daily_partition_max_string_empty_count", o -> o.dailyPartitionMaxStringEmptyCount);
=======
            put("daily_partition_max_string_whitespace_count", o -> o.dailyPartitionMaxStringWhitespaceCount);
>>>>>>> 4f5e7676
        }
    };

    @JsonPropertyDescription("Verifies that the length of string in a column does not exceed the maximum accepted length. Creates a separate data quality check (and an alert) for each daily partition.")
    private ColumnMaxStringLengthBelowCheckSpec dailyPartitionMaxStringLengthBelow;

    @JsonPropertyDescription("Verifies that the length of string in a column does not exceed the minimum accepted length. Creates a separate data quality check (and an alert) for each daily partition.")
    private ColumnMinStringLengthAboveCheckSpec dailyPartitionMinStringLengthAbove;

    @JsonPropertyDescription("Verifies that the length of string in a column does not exceed the maximum accepted length. Creates a separate data quality check (and an alert) for each daily partition.")
    private ColumnMeanStringLengthBetweenCheckSpec dailyPartitionMeanStringLengthBetween;

    @JsonPropertyDescription("Verifies that the percentage of string in a column does not exceed the maximum accepted percentage. Creates a separate data quality check (and an alert) for each daily partition.")
    private ColumnMaxStringEmptyPercentCheckSpec dailyPartitionMaxStringEmptyPercent;

<<<<<<< HEAD
    @JsonPropertyDescription("Verifies that empty strings in a column does not exceed the maximum accepted quantity. Creates a separate data quality check (and an alert) for each daily partition.")
    private ColumnMaxStringEmptyCountCheckSpec dailyPartitionMaxStringEmptyCount;
=======
    @JsonPropertyDescription("Verifies that the number of whitespace strings in a column does not exceed the maximum accepted quantity. Creates a separate data quality check (and an alert) for each daily partition.")
    private ColumnMaxStringWhitespaceCountCheckSpec dailyPartitionMaxStringWhitespaceCount;

>>>>>>> 4f5e7676

    /**
     * Returns a maximum string length below  check.
     * @return Maximum string length below  check.
     */
    public ColumnMaxStringLengthBelowCheckSpec getDailyPartitionMaxStringLengthBelow() {
        return dailyPartitionMaxStringLengthBelow;
    }

    /**
     * Sets a new definition of a maximum string length below  check.
     * @param dailyPartitionMaxStringLengthBelow Maximum string length below  check.
     */
    public void setDailyPartitionMaxStringLengthBelow(ColumnMaxStringLengthBelowCheckSpec dailyPartitionMaxStringLengthBelow) {
        this.setDirtyIf(!Objects.equals(this.dailyPartitionMaxStringLengthBelow, dailyPartitionMaxStringLengthBelow));
        this.dailyPartitionMaxStringLengthBelow = dailyPartitionMaxStringLengthBelow;
        propagateHierarchyIdToField(dailyPartitionMaxStringLengthBelow, "daily_partition_max_string_length_below");
    }

    /**
     * Returns a minimum string length below  check.
     * @return Minimum string length below  check.
     */
    public ColumnMinStringLengthAboveCheckSpec getDailyPartitionMinStringLengthAbove() {
        return dailyPartitionMinStringLengthAbove;
    }

    /**
     * Sets a new definition of a minimum string length below  check.
     * @param dailyPartitionMinStringLengthAbove Minimum string length above check.
     */
    public void setDailyPartitionMinStringLengthAbove(ColumnMinStringLengthAboveCheckSpec dailyPartitionMinStringLengthAbove) {
        this.setDirtyIf(!Objects.equals(this.dailyPartitionMinStringLengthAbove, dailyPartitionMinStringLengthAbove));
        this.dailyPartitionMinStringLengthAbove = dailyPartitionMinStringLengthAbove;
        propagateHierarchyIdToField(dailyPartitionMaxStringLengthBelow, "daily_partition_min_string_length_above");
    }

    /**
     * Returns a mean string length between  check.
     * @return Mean string length between  check.
     */
    public ColumnMeanStringLengthBetweenCheckSpec getDailyPartitionMeanStringLengthBetween() {
        return dailyPartitionMeanStringLengthBetween;
    }

    /**
     * Sets a new definition of a mean string length between check.
     * @param dailyPartitionMeanStringLengthBetween Mean string length between check.
     */
    public void setDailyPartitionMeanStringLengthBetween(ColumnMeanStringLengthBetweenCheckSpec dailyPartitionMeanStringLengthBetween) {
        this.setDirtyIf(!Objects.equals(this.dailyPartitionMeanStringLengthBetween, dailyPartitionMeanStringLengthBetween));
        this.dailyPartitionMeanStringLengthBetween = dailyPartitionMeanStringLengthBetween;
        propagateHierarchyIdToField(dailyPartitionMeanStringLengthBetween, "daily_partition_mean_string_length_between");
    }

    /**
     * Returns a maximum empty string percentage check.
     * @return Maximum empty string percentage check.
     */
    public ColumnMaxStringEmptyPercentCheckSpec getDailyPartitionMaxStringEmptyPercent() {
        return dailyPartitionMaxStringEmptyPercent;
    }

    /**
     * Sets a new definition of a maximum empty string percentage check.
     * @param dailyPartitionMaxStringEmptyPercent Maximum empty string percentage check.
     */
    public void setDailyPartitionMaxStringEmptyPercent(ColumnMaxStringEmptyPercentCheckSpec dailyPartitionMaxStringEmptyPercent) {
        this.setDirtyIf(!Objects.equals(this.dailyPartitionMaxStringEmptyPercent, dailyPartitionMaxStringEmptyPercent));
        this.dailyPartitionMaxStringEmptyPercent = dailyPartitionMaxStringEmptyPercent;
        propagateHierarchyIdToField(dailyPartitionMaxStringEmptyPercent, "daily_partition_max_string_empty_percent");
    }

    /**
<<<<<<< HEAD
     * Returns a max string empty count check.
     * @return Max string empty count check.
     */
    public ColumnMaxStringEmptyCountCheckSpec getDailyPartitionMaxStringEmptyCount() {
        return dailyPartitionMaxStringEmptyCount;
    }

    /**
     * Sets a new definition of a max string empty count check.
     * @param dailyPartitionMaxStringEmptyCount Max string empty count check.
     */
    public void setDailyPartitionMaxStringEmptyCount(ColumnMaxStringEmptyCountCheckSpec dailyPartitionMaxStringEmptyCount) {
        this.setDirtyIf(!Objects.equals(this.dailyPartitionMaxStringEmptyCount, dailyPartitionMaxStringEmptyCount));
        this.dailyPartitionMaxStringEmptyCount = dailyPartitionMaxStringEmptyCount;
        propagateHierarchyIdToField(dailyPartitionMaxStringEmptyCount, "daily_partition_max_string_empty_count");
=======
     * Returns a maximum string whitespace count check.
     * @return Maximum string whitespace count check.
     */
    public ColumnMaxStringWhitespaceCountCheckSpec getDailyPartitionMaxStringWhitespaceCount() {
        return dailyPartitionMaxStringWhitespaceCount;
    }

    /**
     * Sets a new definition of a maximum string whitespace count check.
     * @param dailyPartitionMaxStringWhitespaceCount Maximum string whitespace count check.
     */
    public void setDailyPartitionMaxStringWhitespaceCount(ColumnMaxStringWhitespaceCountCheckSpec dailyPartitionMaxStringWhitespaceCount) {
        this.setDirtyIf(!Objects.equals(this.dailyPartitionMaxStringWhitespaceCount, dailyPartitionMaxStringWhitespaceCount));
        this.dailyPartitionMaxStringWhitespaceCount = dailyPartitionMaxStringWhitespaceCount;
        propagateHierarchyIdToField(dailyPartitionMaxStringWhitespaceCount, "daily_partition_max_string_whitespace_count");
>>>>>>> 4f5e7676
    }

    /**
     * Returns the child map on the spec class with all fields.
     *
     * @return Return the field map.
     */
    @Override
    protected ChildHierarchyNodeFieldMap getChildMap() {
        return FIELDS;
    }
}<|MERGE_RESOLUTION|>--- conflicted
+++ resolved
@@ -20,13 +20,10 @@
 import ai.dqo.checks.column.strings.ColumnMinStringLengthAboveCheckSpec;
 import ai.dqo.checks.column.strings.ColumnMeanStringLengthBetweenCheckSpec;
 import ai.dqo.checks.column.strings.ColumnMaxStringEmptyPercentCheckSpec;
-<<<<<<< HEAD
 import ai.dqo.checks.column.strings.ColumnMeanStringLengthBetweenCheckSpec;
 import ai.dqo.checks.column.strings.ColumnMaxStringEmptyPercentCheckSpec;
 import ai.dqo.checks.column.strings.ColumnMaxStringEmptyCountCheckSpec;
-=======
 import ai.dqo.checks.column.strings.ColumnMaxStringWhitespaceCountCheckSpec;
->>>>>>> 4f5e7676
 import ai.dqo.metadata.id.ChildHierarchyNodeFieldMap;
 import ai.dqo.metadata.id.ChildHierarchyNodeFieldMapImpl;
 import com.fasterxml.jackson.annotation.JsonInclude;
@@ -50,11 +47,8 @@
             put("daily_partition_min_string_length_above", o -> o.dailyPartitionMinStringLengthAbove);
             put("daily_partition_mean_string_length_between", o -> o.dailyPartitionMeanStringLengthBetween);
             put("daily_partition_max_string_empty_percent", o -> o.dailyPartitionMaxStringEmptyPercent);
-<<<<<<< HEAD
             put("daily_partition_max_string_empty_count", o -> o.dailyPartitionMaxStringEmptyCount);
-=======
             put("daily_partition_max_string_whitespace_count", o -> o.dailyPartitionMaxStringWhitespaceCount);
->>>>>>> 4f5e7676
         }
     };
 
@@ -70,14 +64,12 @@
     @JsonPropertyDescription("Verifies that the percentage of string in a column does not exceed the maximum accepted percentage. Creates a separate data quality check (and an alert) for each daily partition.")
     private ColumnMaxStringEmptyPercentCheckSpec dailyPartitionMaxStringEmptyPercent;
 
-<<<<<<< HEAD
     @JsonPropertyDescription("Verifies that empty strings in a column does not exceed the maximum accepted quantity. Creates a separate data quality check (and an alert) for each daily partition.")
     private ColumnMaxStringEmptyCountCheckSpec dailyPartitionMaxStringEmptyCount;
-=======
+
     @JsonPropertyDescription("Verifies that the number of whitespace strings in a column does not exceed the maximum accepted quantity. Creates a separate data quality check (and an alert) for each daily partition.")
     private ColumnMaxStringWhitespaceCountCheckSpec dailyPartitionMaxStringWhitespaceCount;
 
->>>>>>> 4f5e7676
 
     /**
      * Returns a maximum string length below  check.
@@ -152,7 +144,6 @@
     }
 
     /**
-<<<<<<< HEAD
      * Returns a max string empty count check.
      * @return Max string empty count check.
      */
@@ -168,7 +159,9 @@
         this.setDirtyIf(!Objects.equals(this.dailyPartitionMaxStringEmptyCount, dailyPartitionMaxStringEmptyCount));
         this.dailyPartitionMaxStringEmptyCount = dailyPartitionMaxStringEmptyCount;
         propagateHierarchyIdToField(dailyPartitionMaxStringEmptyCount, "daily_partition_max_string_empty_count");
-=======
+    }
+
+    /**
      * Returns a maximum string whitespace count check.
      * @return Maximum string whitespace count check.
      */
@@ -184,7 +177,6 @@
         this.setDirtyIf(!Objects.equals(this.dailyPartitionMaxStringWhitespaceCount, dailyPartitionMaxStringWhitespaceCount));
         this.dailyPartitionMaxStringWhitespaceCount = dailyPartitionMaxStringWhitespaceCount;
         propagateHierarchyIdToField(dailyPartitionMaxStringWhitespaceCount, "daily_partition_max_string_whitespace_count");
->>>>>>> 4f5e7676
     }
 
     /**

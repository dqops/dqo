--- conflicted
+++ resolved
@@ -41,12 +41,8 @@
         {
             put("max_days_since_most_recent_event", o -> o.maxDaysSinceMostRecentEvent);
             put("max_days_since_most_recent_ingestion", o -> o.maxDaysSinceMostRecentIngestion);
-<<<<<<< HEAD
-            put("max_days_between_event_and_ingestion", o -> o.maxDaysBetweenEventAndIngestion);
+            put("max_delay_in_data_loading_in_days", o -> o.maxDelayInDataLoadingInDays);
             put("min_days_between_event_and_ingestion", o -> o.minDaysBetweenEventAndIngestion);
-=======
-            put("max_delay_in_data_loading_in_days", o -> o.maxDelayInDataLoadingInDays);
->>>>>>> d03874db
         }
     };
 

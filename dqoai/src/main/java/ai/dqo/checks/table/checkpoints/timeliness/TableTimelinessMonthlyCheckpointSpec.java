--- conflicted
+++ resolved
@@ -40,11 +40,8 @@
     public static final ChildHierarchyNodeFieldMapImpl<TableTimelinessMonthlyCheckpointSpec> FIELDS = new ChildHierarchyNodeFieldMapImpl<>(AbstractCheckCategorySpec.FIELDS) {
         {
            put("monthly_checkpoint_max_days_since_most_recent_event", o -> o.monthlyCheckpointMaxDaysSinceMostRecentEvent);
-<<<<<<< HEAD
+           put("monthly_checkpoint_max_days_since_most_recent_ingestion", o -> o.monthlyCheckpointMaxDaysSinceMostRecentIngestion);
            put("monthly_checkpoint_max_days_between_event_and_ingestion", o -> o.monthlyCheckpointMaxDaysBetweenEventAndIngestion);
-=======
-           put("monthly_checkpoint_max_days_since_most_recent_ingestion", o -> o.monthlyCheckpointMaxDaysSinceMostRecentIngestion);
->>>>>>> 14a5d9d7
         }
     };
 
@@ -53,17 +50,15 @@
     @JsonSerialize(using = IgnoreEmptyYamlSerializer.class)
     private TableMaxDaysSinceMostRecentEventCheckSpec monthlyCheckpointMaxDaysSinceMostRecentEvent;
 
-<<<<<<< HEAD
+    @JsonPropertyDescription("Monthly checkpoint calculating maximum days since the most recent ingestion")
+    @JsonInclude(JsonInclude.Include.NON_EMPTY)
+    @JsonSerialize(using = IgnoreEmptyYamlSerializer.class)
+    private TableMaxDaysSinceMostRecentIngestionCheckSpec monthlyCheckpointMaxDaysSinceMostRecentIngestion;
+
     @JsonPropertyDescription("Monthly checkpoint calculating maximum days between event and ingestion")
     @JsonInclude(JsonInclude.Include.NON_EMPTY)
     @JsonSerialize(using = IgnoreEmptyYamlSerializer.class)
     private TableMaxDaysBetweenEventAndIngestionCheckSpec monthlyCheckpointMaxDaysBetweenEventAndIngestion;
-=======
-    @JsonPropertyDescription("Monthly checkpoint calculating maximum days since the most recent ingestion")
-    @JsonInclude(JsonInclude.Include.NON_EMPTY)
-    @JsonSerialize(using = IgnoreEmptyYamlSerializer.class)
-    private TableMaxDaysSinceMostRecentIngestionCheckSpec monthlyCheckpointMaxDaysSinceMostRecentIngestion;
->>>>>>> 14a5d9d7
 
     /**
      * Returns the maximum days since the most recent event check configuration.
@@ -84,7 +79,24 @@
     }
 
     /**
-<<<<<<< HEAD
+     * Returns the maximum days since the most recent ingestion check configuration.
+     * @return Maximum days since the most recent ingestion check configuration.
+     */
+    public TableMaxDaysSinceMostRecentIngestionCheckSpec getMonthlyCheckpointMaxDaysSinceMostRecentIngestion() {
+        return monthlyCheckpointMaxDaysSinceMostRecentIngestion;
+    }
+
+    /**
+     * Sets the maximum days since the most recent ingestion.
+     * @param monthlyCheckpointMaxDaysSinceMostRecentIngestion New maximum days since the most recent ingestion check.
+     */
+    public void setMonthlyCheckpointCheckpointMaxDaysSinceMostRecentIngestion(TableMaxDaysSinceMostRecentIngestionCheckSpec monthlyCheckpointMaxDaysSinceMostRecentIngestion) {
+        this.setDirtyIf(!Objects.equals(this.monthlyCheckpointMaxDaysSinceMostRecentIngestion, monthlyCheckpointMaxDaysSinceMostRecentIngestion));
+        this.monthlyCheckpointMaxDaysSinceMostRecentIngestion = monthlyCheckpointMaxDaysSinceMostRecentIngestion;
+        this.propagateHierarchyIdToField(monthlyCheckpointMaxDaysSinceMostRecentIngestion, "monthly_checkpoint_max_days_since_most_recent_ingestion");
+    }
+
+    /**
      * Returns a maximum days between event and ingestion check configuration.
      * @return Maximum days between event and ingestion check configuration.
      */
@@ -103,26 +115,6 @@
     }
 
         /**
-=======
-     * Returns the maximum days since the most recent ingestion check configuration.
-     * @return Maximum days since the most recent ingestion check configuration.
-     */
-    public TableMaxDaysSinceMostRecentIngestionCheckSpec getMonthlyCheckpointMaxDaysSinceMostRecentIngestion() {
-        return monthlyCheckpointMaxDaysSinceMostRecentIngestion;
-    }
-
-    /**
-     * Sets the maximum days since the most recent ingestion.
-     * @param monthlyCheckpointMaxDaysSinceMostRecentIngestion New maximum days since the most recent ingestion check.
-     */
-    public void setMonthlyCheckpointCheckpointMaxDaysSinceMostRecentIngestion(TableMaxDaysSinceMostRecentIngestionCheckSpec monthlyCheckpointMaxDaysSinceMostRecentIngestion) {
-        this.setDirtyIf(!Objects.equals(this.monthlyCheckpointMaxDaysSinceMostRecentIngestion, monthlyCheckpointMaxDaysSinceMostRecentIngestion));
-        this.monthlyCheckpointMaxDaysSinceMostRecentIngestion = monthlyCheckpointMaxDaysSinceMostRecentIngestion;
-        this.propagateHierarchyIdToField(monthlyCheckpointMaxDaysSinceMostRecentIngestion, "monthly_checkpoint_max_days_since_most_recent_ingestion");
-    }
-
-    /**
->>>>>>> 14a5d9d7
      * Returns the child map on the spec class with all fields.
      *
      * @return Return the field map.

/*
 * Copyright © 2021 DQO.ai (support@dqo.ai)
 *
 * Licensed under the Apache License, Version 2.0 (the "License");
 * you may not use this file except in compliance with the License.
 * You may obtain a copy of the License at
 *
 *     http://www.apache.org/licenses/LICENSE-2.0
 *
 * Unless required by applicable law or agreed to in writing, software
 * distributed under the License is distributed on an "AS IS" BASIS,
 * WITHOUT WARRANTIES OR CONDITIONS OF ANY KIND, either express or implied.
 * See the License for the specific language governing permissions and
 * limitations under the License.
 */
package ai.dqo.metadata.sources;

import ai.dqo.connectors.ConnectionProviderSpecificParameters;
import ai.dqo.connectors.ProviderType;
import ai.dqo.connectors.bigquery.BigQueryParametersSpec;
import ai.dqo.connectors.mysql.MysqlParametersSpec;
import ai.dqo.connectors.postgresql.PostgresqlParametersSpec;
import ai.dqo.connectors.redshift.RedshiftParametersSpec;
import ai.dqo.connectors.snowflake.SnowflakeParametersSpec;
import ai.dqo.connectors.sqlserver.SqlServerParametersSpec;
import ai.dqo.core.secrets.SecretValueProvider;
import ai.dqo.metadata.basespecs.AbstractSpec;
import ai.dqo.metadata.comments.CommentsListSpec;
import ai.dqo.metadata.groupings.DataStreamMappingSpec;
import ai.dqo.metadata.id.*;
import ai.dqo.metadata.incidents.IncidentGroupingSpec;
import ai.dqo.metadata.scheduling.RecurringSchedulesSpec;
import ai.dqo.utils.exceptions.DqoRuntimeException;
import ai.dqo.utils.serialization.IgnoreEmptyYamlSerializer;
import com.fasterxml.jackson.annotation.JsonIgnore;
import com.fasterxml.jackson.annotation.JsonInclude;
import com.fasterxml.jackson.annotation.JsonPropertyDescription;
import com.fasterxml.jackson.databind.PropertyNamingStrategies;
import com.fasterxml.jackson.databind.annotation.JsonNaming;
import com.fasterxml.jackson.databind.annotation.JsonSerialize;
import lombok.EqualsAndHashCode;
import lombok.ToString;
import picocli.CommandLine;

import java.util.Objects;

/**
 * Data source (connection) specification.
 */
@JsonInclude(JsonInclude.Include.NON_NULL)
@JsonNaming(PropertyNamingStrategies.SnakeCaseStrategy.class)
@EqualsAndHashCode(callSuper = true)
@ToString(callSuper = false)
public class ConnectionSpec extends AbstractSpec {
    private static final ChildHierarchyNodeFieldMapImpl<ConnectionSpec> FIELDS = new ChildHierarchyNodeFieldMapImpl<>(AbstractSpec.FIELDS) {
        {
			put("comments", o -> o.comments);
			put("default_data_stream_mapping", o -> o.defaultDataStreamMapping);
			put("bigquery", o -> o.bigquery);
			put("snowflake", o -> o.snowflake);
            put("postgresql", o -> o.postgresql);
            put("redshift", o -> o.redshift);
            put("sqlserver", o -> o.sqlserver);
            put("mysql", o -> o.mysql);
            put("labels", o -> o.labels);
            put("schedules", o -> o.schedules);
            put("incident_grouping", o -> o.incidentGrouping);
        }
    };

    @JsonPropertyDescription("Database provider type (required). Accepts: bigquery, snowflake.")
    private ProviderType providerType;

    @CommandLine.Mixin // fill properties from CLI command line arguments
    @JsonPropertyDescription("BigQuery connection parameters. Specify parameters in the bigquery section.")
    private BigQueryParametersSpec bigquery;

    @CommandLine.Mixin // fill properties from CLI command line arguments
    @JsonPropertyDescription("Snowflake connection parameters. Specify parameters in the snowflake section or set the url (which is the Snowflake JDBC url).")
    private SnowflakeParametersSpec snowflake;

    @CommandLine.Mixin // fill properties from CLI command line arguments
    @JsonPropertyDescription("PostgreSQL connection parameters. Specify parameters in the postgresql section or set the url (which is the Snowflake JDBC url).")
    private PostgresqlParametersSpec postgresql;

    @CommandLine.Mixin // fill properties from CLI command line arguments
    @JsonPropertyDescription("Redshift connection parameters. Specify parameters in the redshift section or set the url (which is the Redshift JDBC url).")
    private RedshiftParametersSpec redshift;

    @CommandLine.Mixin // fill properties from CLI command line arguments
    @JsonPropertyDescription("SQL Server connection parameters. Specify parameters in the sqlserver section or set the url (which is the SQL Server JDBC url).")
    private SqlServerParametersSpec sqlserver;

    @CommandLine.Mixin // fill properties from CLI command line arguments
    @JsonPropertyDescription("MySQL connection parameters. Specify parameters in the sqlserver section or set the url (which is the SQL Server JDBC url).")
    private MysqlParametersSpec mysql;

    @JsonPropertyDescription("The concurrency limit for the maximum number of parallel executions of checks on this connection.")
    private Integer parallelRunsLimit;

    @JsonPropertyDescription("Default data streams configuration for all tables. The configuration may be overridden on table, column and check level. Data streams are configured in two cases: (1) a static dimension is assigned to a table, when the data is partitioned at a table level (similar tables store the same information, but for different countries, etc.). (2) the data in the table should be analyzed with a GROUP BY condition, to analyze different datasets using separate time series, for example a table contains data from multiple countries and there is a 'country' column used for partitioning.")
    @ToString.Exclude
    @JsonInclude(JsonInclude.Include.NON_EMPTY)
    @JsonSerialize(using = IgnoreEmptyYamlSerializer.class)
    private DataStreamMappingSpec defaultDataStreamMapping;

    @JsonPropertyDescription("Configuration of the job scheduler that runs data quality checks. The scheduler configuration is divided into types of checks that have different schedules.")
    @ToString.Exclude
    @JsonInclude(JsonInclude.Include.NON_EMPTY)
    @JsonSerialize(using = IgnoreEmptyYamlSerializer.class)
    private RecurringSchedulesSpec schedules;

    @JsonPropertyDescription("Configuration of data quality incident grouping. Configures how failed data quality checks are grouped into data quality incidents.")
    @ToString.Exclude
    @JsonInclude(JsonInclude.Include.NON_EMPTY)
    @JsonSerialize(using = IgnoreEmptyYamlSerializer.class)
    private IncidentGroupingSpec incidentGrouping = new IncidentGroupingSpec();

    @JsonPropertyDescription("Comments for change tracking. Please put comments in this collection because YAML comments may be removed when the YAML file is modified by the tool (serialization and deserialization will remove non tracked comments).")
    @ToString.Exclude
    @JsonInclude(JsonInclude.Include.NON_EMPTY)
    @JsonSerialize(using = IgnoreEmptyYamlSerializer.class)
    private CommentsListSpec comments;

    @JsonPropertyDescription("Custom labels that were assigned to the connection. Labels are used for searching for tables when filtered data quality checks are executed.")
    @JsonInclude(JsonInclude.Include.NON_EMPTY)
    @JsonSerialize(using = IgnoreEmptyYamlSerializer.class)
    private LabelSetSpec labels;

    /**
     * Default constructor.
     */
    public ConnectionSpec() {
    }

    /**
     * Constructor for creating a connection for a selected provider.
     * @param providerType Provider type.
     */
    public ConnectionSpec(ProviderType providerType) {
        this.providerType = providerType;
    }

    /**
     * Returns a database provider type to be used.
     * @return Connection provider type.
     */
    public ProviderType getProviderType() {
        return providerType;
    }

    /**
     * Sets a database provider type.
     * @param providerType Database provider type.
     */
    public void setProviderType(ProviderType providerType) {
		setDirtyIf(!Objects.equals(this.providerType, providerType));
        this.providerType = providerType;
    }

    /**
     * Big query connection settings.
     * @return Big query connection settings.
     */
    public BigQueryParametersSpec getBigquery() {
        return bigquery;
    }

    /**
     * Sets the bigquery connection parameters.
     * @param bigquery Bigquery connection parameters.
     */
    public void setBigquery(BigQueryParametersSpec bigquery) {
		setDirtyIf(!Objects.equals(this.bigquery, bigquery));
        this.bigquery = bigquery;
		propagateHierarchyIdToField(bigquery, "bigquery");
    }

    /**
     * Returns snowflake connection parameters.
     * @return Snowflake connection parameters.
     */
    public SnowflakeParametersSpec getSnowflake() {
        return snowflake;
    }

    /**
     * Sets the snowflake connection parameters.
     * @param snowflake Snowflake connection parameters.
     */
    public void setSnowflake(SnowflakeParametersSpec snowflake) {
		setDirtyIf(!Objects.equals(this.snowflake, snowflake));
        this.snowflake = snowflake;
		propagateHierarchyIdToField(snowflake, "snowflake");
    }

    /**
     * Returns the connection parameters for PostgreSQL.
     * @return PostgreSQL connection parameters.
     */
    public PostgresqlParametersSpec getPostgresql() {
        return postgresql;
    }

    /**
     * Sets the PostgreSQL connection parameters.
     * @param postgresql New PostgreSQL connection parameters.
     */
    public void setPostgresql(PostgresqlParametersSpec postgresql) {
        setDirtyIf(!Objects.equals(this.postgresql, postgresql));
        this.postgresql = postgresql;
        propagateHierarchyIdToField(postgresql, "postgresql");
    }
    /**
     * Returns the connection parameters for Redshift.
     * @return Redshift connection parameters.
     */
    public RedshiftParametersSpec getRedshift() {
        return redshift;
    }

    /**
     * Sets the Redshift connection parameters.
     * @param redshift New Redshift connection parameters.
     */
    public void setRedshift(RedshiftParametersSpec redshift) {
        setDirtyIf(!Objects.equals(this.redshift, redshift));
        this.redshift = redshift;
        propagateHierarchyIdToField(redshift, "redshift");
    }

    /**
     * Returns the connection parameters for SQL Server.
     * @return SQL Server connection parameters.
     */
    public SqlServerParametersSpec getSqlserver() {
        return sqlserver;
    }

    /**
     * Sets the SQL Server connection parameters.
     * @param sqlserver New SQL Server connection parameters.
     */
    public void setSqlserver(SqlServerParametersSpec sqlserver) {
        setDirtyIf(!Objects.equals(this.sqlserver, sqlserver));
        this.sqlserver = sqlserver;
        propagateHierarchyIdToField(sqlserver, "sqlserver");
    }

    /**
     * Returns the connection parameters for MySQL.
     * @return MySQL connection parameters.
     */
    public MysqlParametersSpec getMysql() {
        return mysql;
    }

    /**
     * Sets the MySQL connection parameters.
     * @param mysql New MySQL connection parameters.
     */
    public void setMysql(MysqlParametersSpec mysql) {
        setDirtyIf(!Objects.equals(this.mysql, mysql));
        this.mysql = mysql;
        propagateHierarchyIdToField(mysql, "mysql");
    }

    /**
     * Returns the configuration of schedules for each type of check.
     * @return Configuration of schedules for each type of checks.
     */
    public RecurringSchedulesSpec getSchedules() {
        return schedules;
    }

    /**
     * Sets the configuration of schedules for running each type of checks.
     * @param schedules Configuration of schedules.
     */
    public void setSchedules(RecurringSchedulesSpec schedules) {
        setDirtyIf(!Objects.equals(this.schedules, schedules));
        this.schedules = schedules;
        propagateHierarchyIdToField(schedules, "schedules");
    }

    /**
     * Returns the limit of parallel data quality checks that could be started at the same time on the connection.
     * @return Concurrency limit (number of parallel jobs) that are executing checks or null when no limits are enforced.
     */
    public Integer getParallelRunsLimit() {
        return parallelRunsLimit;
    }

    /**
     * Sets the concurrency limit of the number of checks that can run in parallel on this connection.
     * @param parallelRunsLimit New concurrency limit or null when no limit is applied.
     */
    public void setParallelRunsLimit(Integer parallelRunsLimit) {
        this.setDirtyIf(!Objects.equals(this.parallelRunsLimit, parallelRunsLimit));
        this.parallelRunsLimit = parallelRunsLimit;
    }

    /**
     * Returns the configuration of grouping failed data quality checks into data quality incidents.
     * @return Grouping of failed data quality checks into incidents.
     */
    public IncidentGroupingSpec getIncidentGrouping() {
        return incidentGrouping;
    }

    /**
     * Sets the configuration of data quality issued into incidents.
     * @param incidentGrouping New configuration of data quality issue grouping into incidents.
     */
    public void setIncidentGrouping(IncidentGroupingSpec incidentGrouping) {
        setDirtyIf(!Objects.equals(this.incidentGrouping, incidentGrouping));
        this.incidentGrouping = incidentGrouping;
        propagateHierarchyIdToField(incidentGrouping, "incident_grouping");
    }

    /**
     * Returns a collection of comments for this connection.
     * @return List of comments (or null).
     */
    public CommentsListSpec getComments() {
        return comments;
    }

    /**
     * Sets a list of comments for this connection.
     * @param comments Comments list.
     */
    public void setComments(CommentsListSpec comments) {
		setDirtyIf(!Objects.equals(this.comments, comments));
        this.comments = comments;
		propagateHierarchyIdToField(comments, "comments");
    }

    /**
     * Returns the default data streams configuration for all tables on the connection.
     * @return Default data streams configuration.
     */
    public DataStreamMappingSpec getDefaultDataStreamMapping() {
        return defaultDataStreamMapping;
    }

    /**
     * Returns the default data streams configuration for all tables on this connection.
     * @param defaultDataStreamMapping Data streams configuration.
     */
    public void setDefaultDataStreamMapping(DataStreamMappingSpec defaultDataStreamMapping) {
		setDirtyIf(!Objects.equals(this.defaultDataStreamMapping, defaultDataStreamMapping));
        this.defaultDataStreamMapping = defaultDataStreamMapping;
		propagateHierarchyIdToField(defaultDataStreamMapping, "default_data_stream_mapping");
    }

    /**
     * List of labels assigned to a table. Labels are used for targeting the execution of tests.
     * @return Labels collection.
     */
    public LabelSetSpec getLabels() {
        return labels;
    }

    /**
     * Changes a list of labels.
     * @param labels Labels collection.
     */
    public void setLabels(LabelSetSpec labels) {
        setDirtyIf(!Objects.equals(this.labels, labels));
        this.labels = labels;
        propagateHierarchyIdToField(labels, "labels");
    }

    /**
     * Returns the child map on the spec class with all fields.
     *
     * @return Return the field map.
     */
    @Override
    protected ChildHierarchyNodeFieldMap getChildMap() {
        return FIELDS;
    }

    /**
     * Calls a visitor (using a visitor design pattern) that returns a result.
     *
     * @param visitor   Visitor instance.
     * @param parameter Additional parameter that will be passed back to the visitor.
     */
    @Override
    public <P, R> R visit(HierarchyNodeResultVisitor<P, R> visitor, P parameter) {
        return visitor.accept(this, parameter);
    }

    /**
     * Creates and returns a deep copy of this object.
     */
    @Override
    public ConnectionSpec deepClone() {
        ConnectionSpec cloned = (ConnectionSpec)super.deepClone();
        return cloned;
    }

    /**
     * Creates a trimmed and expanded version of the object without unwanted properties, but with all variables like ${ENV_VAR} expanded.
     * @return Trimmed and expanded version of this object.
     */
    public ConnectionSpec expandAndTrim(SecretValueProvider secretValueProvider) {
        try {
            ConnectionSpec cloned = (ConnectionSpec) super.clone();
            if (cloned.defaultDataStreamMapping != null) {
                cloned.defaultDataStreamMapping = cloned.defaultDataStreamMapping.expandAndTrim(secretValueProvider);
            }
            if (cloned.bigquery != null) {
                cloned.bigquery = cloned.bigquery.expandAndTrim(secretValueProvider);
            }
            if (cloned.snowflake != null) {
                cloned.snowflake = cloned.snowflake.expandAndTrim(secretValueProvider);
            }
            if (cloned.postgresql != null) {
                cloned.postgresql = cloned.postgresql.expandAndTrim(secretValueProvider);
            }
            if (cloned.redshift != null) {
                cloned.redshift = cloned.redshift.expandAndTrim(secretValueProvider);
            }
            if (cloned.sqlserver != null) {
                cloned.sqlserver = cloned.sqlserver.expandAndTrim(secretValueProvider);
            }
<<<<<<< HEAD
            if (cloned.mysql != null) {
                cloned.mysql = cloned.mysql.expandAndTrim(secretValueProvider);
            }
            if (cloned.notifications != null) {
                cloned.notifications = cloned.notifications.expandAndTrim(secretValueProvider);
=======
            if (cloned.incidentGrouping != null) {
                cloned.incidentGrouping = cloned.incidentGrouping.expandAndTrim(secretValueProvider);
>>>>>>> 789229f2
            }
            cloned.comments = null;
            cloned.schedules = null;
            return cloned;
        }
        catch (CloneNotSupportedException ex) {
            throw new RuntimeException("Object cannot be cloned", ex);
        }
    }

    /**
     * Creates a trimmed version of the object without unwanted properties.
     * A trimmed version is passed to a Jinja2 sql template as a context parameter.
     * @return Trimmed version of this object.
     */
    public ConnectionSpec trim() {
        try {
            ConnectionSpec cloned = (ConnectionSpec) super.clone();
            cloned.defaultDataStreamMapping = null;
            cloned.comments = null;
            cloned.schedules = null;
            cloned.incidentGrouping = null;
            return cloned;
        }
        catch (CloneNotSupportedException ex) {
            throw new RuntimeException("Object cannot be cloned", ex);
        }
    }

    /**
     * Retrieves the connection name from the hierarchy.
     * @return Connection name or null for a standalone connection spec object.
     */
    @JsonIgnore
    public String getConnectionName() {
        HierarchyId hierarchyId = this.getHierarchyId();
        if (hierarchyId == null) {
            return null;
        }
        return hierarchyId.get(hierarchyId.size() - 2).toString();
    }

    /**
     * Returns the provider specific configuration object. Takes the name of the provider and returns the child object of that name (postgresql, snowflake, bigquery).
     * @return Provider specific configuration.
     */
    @JsonIgnore
    public ConnectionProviderSpecificParameters getProviderSpecificConfiguration() {
        if (this.providerType == null) {
            throw new DqoRuntimeException("Missing provider type in the connection");
        }

        HierarchyNode providerConfigChild = this.getChild(this.providerType.name());
        ConnectionProviderSpecificParameters providerConfiguration =
                (ConnectionProviderSpecificParameters) providerConfigChild;

        return providerConfiguration;
    }
}<|MERGE_RESOLUTION|>--- conflicted
+++ resolved
@@ -427,16 +427,13 @@
             if (cloned.sqlserver != null) {
                 cloned.sqlserver = cloned.sqlserver.expandAndTrim(secretValueProvider);
             }
-<<<<<<< HEAD
             if (cloned.mysql != null) {
                 cloned.mysql = cloned.mysql.expandAndTrim(secretValueProvider);
             }
             if (cloned.notifications != null) {
                 cloned.notifications = cloned.notifications.expandAndTrim(secretValueProvider);
-=======
             if (cloned.incidentGrouping != null) {
                 cloned.incidentGrouping = cloned.incidentGrouping.expandAndTrim(secretValueProvider);
->>>>>>> 789229f2
             }
             cloned.comments = null;
             cloned.schedules = null;

--- conflicted
+++ resolved
@@ -31,27 +31,18 @@
     "react-scripts": "^5.0.1",
     "redux": "^4.2.0",
     "redux-thunk": "^2.4.1",
-<<<<<<< HEAD
-    "typescript": "^4.8.2",
     "@openapitools/openapi-generator-cli": "^1.0.18-4.3.1",
-    "tailwindcss": "^3.1.8"
-=======
     "tailwindcss": "^3.1.8",
     "typescript": "^4.8.2"
->>>>>>> 0287fe40
   },
   "scripts": {
-    "start": "react-scripts start",
-    "build": "react-scripts build",
+    "start": "npm run build:apiclient && react-scripts start",
+    "build": "npm run build:apiclient && react-scripts build",
     "test": "react-scripts test",
-<<<<<<< HEAD
     "eject": "react-scripts eject",
     "lint": "eslint src/**/*.{js,jsx,ts,tsx,json}",
     "lint:fix": "eslint src/**/*.{js,jsx,ts,tsx,json} --fix",
     "build:apiclient": "rimraf ./src/api/* && node node/node_modules/npm/bin/npx-cli.js @openapitools/openapi-generator-cli@cli-4.3.1 generate --additional-properties=supportsES6,withInterfaces,useSingleRequestParameter -i ../../../target/swagger/dqo-ui-swagger.json -g typescript-axios -o ./src/api"
-=======
-    "eject": "react-scripts eject"
->>>>>>> 0287fe40
   },
   "eslintConfig": {
     "extends": "react-app",

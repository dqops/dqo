--- conflicted
+++ resolved
@@ -24,8 +24,6 @@
 
 const TreeContext = React.createContext({} as any);
 
-<<<<<<< HEAD
-=======
 const checkTypesToJobTemplateKey= {
   [CheckTypes.SOURCES]: 'run_checks_job_template',
   [CheckTypes.PROFILING]: 'run_profiling_checks_job_template',
@@ -33,7 +31,6 @@
   [CheckTypes.TIME_PARTITIONED]: 'run_time_period_checks_job_template'
 };
 
->>>>>>> 7b2f29c3
 const checkTypesToHasConfiguredCheckKey = {
   [CheckTypes.SOURCES]: 'has_any_configured_checks',
   [CheckTypes.PROFILING]: 'has_any_configured_profiling_checks',
@@ -67,7 +64,6 @@
 
   const [sidebarWidth, setSidebarWidth] = useState(280);
   const history = useHistory();
-
   const getConnections = async () => {
     const res: AxiosResponse<ConnectionBasicModel[]> =
       await ConnectionApiClient.getAllConnections();
@@ -170,11 +166,7 @@
       items: [],
       tooltip: `${connectionNode?.label}.${node.label}.${table.target?.table_name}`,
       hasCheck: !!table?.[checkTypesToHasConfiguredCheckKey[sourceRoute as keyof typeof checkTypesToHasConfiguredCheckKey] as keyof TableBasicModel],
-<<<<<<< HEAD
-      run_checks_job_template: table.run_checks_job_template,
-=======
       run_checks_job_template: table[checkTypesToJobTemplateKey[sourceRoute as keyof typeof checkTypesToJobTemplateKey] as keyof TableBasicModel] as CheckSearchFilters,
->>>>>>> 7b2f29c3
       collect_statistics_job_template: table.collect_statistics_job_template,
       open: false
     }));
@@ -338,11 +330,7 @@
       items: [],
       tooltip: `${connectionNode?.label}.${schemaNode?.label}.${tableNode?.label}.${column.column_name}`,
       hasCheck: !!column?.[checkTypesToHasConfiguredCheckKey[sourceRoute as keyof typeof checkTypesToHasConfiguredCheckKey] as keyof ColumnBasicModel],
-<<<<<<< HEAD
-      run_checks_job_template: column.run_checks_job_template,
-=======
       run_checks_job_template: column[checkTypesToJobTemplateKey[sourceRoute as keyof typeof checkTypesToJobTemplateKey] as keyof ColumnBasicModel] as CheckSearchFilters,
->>>>>>> 7b2f29c3
       collect_statistics_job_template: column.collect_statistics_job_template,
       open: false
     }));

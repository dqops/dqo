///
/// Copyright © 2021 DQO.ai (support@dqo.ai)
///
/// Licensed under the Apache License, Version 2.0 (the "License");
/// you may not use this file except in compliance with the License.
/// You may obtain a copy of the License at
///
///     http://www.apache.org/licenses/LICENSE-2.0
///
/// Unless required by applicable law or agreed to in writing, software
/// distributed under the License is distributed on an "AS IS" BASIS,
/// WITHOUT WARRANTIES OR CONDITIONS OF ANY KIND, either express or implied.
/// See the License for the specific language governing permissions and
/// limitations under the License.
///

import axios from 'axios';

import {
  ConnectionsApiFactory,
  Configuration,
  SchemasApiFactory,
  TablesApiFactory,
  ColumnsApiFactory,
  JobsApiFactory,
  SourceSchemasApiFactory,
  SourceTablesApiFactory,
  DataStreamsApiFactory,
  CheckResultsOverviewApiFactory,
  DashboardsApiFactory,
  TimezonesApiFactory,
  SourceConnectionControllerApiFactory,
  CheckResultsApiFactory,
  SensorReadoutsApiFactory,
  ErrorsApiFactory,
  SensorsApiFactory,
<<<<<<< HEAD
  RulesApiFactory, IncidentsApiFactory, LogShippingApiFactory
=======
  RulesApiFactory,
  IncidentsApiFactory,
  EnvironmentApiFactory
>>>>>>> 96bf1023
} from '../api';

export const ConnectionApiClient = ConnectionsApiFactory(
  new Configuration(),
  '',
  axios
);

export const SchemaApiClient = SchemasApiFactory(
  new Configuration(),
  '',
  axios
);

export const TableApiClient = TablesApiFactory(new Configuration(), '', axios);

export const ColumnApiClient = ColumnsApiFactory(
  new Configuration(),
  '',
  axios
);

export const JobApiClient = JobsApiFactory(new Configuration(), '', axios);

export const SourceSchemasApi = SourceSchemasApiFactory(
  new Configuration(),
  '',
  axios
);

export const SourceTableApi = SourceTablesApiFactory(
  new Configuration(),
  '',
  axios
);

export const DataStreamsApi = DataStreamsApiFactory(
  new Configuration(),
  '',
  axios
);

export const CheckResultApi = CheckResultsApiFactory(
  new Configuration(),
  '',
  axios
);

export const CheckResultOverviewApi = CheckResultsOverviewApiFactory(
  new Configuration(),
  '',
  axios
);

export const DashboardsApi = DashboardsApiFactory(
  new Configuration(),
  '',
  axios
);

export const TimezonesApi = TimezonesApiFactory(new Configuration(), '', axios);

export const SourceConnectionApi = SourceConnectionControllerApiFactory(
  new Configuration(),
  '',
  axios
);

export const SensorReadoutsApi = SensorReadoutsApiFactory(
  new Configuration(),
  '',
  axios
);

export const ErrorsApi = ErrorsApiFactory(new Configuration(), '', axios);

export const SensorsApi = SensorsApiFactory(new Configuration(), '', axios);

export const RulesApi = RulesApiFactory(new Configuration(), '', axios);

export const IncidentsApi = IncidentsApiFactory(new Configuration(), '', axios);

export const EnviromentApiClient = EnvironmentApiFactory(
  new Configuration(),
  '',
<<<<<<< HEAD
  axios,
);

export const LogErrorsApi = LogShippingApiFactory(
  new Configuration(),
  '',
  axios,
);
=======
  axios
);

>>>>>>> 96bf1023
<|MERGE_RESOLUTION|>--- conflicted
+++ resolved
@@ -1,142 +1,133 @@
-///
-/// Copyright © 2021 DQO.ai (support@dqo.ai)
-///
-/// Licensed under the Apache License, Version 2.0 (the "License");
-/// you may not use this file except in compliance with the License.
-/// You may obtain a copy of the License at
-///
-///     http://www.apache.org/licenses/LICENSE-2.0
-///
-/// Unless required by applicable law or agreed to in writing, software
-/// distributed under the License is distributed on an "AS IS" BASIS,
-/// WITHOUT WARRANTIES OR CONDITIONS OF ANY KIND, either express or implied.
-/// See the License for the specific language governing permissions and
-/// limitations under the License.
-///
-
-import axios from 'axios';
-
-import {
-  ConnectionsApiFactory,
-  Configuration,
-  SchemasApiFactory,
-  TablesApiFactory,
-  ColumnsApiFactory,
-  JobsApiFactory,
-  SourceSchemasApiFactory,
-  SourceTablesApiFactory,
-  DataStreamsApiFactory,
-  CheckResultsOverviewApiFactory,
-  DashboardsApiFactory,
-  TimezonesApiFactory,
-  SourceConnectionControllerApiFactory,
-  CheckResultsApiFactory,
-  SensorReadoutsApiFactory,
-  ErrorsApiFactory,
-  SensorsApiFactory,
-<<<<<<< HEAD
-  RulesApiFactory, IncidentsApiFactory, LogShippingApiFactory
-=======
-  RulesApiFactory,
-  IncidentsApiFactory,
-  EnvironmentApiFactory
->>>>>>> 96bf1023
-} from '../api';
-
-export const ConnectionApiClient = ConnectionsApiFactory(
-  new Configuration(),
-  '',
-  axios
-);
-
-export const SchemaApiClient = SchemasApiFactory(
-  new Configuration(),
-  '',
-  axios
-);
-
-export const TableApiClient = TablesApiFactory(new Configuration(), '', axios);
-
-export const ColumnApiClient = ColumnsApiFactory(
-  new Configuration(),
-  '',
-  axios
-);
-
-export const JobApiClient = JobsApiFactory(new Configuration(), '', axios);
-
-export const SourceSchemasApi = SourceSchemasApiFactory(
-  new Configuration(),
-  '',
-  axios
-);
-
-export const SourceTableApi = SourceTablesApiFactory(
-  new Configuration(),
-  '',
-  axios
-);
-
-export const DataStreamsApi = DataStreamsApiFactory(
-  new Configuration(),
-  '',
-  axios
-);
-
-export const CheckResultApi = CheckResultsApiFactory(
-  new Configuration(),
-  '',
-  axios
-);
-
-export const CheckResultOverviewApi = CheckResultsOverviewApiFactory(
-  new Configuration(),
-  '',
-  axios
-);
-
-export const DashboardsApi = DashboardsApiFactory(
-  new Configuration(),
-  '',
-  axios
-);
-
-export const TimezonesApi = TimezonesApiFactory(new Configuration(), '', axios);
-
-export const SourceConnectionApi = SourceConnectionControllerApiFactory(
-  new Configuration(),
-  '',
-  axios
-);
-
-export const SensorReadoutsApi = SensorReadoutsApiFactory(
-  new Configuration(),
-  '',
-  axios
-);
-
-export const ErrorsApi = ErrorsApiFactory(new Configuration(), '', axios);
-
-export const SensorsApi = SensorsApiFactory(new Configuration(), '', axios);
-
-export const RulesApi = RulesApiFactory(new Configuration(), '', axios);
-
-export const IncidentsApi = IncidentsApiFactory(new Configuration(), '', axios);
-
-export const EnviromentApiClient = EnvironmentApiFactory(
-  new Configuration(),
-  '',
-<<<<<<< HEAD
-  axios,
-);
-
-export const LogErrorsApi = LogShippingApiFactory(
-  new Configuration(),
-  '',
-  axios,
-);
-=======
-  axios
-);
-
->>>>>>> 96bf1023
+///
+/// Copyright © 2021 DQO.ai (support@dqo.ai)
+///
+/// Licensed under the Apache License, Version 2.0 (the "License");
+/// you may not use this file except in compliance with the License.
+/// You may obtain a copy of the License at
+///
+///     http://www.apache.org/licenses/LICENSE-2.0
+///
+/// Unless required by applicable law or agreed to in writing, software
+/// distributed under the License is distributed on an "AS IS" BASIS,
+/// WITHOUT WARRANTIES OR CONDITIONS OF ANY KIND, either express or implied.
+/// See the License for the specific language governing permissions and
+/// limitations under the License.
+///
+
+import axios from 'axios';
+
+import {
+  ConnectionsApiFactory,
+  Configuration,
+  SchemasApiFactory,
+  TablesApiFactory,
+  ColumnsApiFactory,
+  JobsApiFactory,
+  SourceSchemasApiFactory,
+  SourceTablesApiFactory,
+  DataStreamsApiFactory,
+  CheckResultsOverviewApiFactory,
+  DashboardsApiFactory,
+  TimezonesApiFactory,
+  SourceConnectionControllerApiFactory,
+  CheckResultsApiFactory,
+  SensorReadoutsApiFactory,
+  ErrorsApiFactory,
+  SensorsApiFactory,
+  RulesApiFactory,
+  IncidentsApiFactory,
+  LogShippingApiFactory,
+  EnvironmentApiFactory
+} from '../api';
+
+export const ConnectionApiClient = ConnectionsApiFactory(
+  new Configuration(),
+  '',
+  axios
+);
+
+export const SchemaApiClient = SchemasApiFactory(
+  new Configuration(),
+  '',
+  axios
+);
+
+export const TableApiClient = TablesApiFactory(new Configuration(), '', axios);
+
+export const ColumnApiClient = ColumnsApiFactory(
+  new Configuration(),
+  '',
+  axios
+);
+
+export const JobApiClient = JobsApiFactory(new Configuration(), '', axios);
+
+export const SourceSchemasApi = SourceSchemasApiFactory(
+  new Configuration(),
+  '',
+  axios
+);
+
+export const SourceTableApi = SourceTablesApiFactory(
+  new Configuration(),
+  '',
+  axios
+);
+
+export const DataStreamsApi = DataStreamsApiFactory(
+  new Configuration(),
+  '',
+  axios
+);
+
+export const CheckResultApi = CheckResultsApiFactory(
+  new Configuration(),
+  '',
+  axios
+);
+
+export const CheckResultOverviewApi = CheckResultsOverviewApiFactory(
+  new Configuration(),
+  '',
+  axios
+);
+
+export const DashboardsApi = DashboardsApiFactory(
+  new Configuration(),
+  '',
+  axios
+);
+
+export const TimezonesApi = TimezonesApiFactory(new Configuration(), '', axios);
+
+export const SourceConnectionApi = SourceConnectionControllerApiFactory(
+  new Configuration(),
+  '',
+  axios
+);
+
+export const SensorReadoutsApi = SensorReadoutsApiFactory(
+  new Configuration(),
+  '',
+  axios
+);
+
+export const ErrorsApi = ErrorsApiFactory(new Configuration(), '', axios);
+
+export const SensorsApi = SensorsApiFactory(new Configuration(), '', axios);
+
+export const RulesApi = RulesApiFactory(new Configuration(), '', axios);
+
+export const IncidentsApi = IncidentsApiFactory(new Configuration(), '', axios);
+
+export const EnviromentApiClient = EnvironmentApiFactory(
+  new Configuration(),
+  '',
+  axios
+);
+
+export const LogErrorsApi = LogShippingApiFactory(
+  new Configuration(),
+  '',
+  axios,
+);
///
/// Copyright © 2021 DQO.ai (support@dqo.ai)
///
/// Licensed under the Apache License, Version 2.0 (the "License");
/// you may not use this file except in compliance with the License.
/// You may obtain a copy of the License at
///
///     http://www.apache.org/licenses/LICENSE-2.0
///
/// Unless required by applicable law or agreed to in writing, software
/// distributed under the License is distributed on an "AS IS" BASIS,
/// WITHOUT WARRANTIES OR CONDITIONS OF ANY KIND, either express or implied.
/// See the License for the specific language governing permissions and
/// limitations under the License.
///

import { SOURCE_ACTION } from '../types';
import { CheckTypes } from '../../shared/routes';
import { CheckRunRecurringScheduleGroup } from '../../shared/enums/scheduling.enum';
import { DataStreamMappingSpec } from '../../api';

export interface INestTab {
  url: string;
  value: string;
  state: Record<string, unknown>;
  label: string;
}

export interface ISourceState {
  [CheckTypes.SOURCES]: {
    tabs: INestTab[];
    activeTab?: string;
  };
  [CheckTypes.PROFILING]: {
    tabs: INestTab[];
    activeTab?: string;
  };
  [CheckTypes.RECURRING]: {
    tabs: INestTab[];
    activeTab?: string;
  };
  [CheckTypes.PARTITIONED]: {
    tabs: INestTab[];
    activeTab?: string;
  };
}

const initialState: ISourceState = {
  sources: {
    tabs: []
  },
  profiling: {
    tabs: []
  },
  recurring: {
    tabs: []
  },
  partitioned: {
    tabs: []
  }
};

export type BasicAction = {
  type: string;
  checkType: CheckTypes;
  activeTab: string;
};

export type Action = BasicAction & {
  data?: any;
  schedulingGroup?: CheckRunRecurringScheduleGroup;
  error?: any;
};

export type DataStreamAction = {
  bool: boolean;
  data_stream_name: string;
  spec: DataStreamMappingSpec;
};

const setActiveTabState = (
  state: ISourceState,
  action: Action,
  data: Record<string, unknown>
) => {
  const newState = state ? structuredClone(state) : state;
  const activeTab = action?.activeTab || newState[action.checkType]?.activeTab;

  return {
    ...newState,
    [action.checkType]: {
      ...newState[action.checkType],
      tabs:
        newState[action.checkType]?.tabs?.map((item) =>
          item.value === activeTab
            ? {
                ...item,
                state: {
                  ...item.state,
                  ...data
                }
              }
            : item
        ) || []
    }
  };
};

const connectionReducer = (state = initialState, action: Action) => {
  switch (action.type) {
    case SOURCE_ACTION.ADD_FIRST_LEVEL_TAB: {
      const existing = state[action.checkType].tabs.find(
        (item) => item.value === action.data.value
      );
      const { state: actionState, ...data } = action.data;

      if (existing) {
        return {
          ...state,
          [action.checkType]: {
            ...state[action.checkType],
            activeTab: action.data.value,
            tabs: state[action.checkType].tabs.map((item) =>
              item.value === action.data.value
                ? {
                    ...item,
                    ...data
                  }
                : item
            )
          }
        };
      }
      return {
        ...state,
        [action.checkType]: {
          ...state[action.checkType],
          activeTab: action.data.value,
          tabs: [...state[action.checkType].tabs, action.data]
        }
      };
    }
    case SOURCE_ACTION.SET_ACTIVE_FIRST_LEVEL_TAB:
      return {
        ...state,
        [action.checkType]: {
          ...state[action.checkType],
          activeTab: action.data
        }
      };
    case SOURCE_ACTION.SET_ACTIVE_FIRST_LEVEL_URL: {
      const newTabs = state[action.checkType].tabs.map((item) =>
        item.value === action.activeTab
          ? {
              ...item,
              url: action.data
            }
          : item
      );

      console.log('SOURCE_ACTION.SET_ACTIVE_FIRST_LEVEL_URL', action, newTabs);
      return {
        ...state,
        [action.checkType]: {
          ...state[action.checkType],
          tabs: newTabs
        }
      };
    }
    case SOURCE_ACTION.GET_CONNECTION_BASIC_SUCCESS: {
      return setActiveTabState(state, action, {
        loading: false,
        connectionBasic: action.data,
        isUpdatedConnectionBasic: false
      });
    }
    case SOURCE_ACTION.SET_UPDATED_CONNECTION_BASIC: {
      return setActiveTabState(state, action, {
        connectionBasic: action.data
      });
    }

    case SOURCE_ACTION.SET_IS_UPDATED_CONNECTION_BASIC: {
      return setActiveTabState(state, action, {
        isUpdatedConnectionBasic: action.data
      });
    }

    case SOURCE_ACTION.UPDATE_CONNECTION_BASIC: {
      return setActiveTabState(state, action, {
        isUpdating: true
      });
    }

    case SOURCE_ACTION.UPDATE_CONNECTION_BASIC_SUCCESS: {
      return setActiveTabState(state, action, {
        isUpdating: false
      });
    }

    case SOURCE_ACTION.CLOSE_FIRST_LEVEL_TAB: {
      const index = state[action.checkType].tabs.findIndex(
        (item) => item.value === action.data
      );
      let activeTab = state[action.checkType].activeTab;

      if (state[action.checkType].activeTab === action.data) {
        if (index > 0) {
          activeTab = state[action.checkType].tabs[index - 1].value;
        } else if (index < state[action.checkType].tabs.length - 1) {
          activeTab = state[action.checkType].tabs[index + 1].value;
        }
      }

      return {
        ...state,
        [action.checkType]: {
          ...state[action.checkType],
          tabs: state[action.checkType].tabs.filter(
            (item) => item.value !== action.data
          ),
          activeTab
        }
      };
    }
    case SOURCE_ACTION.GET_CONNECTION_SCHEDULE_GROUP: {
      return setActiveTabState(state, action, {
        loading: true
      });
    }

    case SOURCE_ACTION.GET_CONNECTION_SCHEDULE_GROUP_SUCCESS: {
      const firstState =
        state[action.checkType].tabs.find(
          (item) => item.value === action.activeTab
        )?.state || {};

      return setActiveTabState(state, action, {
        loading: false,
        scheduleGroups: {
          ...(firstState?.scheduleGroups || {}),
          [action.schedulingGroup || '']: {
            schedule: action.data,
            updatedSchedule: action.data,
            isUpdatedSchedule: false
          }
        }
      });
    }

    case SOURCE_ACTION.GET_CONNECTIONS:
      return setActiveTabState(state, action, {
        loading: true
      });
    case SOURCE_ACTION.GET_CONNECTIONS_SUCCESS:
      return setActiveTabState(state, action, {
        loading: false,
        connections: action.data,
        error: null
      });
    case SOURCE_ACTION.GET_CONNECTION_BASIC:
      return setActiveTabState(state, action, {
        loading: true
      });
    case SOURCE_ACTION.RESET_CONNECTION_SCHEDULE_GROUP:
      return setActiveTabState(state, action, {
        scheduleGroups: undefined
      });
    case SOURCE_ACTION.UPDATE_CONNECTION_SCHEDULE_GROUP:
      return setActiveTabState(state, action, {
        isUpdating: true
      });
    case SOURCE_ACTION.UPDATE_CONNECTION_SCHEDULE_GROUP_SUCCESS:
      return setActiveTabState(state, action, {
        isUpdating: false,
        error: null
      });
    case SOURCE_ACTION.GET_CONNECTION_COMMENTS:
      return setActiveTabState(state, action, {
        loading: true
      });
    case SOURCE_ACTION.GET_CONNECTION_COMMENTS_SUCCESS:
      return setActiveTabState(state, action, {
        loading: false,
        comments: action.data,
        updatedComments: action.data,
        error: null
      });
    case SOURCE_ACTION.UPDATE_CONNECTION_COMMENTS:
      return setActiveTabState(state, action, {
        isUpdating: true
      });
    case SOURCE_ACTION.UPDATE_CONNECTION_COMMENTS_SUCCESS:
      return setActiveTabState(state, action, {
        isUpdating: false,
        error: null
      });
    case SOURCE_ACTION.GET_CONNECTION_LABELS:
      return setActiveTabState(state, action, {
        loading: true
      });
    case SOURCE_ACTION.GET_CONNECTION_LABELS_SUCCESS:
      return setActiveTabState(state, action, {
        loading: false,
        labels: action.data,
        isUpdatedLabels: false,
        error: null
      });
    case SOURCE_ACTION.UPDATE_CONNECTION_LABELS:
      return setActiveTabState(state, action, {
        isUpdating: true
      });
    case SOURCE_ACTION.UPDATE_CONNECTION_LABELS_SUCCESS:
      return setActiveTabState(state, action, {
        isUpdating: false,
        error: null
      });
    // case SOURCE_ACTION.UPDATE_CONNECTION_LABELS_ERROR:
    //   return {
    //     ...state,
    //     isUpdating: false,
    //     error: action.error
    //   };
    case SOURCE_ACTION.GET_CONNECTION_DEFAULT_GROUPING_CONFIGURATION:
      return setActiveTabState(state, action, {
        loading: true
      });
<<<<<<< HEAD
    case SOURCE_ACTION.GET_CONNECTION_DEFAULT_DATA_STREAMS_MAPPING_SUCCESS:
      return setActiveTabState(state, action, {
=======
    case SOURCE_ACTION.GET_CONNECTION_DEFAULT_GROUPING_CONFIGURATION_SUCCESS:
      return setActiveTabState(state, action,{
>>>>>>> 88320210
        loading: false,
        updatedDataGroupingConfiguration: action.data,
        error: null
      });
    case SOURCE_ACTION.UPDATE_CONNECTION_DEFAULT_GROUPING_CONFIGURATION_MAPPING:
      return setActiveTabState(state, action, {
        isUpdating: true
      });
    case SOURCE_ACTION.UPDATE_CONNECTION_DEFAULT_GROUPING_CONFIGURATION_SUCCESS:
      return setActiveTabState(state, action, {
        isUpdating: false,
        error: null
      });
    case SOURCE_ACTION.SET_UPDATED_SCHEDULE_GROUP: {
      const firstState =
        state[action.checkType].tabs.find(
          (item) => item.value === action.activeTab
        )?.state || {};

      const actionSchedulingGroup = action.data.schedulingGroup;
      const stateScheduleGroups = firstState.scheduleGroups || {};
      return setActiveTabState(state, action, {
        scheduleGroups: {
          ...stateScheduleGroups,
          [actionSchedulingGroup]: {
            ...(stateScheduleGroups
              ? stateScheduleGroups[
                  actionSchedulingGroup as keyof typeof stateScheduleGroups
                ]
              : {}),
            updatedSchedule: action.data.schedule
          }
        }
      });
    }

    case SOURCE_ACTION.SET_IS_UPDATED_SCHEDULE_GROUP: {
      const firstState =
        state[action.checkType].tabs.find(
          (item) => item.value === action.activeTab
        )?.state || {};

      const actionSchedulingGroup = action.data.schedulingGroup;
      const stateScheduleGroups = firstState.scheduleGroups ?? {};
      return setActiveTabState(state, action, {
        scheduleGroups: {
          ...stateScheduleGroups,
          [actionSchedulingGroup]: {
            ...(stateScheduleGroups
              ? stateScheduleGroups[
                  actionSchedulingGroup as keyof typeof stateScheduleGroups
                ]
              : {}),
            isUpdatedSchedule: action.data.isUpdated
          }
        }
      });
    }
    case SOURCE_ACTION.SET_UPDATED_COMMENTS:
      return setActiveTabState(state, action, {
        updatedComments: action.data
      });
    case SOURCE_ACTION.SET_IS_UPDATED_COMMENTS:
      return setActiveTabState(state, action, {
        isUpdatedComments: action.data
      });
    case SOURCE_ACTION.SET_UPDATED_LABELS:
      return setActiveTabState(state, action, {
        labels: action.data
      });
    case SOURCE_ACTION.SET_IS_UPDATED_LABELS:
      return setActiveTabState(state, action, {
        isUpdatedLabels: action.data
      });
    case SOURCE_ACTION.SET_UPDATED_DEFAULT_GROUPING_CONFIGURATION:
      return setActiveTabState(state, action, {
        updatedDataGroupingConfiguration: action.data
      });
    case SOURCE_ACTION.SET_IS_UPDATED_DEFAULT_GROUPING_CONFIGURATION:
      return setActiveTabState(state, action, {
        ...state,
        isUpdatedDataGroupingConfiguration: action.data
      });

    // Table reducer here
    case SOURCE_ACTION.GET_TABLE_BASIC:
      return setActiveTabState(state, action, {
        loading: true
      });
    case SOURCE_ACTION.GET_TABLE_BASIC_SUCCESS:
      return setActiveTabState(state, action, {
        loading: false,
        tableBasic: action.data,
        isUpdatedTableBasic: false,
        error: null
      });
    case SOURCE_ACTION.GET_TABLE_BASIC_ERROR:
      return setActiveTabState(state, action, {
        loading: false,
        error: action.error
      });
    case SOURCE_ACTION.UPDATE_TABLE_BASIC:
      return setActiveTabState(state, action, {
        isUpdating: true
      });
    case SOURCE_ACTION.UPDATE_TABLE_BASIC_SUCCESS:
      return setActiveTabState(state, action, {
        isUpdating: false,
        error: null
      });
    case SOURCE_ACTION.UPDATE_TABLE_BASIC_ERROR:
      return setActiveTabState(state, action, {
        isUpdating: false,
        error: action.error
      });
    case SOURCE_ACTION.RESET_TABLE_SCHEDULE_GROUP:
      return setActiveTabState(state, action, {
        scheduleGroups: undefined
      });
    case SOURCE_ACTION.GET_TABLE_SCHEDULE_GROUP:
      return setActiveTabState(state, action, {
        loading: true
      });
    case SOURCE_ACTION.GET_TABLE_SCHEDULE_GROUP_SUCCESS: {
      const firstState =
        state[action.checkType].tabs.find(
          (item) => item.value === action.activeTab
        )?.state || {};

      return setActiveTabState(state, action, {
        loading: false,
        scheduleGroups: {
          ...(firstState?.scheduleGroups || {}),
          [action.schedulingGroup || '']: {
            schedule: action.data,
            updatedSchedule: action.data,
            isUpdatedSchedule: false
          }
        },
        error: null
      });
    }
    case SOURCE_ACTION.GET_TABLE_SCHEDULE_GROUP_ERROR:
      return setActiveTabState(state, action, {
        loading: false,
        error: action.error
      });
    case SOURCE_ACTION.UPDATE_TABLE_SCHEDULE_GROUP:
      return setActiveTabState(state, action, {
        isUpdating: true
      });
    case SOURCE_ACTION.UPDATE_TABLE_SCHEDULE_GROUP_SUCCESS:
      return setActiveTabState(state, action, {
        isUpdating: false,
        error: null
      });
    case SOURCE_ACTION.UPDATE_TABLE_SCHEDULE_GROUP_ERROR:
      return setActiveTabState(state, action, {
        isUpdating: false,
        error: action.error
      });
    case SOURCE_ACTION.GET_TABLE_COMMENTS:
      return setActiveTabState(state, action, {
        loading: true
      });
    case SOURCE_ACTION.GET_TABLE_COMMENTS_SUCCESS:
      return setActiveTabState(state, action, {
        loading: false,
        updatedComments: action.data,
        isUpdatedComments: false,
        error: null
      });
    case SOURCE_ACTION.GET_TABLE_COMMENTS_ERROR:
      return setActiveTabState(state, action, {
        loading: false,
        error: action.error
      });
    case SOURCE_ACTION.UPDATE_TABLE_COMMENTS:
      return setActiveTabState(state, action, {
        isUpdating: true
      });
    case SOURCE_ACTION.UPDATE_TABLE_COMMENTS_SUCCESS:
      return setActiveTabState(state, action, {
        isUpdating: false,
        error: null
      });
    case SOURCE_ACTION.UPDATE_TABLE_COMMENTS_ERROR:
      return setActiveTabState(state, action, {
        isUpdating: false,
        error: action.error
      });
    case SOURCE_ACTION.GET_TABLE_LABELS:
      return setActiveTabState(state, action, {
        loading: true
      });
    case SOURCE_ACTION.GET_TABLE_LABELS_SUCCESS:
      return setActiveTabState(state, action, {
        loading: false,
        labels: action.data,
        isUpdatedLabels: false,
        error: null
      });
    case SOURCE_ACTION.GET_TABLE_LABELS_ERROR:
      return setActiveTabState(state, action, {
        loading: false,
        error: action.error
      });
    case SOURCE_ACTION.UPDATE_TABLE_LABELS:
      return setActiveTabState(state, action, {
        isUpdating: true
      });
    case SOURCE_ACTION.UPDATE_TABLE_LABELS_SUCCESS:
      return setActiveTabState(state, action, {
        isUpdating: false,
        error: null
      });
    case SOURCE_ACTION.UPDATE_TABLE_LABELS_ERROR:
      return setActiveTabState(state, action, {
        isUpdating: false,
        error: action.error
      });
    case SOURCE_ACTION.GET_TABLE_PROFILING_CHECKS:
      return setActiveTabState(state, action, {
        loading: true
      });
    case SOURCE_ACTION.GET_TABLE_PROFILING_CHECKS_SUCCESS:
      return setActiveTabState(state, action, {
        loading: false,
        checks: action.data,
        error: null
      });
    case SOURCE_ACTION.GET_TABLE_PROFILING_CHECKS_ERROR:
      return setActiveTabState(state, action, {
        loading: false,
        error: action.error
      });
    case SOURCE_ACTION.GET_TABLE_PROFILING_CHECKS_MODEL:
      return setActiveTabState(state, action, {
        loading: true
      });
    case SOURCE_ACTION.GET_TABLE_PROFILING_CHECKS_MODEL_SUCCESS:
      return setActiveTabState(state, action, {
        loading: false,
        checksUI: action.data,
        isUpdatedChecksUi: false,
        error: null
      });
    case SOURCE_ACTION.GET_TABLE_PROFILING_CHECKS_MODEL_ERROR:
      return setActiveTabState(state, action, {
        loading: false,
        error: action.error
      });
    case SOURCE_ACTION.GET_TABLE_DEFAULT_DATA_GROUPING_CONFIGURATION:
      return setActiveTabState(state, action, {
        loading: true
      });
    case SOURCE_ACTION.GET_TABLE_DEFAULT_DATA_GROUPING_CONFIGURATION_SUCCESS:
      return setActiveTabState(state, action, {
        loading: false,
        dataGroupingConfiguration: action.data,
        isUpdatedDataGroupingConfiguration: false,
        error: null
      });
    case SOURCE_ACTION.GET_TABLE_DEFAULT_DATA_GROUPING_CONFIGURATION_ERROR:
      return setActiveTabState(state, action, {
        loading: false,
        error: action.error
      });
    case SOURCE_ACTION.UPDATE_TABLE_DEFAULT_DATA_GROUPING_CONFIGURATION:
      return setActiveTabState(state, action, {
        isUpdating: true
      });
    case SOURCE_ACTION.UPDATE_TABLE_DEFAULT_DATA_GROUPING_CONFIGURATION_SUCCESS:
      return setActiveTabState(state, action, {
        isUpdating: false,
        error: null
      });
    case SOURCE_ACTION.UPDATE_TABLE_DEFAULT_DATA_GROUPING_CONFIGURATION_ERROR:
      return setActiveTabState(state, action, {
        isUpdating: false,
        error: action.error
      });
    case SOURCE_ACTION.GET_TABLE_DAILY_RECURRING_CHECKS:
      return setActiveTabState(state, action, {
        loading: true
      });
    case SOURCE_ACTION.GET_TABLE_DAILY_RECURRING_CHECKS_SUCCESS:
      return setActiveTabState(state, action, {
        loading: false,
        dailyRecurring: action.data,
        isUpdatedDailyRecurring: false,
        error: null
      });
    case SOURCE_ACTION.GET_TABLE_DAILY_RECURRING_CHECKS_ERROR:
      return setActiveTabState(state, action, {
        loading: false,
        error: action.error
      });
    case SOURCE_ACTION.GET_TABLE_MONTHLY_RECURRING_CHECKS:
      return setActiveTabState(state, action, {
        loading: true
      });
    case SOURCE_ACTION.GET_TABLE_MONTHLY_RECURRING_CHECKS_SUCCESS:
      return setActiveTabState(state, action, {
        loading: false,
        monthlyRecurring: action.data,
        isUpdatedMonthlyRecurring: false,
        error: null
      });
    case SOURCE_ACTION.GET_TABLE_MONTHLY_RECURRING_CHECKS_ERROR:
      return setActiveTabState(state, action, {
        loading: false,
        error: action.error
      });
    case SOURCE_ACTION.GET_TABLE_DAILY_PARTITIONED_CHECKS:
      return setActiveTabState(state, action, {
        loading: true
      });
    case SOURCE_ACTION.GET_TABLE_DAILY_PARTITIONED_CHECKS_SUCCESS:
      return setActiveTabState(state, action, {
        loading: false,
        dailyPartitionedChecks: action.data,
        isUpdatedDailyPartitionedChecks: false,
        error: null
      });
    case SOURCE_ACTION.GET_TABLE_DAILY_PARTITIONED_CHECKS_ERROR:
      return setActiveTabState(state, action, {
        loading: false,
        error: action.error
      });
    case SOURCE_ACTION.GET_TABLE_MONTHLY_PARTITIONED_CHECKS:
      return setActiveTabState(state, action, {
        loading: true
      });
    case SOURCE_ACTION.GET_TABLE_MONTHLY_PARTITIONED_CHECKS_SUCCESS:
      return setActiveTabState(state, action, {
        loading: false,
        monthlyPartitionedChecks: action.data,
        isUpdatedMonthlyPartitionedChecks: false,
        error: null
      });
    case SOURCE_ACTION.GET_TABLE_MONTHLY_PARTITIONED_CHECKS_ERROR:
      return setActiveTabState(state, action, {
        loading: false,
        error: action.error
      });
    case SOURCE_ACTION.UPDATE_TABLE_DAILY_RECURRING_CHECKS:
      return setActiveTabState(state, action, {
        isUpdating: true
      });
    case SOURCE_ACTION.UPDATE_TABLE_DAILY_RECURRING_CHECKS_SUCCESS:
      return setActiveTabState(state, action, {
        isUpdating: false,
        error: null
      });
    case SOURCE_ACTION.UPDATE_TABLE_DAILY_RECURRING_CHECKS_ERROR:
      return setActiveTabState(state, action, {
        isUpdating: false,
        error: action.error
      });
    case SOURCE_ACTION.UPDATE_TABLE_MONTHLY_RECURRING_CHECKS:
      return setActiveTabState(state, action, {
        isUpdating: true
      });
    case SOURCE_ACTION.UPDATE_TABLE_MONTHLY_RECURRING_CHECKS_SUCCESS:
      return setActiveTabState(state, action, {
        isUpdating: false,
        error: null
      });
    case SOURCE_ACTION.UPDATE_TABLE_MONTHLY_RECURRING_CHECKS_ERROR:
      return setActiveTabState(state, action, {
        isUpdating: false,
        error: action.error
      });
    case SOURCE_ACTION.UPDATE_TABLE_DAILY_PARTITIONED_CHECKS:
      return setActiveTabState(state, action, {
        isUpdating: true
      });
    case SOURCE_ACTION.UPDATE_TABLE_DAILY_PARTITIONED_CHECKS_SUCCESS:
      return setActiveTabState(state, action, {
        isUpdating: false,
        error: null
      });
    case SOURCE_ACTION.UPDATE_TABLE_DAILY_PARTITIONED_CHECKS_ERROR:
      return setActiveTabState(state, action, {
        isUpdating: false,
        error: action.error
      });
    case SOURCE_ACTION.UPDATE_TABLE_MONTHLY_PARTITIONED_CHECKS:
      return setActiveTabState(state, action, {
        isUpdating: true
      });
    case SOURCE_ACTION.UPDATE_TABLE_MONTHLY_PARTITIONED_CHECKS_SUCCESS:
      return setActiveTabState(state, action, {
        isUpdating: false,
        error: null
      });
    case SOURCE_ACTION.UPDATE_TABLE_MONTHLY_PARTITIONED_CHECKS_ERROR:
      return setActiveTabState(state, action, {
        isUpdating: false,
        error: action.error
      });
    case SOURCE_ACTION.GET_TABLE_PROFILING_CHECKS_MODEL_FILTER:
      return setActiveTabState(state, action, {
        loading: true
      });
    case SOURCE_ACTION.GET_TABLE_PROFILING_CHECKS_MODEL_FILTER_SUCCESS:
      return setActiveTabState(state, action, {
        loading: false,
        checksUIFilter: action.data,
        isUpdatedChecksUIFilter: false,
        error: null
      });
    case SOURCE_ACTION.GET_TABLE_PROFILING_CHECKS_MODEL_FILTER_ERROR:
      return setActiveTabState(state, action, {
        loading: false,
        error: action.error
      });
    case SOURCE_ACTION.GET_TABLE_RECURRING_CHECKS_MODEL_FILTER:
      return setActiveTabState(state, action, {
        loading: true
      });
    case SOURCE_ACTION.GET_TABLE_RECURRING_CHECKS_MODEL_FILTER_SUCCESS:
      return setActiveTabState(state, action, {
        loading: false,
        recurringUIFilter: action.data,
        isUpdatedRecurringUIFilter: false,
        error: null
      });
    case SOURCE_ACTION.GET_TABLE_RECURRING_CHECKS_MODEL_FILTER_ERROR:
      return setActiveTabState(state, action, {
        loading: false,
        error: action.error
      });
    case SOURCE_ACTION.GET_TABLE_PARTITIONED_CHECKS_MODEL_FILTER:
      return setActiveTabState(state, action, {
        loading: true
      });
    case SOURCE_ACTION.GET_TABLE_PARTITIONED_CHECKS_MODEL_FILTER_SUCCESS:
      return setActiveTabState(state, action, {
        loading: false,
        partitionedChecksUIFilter: action.data,
        isUpdatedPartitionedChecksUIFilter: false,
        error: null
      });
    case SOURCE_ACTION.GET_TABLE_PARTITIONED_CHECKS_MODEL_FILTER_ERROR:
      return setActiveTabState(state, action, {
        loading: false,
        error: action.error
      });
    case SOURCE_ACTION.SET_UPDATED_TABLE_BASIC:
      return setActiveTabState(state, action, {
        isUpdatedTableBasic: true,
        tableBasic: action.data
      });
    case SOURCE_ACTION.SET_UPDATED_SCHEDULE:
      return setActiveTabState(state, action, {
        isUpdatedSchedule: true,
        schedule: action.data
      });
    case SOURCE_ACTION.SET_UPDATED_CHECKS_MODEL:
      return setActiveTabState(state, action, {
        ...state,
        isUpdatedChecksUi: true,
        checksUI: action.data
      });
    case SOURCE_ACTION.SET_TABLE_DAILY_RECURRING_CHECKS:
      return setActiveTabState(state, action, {
        isUpdatedDailyRecurring: true,
        dailyRecurring: action.data
      });
    case SOURCE_ACTION.SET_TABLE_MONTHLY_RECURRING_CHECKS:
      return setActiveTabState(state, action, {
        isUpdatedMonthlyRecurring: true,
        monthlyRecurring: action.data
      });
    case SOURCE_ACTION.SET_TABLE_DAILY_PARTITIONED_CHECKS:
      return setActiveTabState(state, action, {
        isUpdatedDailyPartitionedChecks: true,
        dailyPartitionedChecks: action.data
      });
    case SOURCE_ACTION.SET_TABLE_MONTHLY_PARTITIONED_CHECKS:
      return setActiveTabState(state, action, {
        isUpdatedMonthlyPartitionedChecks: true,
        monthlyPartitionedChecks: action.data
      });
    case SOURCE_ACTION.SET_TABLE_DEFAULT_DATA_GROUPING_CONFIGURATION:
      return setActiveTabState(state, action, {
        isUpdatedDataGroupingConfiguration: true,
        dataGroupingConfiguration: action.data
      });
    case SOURCE_ACTION.SET_UPDATED_PROFILING_CHECKS_MODEL_FILTER:
      return setActiveTabState(state, action, {
        isUpdatedChecksUIFilter: true,
        checksUIFilter: action.data
      });
    case SOURCE_ACTION.SET_UPDATED_RECURRING_CHECKS_MODEL_FILTER:
      return setActiveTabState(state, action, {
        isUpdatedRecurringUIFilter: true,
        recurringUIFilter: action.data
      });
    case SOURCE_ACTION.SET_UPDATED_PARTITIONED_CHECKS_MODEL_FILTER:
      return setActiveTabState(state, action, {
        isUpdatedPartitionedChecksUIFilter: true,
        partitionedChecksUIFilter: action.data
      });
    case SOURCE_ACTION.GET_TABLE_TIME_STAMPS:
      return setActiveTabState(state, action, {
        loading: true
      });
    case SOURCE_ACTION.GET_TABLE_TIME_STAMPS_SUCCESS:
      return setActiveTabState(state, action, {
        loading: false,
        isUpdatedTablePartitioning: false,
        tablePartitioning: action.data
      });
    case SOURCE_ACTION.GET_TABLE_TIME_STAMPS_ERROR:
      return setActiveTabState(state, action, {
        loading: false
      });

    case SOURCE_ACTION.UPDATE_TABLE_TIME_STAMPS:
      return setActiveTabState(state, action, {
        updatingTablePartitioning: true
      });
    case SOURCE_ACTION.UPDATE_TABLE_TIME_STAMPS_SUCCESS:
      return setActiveTabState(state, action, {
        updatingTablePartitioning: false
      });
    case SOURCE_ACTION.UPDATE_TABLE_TIME_STAMPS_ERROR:
      return setActiveTabState(state, action, {
        updatingTablePartitioning: false
      });
    case SOURCE_ACTION.SET_UPDATED_TABLE_TIME_STAMPS:
      return setActiveTabState(state, action, {
        tablePartitioning: action.data,
        isUpdatedTablePartitioning: true
      });

    // Columns action
    case SOURCE_ACTION.GET_COLUMN_BASIC:
      return setActiveTabState(state, action, {
        loading: true
      });
    case SOURCE_ACTION.GET_COLUMN_BASIC_SUCCESS:
      return setActiveTabState(state, action, {
        loading: false,
        columnBasic: action.data,
        isUpdatedColumnBasic: false,
        error: null
      });
    case SOURCE_ACTION.GET_COLUMN_BASIC_ERROR:
      return setActiveTabState(state, action, {
        loading: false,
        error: action.error
      });
    case SOURCE_ACTION.UPDATE_COLUMN_BASIC:
      return setActiveTabState(state, action, {
        isUpdating: true
      });
    case SOURCE_ACTION.UPDATE_COLUMN_BASIC_SUCCESS:
      return setActiveTabState(state, action, {
        isUpdating: false,
        error: null
      });
    case SOURCE_ACTION.UPDATE_COLUMN_BASIC_ERROR:
      return setActiveTabState(state, action, {
        isUpdating: false,
        error: action.error
      });
    case SOURCE_ACTION.GET_COLUMN_COMMENTS:
      return setActiveTabState(state, action, {
        loading: true
      });
    case SOURCE_ACTION.GET_COLUMN_COMMENTS_SUCCESS:
      return setActiveTabState(state, action, {
        loading: false,
        updatedComments: action.data,
        isUpdatedComments: false,
        error: null
      });
    case SOURCE_ACTION.GET_COLUMN_COMMENTS_ERROR:
      return setActiveTabState(state, action, {
        loading: false,
        error: action.error
      });
    case SOURCE_ACTION.UPDATE_COLUMN_COMMENTS:
      return setActiveTabState(state, action, {
        isUpdating: true
      });
    case SOURCE_ACTION.UPDATE_COLUMN_COMMENTS_SUCCESS:
      return setActiveTabState(state, action, {
        isUpdating: false,
        error: null
      });
    case SOURCE_ACTION.UPDATE_COLUMN_COMMENTS_ERROR:
      return setActiveTabState(state, action, {
        isUpdating: false,
        error: action.error
      });
    case SOURCE_ACTION.GET_COLUMN_LABELS:
      return setActiveTabState(state, action, {
        loading: true
      });
    case SOURCE_ACTION.GET_COLUMN_LABELS_SUCCESS:
      return setActiveTabState(state, action, {
        loading: false,
        labels: action.data,
        isUpdatedLabels: false,
        error: null
      });
    case SOURCE_ACTION.GET_COLUMN_LABELS_ERROR:
      return setActiveTabState(state, action, {
        loading: false,
        error: action.error
      });
    case SOURCE_ACTION.UPDATE_COLUMN_LABELS:
      return setActiveTabState(state, action, {
        isUpdating: true
      });
    case SOURCE_ACTION.UPDATE_COLUMN_LABELS_SUCCESS:
      return setActiveTabState(state, action, {
        isUpdating: false,
        error: null
      });
    case SOURCE_ACTION.UPDATE_COLUMN_LABELS_ERROR:
      return setActiveTabState(state, action, {
        isUpdating: false,
        error: action.error
      });
    case SOURCE_ACTION.GET_COLUMN_PROFILING_CHECKS_MODEL:
      return setActiveTabState(state, action, {
        loading: true
      });
    case SOURCE_ACTION.GET_COLUMN_PROFILING_CHECKS_MODEL_SUCCESS:
      return setActiveTabState(state, action, {
        loading: false,
        checksUI: action.data,
        isUpdatedChecksUi: false,
        error: null
      });
    case SOURCE_ACTION.GET_COLUMN_PROFILING_CHECKS_MODEL_ERROR:
      return setActiveTabState(state, action, {
        loading: false,
        error: action.error
      });
    case SOURCE_ACTION.GET_COLUMN_DAILY_RECURRING_CHECKS:
      return setActiveTabState(state, action, {
        loading: true
      });
    case SOURCE_ACTION.GET_COLUMN_DAILY_RECURRING_CHECKS_SUCCESS:
      return setActiveTabState(state, action, {
        loading: false,
        dailyRecurring: action.data,
        isUpdatedDailyRecurring: false,
        error: null
      });
    case SOURCE_ACTION.GET_COLUMN_DAILY_RECURRING_CHECKS_ERROR:
      return setActiveTabState(state, action, {
        loading: false,
        error: action.error
      });
    case SOURCE_ACTION.GET_COLUMN_MONTHLY_RECURRING_CHECKS:
      return setActiveTabState(state, action, {
        loading: true
      });
    case SOURCE_ACTION.GET_COLUMN_MONTHLY_RECURRING_CHECKS_SUCCESS:
      return setActiveTabState(state, action, {
        loading: false,
        monthlyRecurring: action.data,
        isUpdatedMonthlyRecurring: false,
        error: null
      });
    case SOURCE_ACTION.GET_COLUMN_MONTHLY_RECURRING_CHECKS_ERROR:
      return setActiveTabState(state, action, {
        loading: false,
        error: action.error
      });
    case SOURCE_ACTION.GET_COLUMN_DAILY_PARTITIONED_CHECKS:
      return setActiveTabState(state, action, {
        loading: true
      });
    case SOURCE_ACTION.GET_COLUMN_DAILY_PARTITIONED_CHECKS_SUCCESS:
      return setActiveTabState(state, action, {
        loading: false,
        dailyPartitionedChecks: action.data,
        isUpdatedDailyPartitionedChecks: false,
        error: null
      });
    case SOURCE_ACTION.GET_COLUMN_DAILY_PARTITIONED_CHECKS_ERROR:
      return setActiveTabState(state, action, {
        loading: false,
        error: action.error
      });
    case SOURCE_ACTION.GET_COLUMN_MONTHLY_PARTITIONED_CHECKS:
      return setActiveTabState(state, action, {
        loading: true
      });
    case SOURCE_ACTION.GET_COLUMN_MONTHLY_PARTITIONED_CHECKS_SUCCESS:
      return setActiveTabState(state, action, {
        loading: false,
        monthlyPartitionedChecks: action.data,
        isUpdatedMonthlyPartitionedChecks: false,
        error: null
      });
    case SOURCE_ACTION.GET_COLUMN_MONTHLY_PARTITIONED_CHECKS_ERROR:
      return setActiveTabState(state, action, {
        loading: false,
        error: action.error
      });
    case SOURCE_ACTION.UPDATE_COLUMN_DAILY_RECURRING_CHECKS:
      return setActiveTabState(state, action, {
        isUpdating: true
      });
    case SOURCE_ACTION.UPDATE_COLUMN_DAILY_RECURRING_CHECKS_SUCCESS:
      return setActiveTabState(state, action, {
        isUpdating: false,
        error: null
      });
    case SOURCE_ACTION.UPDATE_COLUMN_DAILY_RECURRING_CHECKS_ERROR:
      return setActiveTabState(state, action, {
        isUpdating: false,
        error: action.error
      });
    case SOURCE_ACTION.UPDATE_COLUMN_MONTHLY_RECURRING_CHECKS:
      return setActiveTabState(state, action, {
        isUpdating: true
      });
    case SOURCE_ACTION.UPDATE_COLUMN_MONTHLY_RECURRING_CHECKS_SUCCESS:
      return setActiveTabState(state, action, {
        isUpdating: false,
        error: null
      });
    case SOURCE_ACTION.UPDATE_COLUMN_MONTHLY_RECURRING_CHECKS_ERROR:
      return setActiveTabState(state, action, {
        isUpdating: false,
        error: action.error
      });
    case SOURCE_ACTION.UPDATE_COLUMN_DAILY_PARTITIONED_CHECKS:
      return setActiveTabState(state, action, {
        isUpdating: true
      });
    case SOURCE_ACTION.UPDATE_COLUMN_DAILY_PARTITIONED_CHECKS_SUCCESS:
      return setActiveTabState(state, action, {
        isUpdating: false,
        error: null
      });
    case SOURCE_ACTION.UPDATE_COLUMN_DAILY_PARTITIONED_CHECKS_ERROR:
      return setActiveTabState(state, action, {
        isUpdating: false,
        error: action.error
      });
    case SOURCE_ACTION.UPDATE_COLUMN_MONTHLY_PARTITIONED_CHECKS:
      return setActiveTabState(state, action, {
        isUpdating: true
      });
    case SOURCE_ACTION.UPDATE_COLUMN_MONTHLY_PARTITIONED_CHECKS_SUCCESS:
      return setActiveTabState(state, action, {
        isUpdating: false,
        error: null
      });
    case SOURCE_ACTION.UPDATE_COLUMN_MONTHLY_PARTITIONED_CHECKS_ERROR:
      return setActiveTabState(state, action, {
        isUpdating: false,
        error: action.error
      });
    case SOURCE_ACTION.SET_UPDATED_COLUMN_BASIC:
      return setActiveTabState(state, action, {
        isUpdatedColumnBasic: true,
        columnBasic: action.data
      });
    case SOURCE_ACTION.SET_COLUMN_DAILY_RECURRING_CHECKS:
      return setActiveTabState(state, action, {
        isUpdatedDailyRecurring: true,
        dailyRecurring: action.data
      });
    case SOURCE_ACTION.SET_COLUMN_MONTHLY_RECURRING_CHECKS:
      return setActiveTabState(state, action, {
        isUpdatedMonthlyRecurring: true,
        monthlyRecurring: action.data
      });
    case SOURCE_ACTION.SET_COLUMN_DAILY_PARTITIONED_CHECKS:
      return setActiveTabState(state, action, {
        isUpdatedDailyPartitionedChecks: true,
        dailyPartitionedChecks: action.data
      });
    case SOURCE_ACTION.SET_COLUMN_MONTHLY_PARTITIONED_CHECKS:
      return setActiveTabState(state, action, {
        isUpdatedMonthlyPartitionedChecks: true,
        monthlyPartitionedChecks: action.data
      });
    case SOURCE_ACTION.GET_COLUMN_PROFILING_CHECKS_MODEL_FILTER:
      return setActiveTabState(state, action, {
        loading: true
      });
    case SOURCE_ACTION.GET_COLUMN_PROFILING_CHECKS_MODEL_FILTER_SUCCESS:
      return setActiveTabState(state, action, {
        loading: false,
        checksUIFilter: action.data,
        isUpdatedChecksUIFilter: false,
        error: null
      });
    case SOURCE_ACTION.GET_COLUMN_PROFILING_CHECKS_MODEL_FILTER_ERROR:
      return setActiveTabState(state, action, {
        loading: false,
        error: action.error
      });
    case SOURCE_ACTION.GET_COLUMN_RECURRING_CHECKS_MODEL_FILTER:
      return setActiveTabState(state, action, {
        loading: true
      });
    case SOURCE_ACTION.GET_COLUMN_RECURRING_CHECKS_MODEL_FILTER_SUCCESS:
      return setActiveTabState(state, action, {
        loading: false,
        recurringUIFilter: action.data,
        isUpdatedRecurringUIFilter: false,
        error: null
      });
    case SOURCE_ACTION.GET_COLUMN_RECURRING_CHECKS_MODEL_FILTER_ERROR:
      return setActiveTabState(state, action, {
        loading: false,
        error: action.error
      });
    case SOURCE_ACTION.GET_COLUMN_PARTITIONED_CHECKS_MODEL_FILTER:
      return setActiveTabState(state, action, {
        loading: true
      });
    case SOURCE_ACTION.GET_COLUMN_PARTITIONED_CHECKS_MODEL_FILTER_SUCCESS:
      return setActiveTabState(state, action, {
        loading: false,
        partitionedChecksUIFilter: action.data,
        isUpdatedPartitionedChecksUIFilter: false,
        error: null
      });
    case SOURCE_ACTION.GET_COLUMN_PARTITIONED_CHECKS_MODEL_FILTER_ERROR:
      return setActiveTabState(state, action, {
        loading: false,
        error: action.error
      });
    case SOURCE_ACTION.SET_CHECK_RESULTS: {
      const firstState =
        state[action.checkType].tabs.find(
          (item) => item.value === action.activeTab
        )?.state || {};

      return setActiveTabState(state, action, {
        checkResults: {
          ...(firstState.checkResults || {}),
          [action.data.checkName]: action.data.checkResults
        }
      });
    }
    case SOURCE_ACTION.SET_SENSOR_READOUTS: {
      const firstState =
        state[action.checkType].tabs.find(
          (item) => item.value === action.activeTab
        )?.state || {};

      return setActiveTabState(state, action, {
        sensorReadouts: {
          ...(firstState.sensorReadouts || {}),
          [action.data.checkName]: action.data.sensorReadouts
        }
      });
    }
    case SOURCE_ACTION.SET_SENSOR_ERRORS: {
      const firstState =
        state[action.checkType].tabs.find(
          (item) => item.value === action.activeTab
        )?.state || {};

      const newSensors = {
        ...(firstState.sensorErrors || {}),
        [action.data.checkName]: action.data.sensorErrors
      };
      return setActiveTabState(state, action, {
        sensorErrors: newSensors
      });
    }
    case SOURCE_ACTION.SET_CHECK_FILTERS: {
      const firstState =
        state[action.checkType].tabs.find(
          (item) => item.value === action.activeTab
        )?.state || {};

      const newCheckFilters = {
        ...(firstState.checkFilters || {}),
        [action.data.checkName]: action.data.filters
      };
      return setActiveTabState(state, action, {
        checkFilters: newCheckFilters
      });
    }

    case SOURCE_ACTION.GET_CONNECTION_INCIDENT_GROUPING: {
      return setActiveTabState(state, action, {
        loading: true
      });
    }
    case SOURCE_ACTION.GET_CONNECTION_INCIDENT_GROUPING_SUCCESS: {
      return setActiveTabState(state, action, {
        incidentGrouping: action.data,
        loading: false,
        isUpdatedIncidentGroup: false
      });
    }
    case SOURCE_ACTION.GET_CONNECTION_INCIDENT_GROUPING_ERROR: {
      return setActiveTabState(state, action, {
        loading: false
      });
    }
    case SOURCE_ACTION.SET_CONNECTION_INCIDENT_GROUPING: {
      return setActiveTabState(state, action, {
        incidentGrouping: action.data,
        isUpdatedIncidentGroup: true
      });
    }
    case SOURCE_ACTION.UPDATE_CONNECTION_INCIDENT_GROUPING: {
      return setActiveTabState(state, action, {
        isUpdating: true
      });
    }
    case SOURCE_ACTION.UPDATE_CONNECTION_INCIDENT_GROUPING_SUCCESS: {
      return setActiveTabState(state, action, {
        isUpdating: false
      });
    }
    case SOURCE_ACTION.UPDATE_CONNECTION_INCIDENT_GROUPING_ERROR: {
      return setActiveTabState(state, action, {
        isUpdating: false
      });
    }
    case SOURCE_ACTION.GET_TABLE_INCIDENT_GROUPING: {
      return setActiveTabState(state, action, {
        loading: true
      });
    }
    case SOURCE_ACTION.GET_TABLE_INCIDENT_GROUPING_SUCCESS: {
      return setActiveTabState(state, action, {
        incidentGrouping: action.data,
        loading: false,
        isUpdatedIncidentGroup: false
      });
    }
    case SOURCE_ACTION.GET_TABLE_INCIDENT_GROUPING_ERROR: {
      return setActiveTabState(state, action, {
        loading: false
      });
    }
    case SOURCE_ACTION.UPDATE_TABLE_INCIDENT_GROUPING: {
      return setActiveTabState(state, action, {
        isUpdating: true
      });
    }
    case SOURCE_ACTION.UPDATE_TABLE_INCIDENT_GROUPING_SUCCESS: {
      return setActiveTabState(state, action, {
        isUpdating: false
      });
    }
    case SOURCE_ACTION.UPDATE_TABLE_INCIDENT_GROUPING_ERROR: {
      return setActiveTabState(state, action, {
        isUpdating: false
      });
    }
    case SOURCE_ACTION.SET_CURRENT_JOB_ID: {
      return setActiveTabState(state, action, {
        currentJobId: action.data
      });
    }
    default:
      return state;
  }
};

export default connectionReducer;
<|MERGE_RESOLUTION|>--- conflicted
+++ resolved
@@ -1,1309 +1,1304 @@
-///
-/// Copyright © 2021 DQO.ai (support@dqo.ai)
-///
-/// Licensed under the Apache License, Version 2.0 (the "License");
-/// you may not use this file except in compliance with the License.
-/// You may obtain a copy of the License at
-///
-///     http://www.apache.org/licenses/LICENSE-2.0
-///
-/// Unless required by applicable law or agreed to in writing, software
-/// distributed under the License is distributed on an "AS IS" BASIS,
-/// WITHOUT WARRANTIES OR CONDITIONS OF ANY KIND, either express or implied.
-/// See the License for the specific language governing permissions and
-/// limitations under the License.
-///
-
-import { SOURCE_ACTION } from '../types';
-import { CheckTypes } from '../../shared/routes';
-import { CheckRunRecurringScheduleGroup } from '../../shared/enums/scheduling.enum';
-import { DataStreamMappingSpec } from '../../api';
-
-export interface INestTab {
-  url: string;
-  value: string;
-  state: Record<string, unknown>;
-  label: string;
-}
-
-export interface ISourceState {
-  [CheckTypes.SOURCES]: {
-    tabs: INestTab[];
-    activeTab?: string;
-  };
-  [CheckTypes.PROFILING]: {
-    tabs: INestTab[];
-    activeTab?: string;
-  };
-  [CheckTypes.RECURRING]: {
-    tabs: INestTab[];
-    activeTab?: string;
-  };
-  [CheckTypes.PARTITIONED]: {
-    tabs: INestTab[];
-    activeTab?: string;
-  };
-}
-
-const initialState: ISourceState = {
-  sources: {
-    tabs: []
-  },
-  profiling: {
-    tabs: []
-  },
-  recurring: {
-    tabs: []
-  },
-  partitioned: {
-    tabs: []
-  }
-};
-
-export type BasicAction = {
-  type: string;
-  checkType: CheckTypes;
-  activeTab: string;
-};
-
-export type Action = BasicAction & {
-  data?: any;
-  schedulingGroup?: CheckRunRecurringScheduleGroup;
-  error?: any;
-};
-
-export type DataStreamAction = {
-  bool: boolean;
-  data_stream_name: string;
-  spec: DataStreamMappingSpec;
-};
-
-const setActiveTabState = (
-  state: ISourceState,
-  action: Action,
-  data: Record<string, unknown>
-) => {
-  const newState = state ? structuredClone(state) : state;
-  const activeTab = action?.activeTab || newState[action.checkType]?.activeTab;
-
-  return {
-    ...newState,
-    [action.checkType]: {
-      ...newState[action.checkType],
-      tabs:
-        newState[action.checkType]?.tabs?.map((item) =>
-          item.value === activeTab
-            ? {
-                ...item,
-                state: {
-                  ...item.state,
-                  ...data
-                }
-              }
-            : item
-        ) || []
-    }
-  };
-};
-
-const connectionReducer = (state = initialState, action: Action) => {
-  switch (action.type) {
-    case SOURCE_ACTION.ADD_FIRST_LEVEL_TAB: {
-      const existing = state[action.checkType].tabs.find(
-        (item) => item.value === action.data.value
-      );
-      const { state: actionState, ...data } = action.data;
-
-      if (existing) {
-        return {
-          ...state,
-          [action.checkType]: {
-            ...state[action.checkType],
-            activeTab: action.data.value,
-            tabs: state[action.checkType].tabs.map((item) =>
-              item.value === action.data.value
-                ? {
-                    ...item,
-                    ...data
-                  }
-                : item
-            )
-          }
-        };
-      }
-      return {
-        ...state,
-        [action.checkType]: {
-          ...state[action.checkType],
-          activeTab: action.data.value,
-          tabs: [...state[action.checkType].tabs, action.data]
-        }
-      };
-    }
-    case SOURCE_ACTION.SET_ACTIVE_FIRST_LEVEL_TAB:
-      return {
-        ...state,
-        [action.checkType]: {
-          ...state[action.checkType],
-          activeTab: action.data
-        }
-      };
-    case SOURCE_ACTION.SET_ACTIVE_FIRST_LEVEL_URL: {
-      const newTabs = state[action.checkType].tabs.map((item) =>
-        item.value === action.activeTab
-          ? {
-              ...item,
-              url: action.data
-            }
-          : item
-      );
-
-      console.log('SOURCE_ACTION.SET_ACTIVE_FIRST_LEVEL_URL', action, newTabs);
-      return {
-        ...state,
-        [action.checkType]: {
-          ...state[action.checkType],
-          tabs: newTabs
-        }
-      };
-    }
-    case SOURCE_ACTION.GET_CONNECTION_BASIC_SUCCESS: {
-      return setActiveTabState(state, action, {
-        loading: false,
-        connectionBasic: action.data,
-        isUpdatedConnectionBasic: false
-      });
-    }
-    case SOURCE_ACTION.SET_UPDATED_CONNECTION_BASIC: {
-      return setActiveTabState(state, action, {
-        connectionBasic: action.data
-      });
-    }
-
-    case SOURCE_ACTION.SET_IS_UPDATED_CONNECTION_BASIC: {
-      return setActiveTabState(state, action, {
-        isUpdatedConnectionBasic: action.data
-      });
-    }
-
-    case SOURCE_ACTION.UPDATE_CONNECTION_BASIC: {
-      return setActiveTabState(state, action, {
-        isUpdating: true
-      });
-    }
-
-    case SOURCE_ACTION.UPDATE_CONNECTION_BASIC_SUCCESS: {
-      return setActiveTabState(state, action, {
-        isUpdating: false
-      });
-    }
-
-    case SOURCE_ACTION.CLOSE_FIRST_LEVEL_TAB: {
-      const index = state[action.checkType].tabs.findIndex(
-        (item) => item.value === action.data
-      );
-      let activeTab = state[action.checkType].activeTab;
-
-      if (state[action.checkType].activeTab === action.data) {
-        if (index > 0) {
-          activeTab = state[action.checkType].tabs[index - 1].value;
-        } else if (index < state[action.checkType].tabs.length - 1) {
-          activeTab = state[action.checkType].tabs[index + 1].value;
-        }
-      }
-
-      return {
-        ...state,
-        [action.checkType]: {
-          ...state[action.checkType],
-          tabs: state[action.checkType].tabs.filter(
-            (item) => item.value !== action.data
-          ),
-          activeTab
-        }
-      };
-    }
-    case SOURCE_ACTION.GET_CONNECTION_SCHEDULE_GROUP: {
-      return setActiveTabState(state, action, {
-        loading: true
-      });
-    }
-
-    case SOURCE_ACTION.GET_CONNECTION_SCHEDULE_GROUP_SUCCESS: {
-      const firstState =
-        state[action.checkType].tabs.find(
-          (item) => item.value === action.activeTab
-        )?.state || {};
-
-      return setActiveTabState(state, action, {
-        loading: false,
-        scheduleGroups: {
-          ...(firstState?.scheduleGroups || {}),
-          [action.schedulingGroup || '']: {
-            schedule: action.data,
-            updatedSchedule: action.data,
-            isUpdatedSchedule: false
-          }
-        }
-      });
-    }
-
-    case SOURCE_ACTION.GET_CONNECTIONS:
-      return setActiveTabState(state, action, {
-        loading: true
-      });
-    case SOURCE_ACTION.GET_CONNECTIONS_SUCCESS:
-      return setActiveTabState(state, action, {
-        loading: false,
-        connections: action.data,
-        error: null
-      });
-    case SOURCE_ACTION.GET_CONNECTION_BASIC:
-      return setActiveTabState(state, action, {
-        loading: true
-      });
-    case SOURCE_ACTION.RESET_CONNECTION_SCHEDULE_GROUP:
-      return setActiveTabState(state, action, {
-        scheduleGroups: undefined
-      });
-    case SOURCE_ACTION.UPDATE_CONNECTION_SCHEDULE_GROUP:
-      return setActiveTabState(state, action, {
-        isUpdating: true
-      });
-    case SOURCE_ACTION.UPDATE_CONNECTION_SCHEDULE_GROUP_SUCCESS:
-      return setActiveTabState(state, action, {
-        isUpdating: false,
-        error: null
-      });
-    case SOURCE_ACTION.GET_CONNECTION_COMMENTS:
-      return setActiveTabState(state, action, {
-        loading: true
-      });
-    case SOURCE_ACTION.GET_CONNECTION_COMMENTS_SUCCESS:
-      return setActiveTabState(state, action, {
-        loading: false,
-        comments: action.data,
-        updatedComments: action.data,
-        error: null
-      });
-    case SOURCE_ACTION.UPDATE_CONNECTION_COMMENTS:
-      return setActiveTabState(state, action, {
-        isUpdating: true
-      });
-    case SOURCE_ACTION.UPDATE_CONNECTION_COMMENTS_SUCCESS:
-      return setActiveTabState(state, action, {
-        isUpdating: false,
-        error: null
-      });
-    case SOURCE_ACTION.GET_CONNECTION_LABELS:
-      return setActiveTabState(state, action, {
-        loading: true
-      });
-    case SOURCE_ACTION.GET_CONNECTION_LABELS_SUCCESS:
-      return setActiveTabState(state, action, {
-        loading: false,
-        labels: action.data,
-        isUpdatedLabels: false,
-        error: null
-      });
-    case SOURCE_ACTION.UPDATE_CONNECTION_LABELS:
-      return setActiveTabState(state, action, {
-        isUpdating: true
-      });
-    case SOURCE_ACTION.UPDATE_CONNECTION_LABELS_SUCCESS:
-      return setActiveTabState(state, action, {
-        isUpdating: false,
-        error: null
-      });
-    // case SOURCE_ACTION.UPDATE_CONNECTION_LABELS_ERROR:
-    //   return {
-    //     ...state,
-    //     isUpdating: false,
-    //     error: action.error
-    //   };
-    case SOURCE_ACTION.GET_CONNECTION_DEFAULT_GROUPING_CONFIGURATION:
-      return setActiveTabState(state, action, {
-        loading: true
-      });
-<<<<<<< HEAD
-    case SOURCE_ACTION.GET_CONNECTION_DEFAULT_DATA_STREAMS_MAPPING_SUCCESS:
-      return setActiveTabState(state, action, {
-=======
-    case SOURCE_ACTION.GET_CONNECTION_DEFAULT_GROUPING_CONFIGURATION_SUCCESS:
-      return setActiveTabState(state, action,{
->>>>>>> 88320210
-        loading: false,
-        updatedDataGroupingConfiguration: action.data,
-        error: null
-      });
-    case SOURCE_ACTION.UPDATE_CONNECTION_DEFAULT_GROUPING_CONFIGURATION_MAPPING:
-      return setActiveTabState(state, action, {
-        isUpdating: true
-      });
-    case SOURCE_ACTION.UPDATE_CONNECTION_DEFAULT_GROUPING_CONFIGURATION_SUCCESS:
-      return setActiveTabState(state, action, {
-        isUpdating: false,
-        error: null
-      });
-    case SOURCE_ACTION.SET_UPDATED_SCHEDULE_GROUP: {
-      const firstState =
-        state[action.checkType].tabs.find(
-          (item) => item.value === action.activeTab
-        )?.state || {};
-
-      const actionSchedulingGroup = action.data.schedulingGroup;
-      const stateScheduleGroups = firstState.scheduleGroups || {};
-      return setActiveTabState(state, action, {
-        scheduleGroups: {
-          ...stateScheduleGroups,
-          [actionSchedulingGroup]: {
-            ...(stateScheduleGroups
-              ? stateScheduleGroups[
-                  actionSchedulingGroup as keyof typeof stateScheduleGroups
-                ]
-              : {}),
-            updatedSchedule: action.data.schedule
-          }
-        }
-      });
-    }
-
-    case SOURCE_ACTION.SET_IS_UPDATED_SCHEDULE_GROUP: {
-      const firstState =
-        state[action.checkType].tabs.find(
-          (item) => item.value === action.activeTab
-        )?.state || {};
-
-      const actionSchedulingGroup = action.data.schedulingGroup;
-      const stateScheduleGroups = firstState.scheduleGroups ?? {};
-      return setActiveTabState(state, action, {
-        scheduleGroups: {
-          ...stateScheduleGroups,
-          [actionSchedulingGroup]: {
-            ...(stateScheduleGroups
-              ? stateScheduleGroups[
-                  actionSchedulingGroup as keyof typeof stateScheduleGroups
-                ]
-              : {}),
-            isUpdatedSchedule: action.data.isUpdated
-          }
-        }
-      });
-    }
-    case SOURCE_ACTION.SET_UPDATED_COMMENTS:
-      return setActiveTabState(state, action, {
-        updatedComments: action.data
-      });
-    case SOURCE_ACTION.SET_IS_UPDATED_COMMENTS:
-      return setActiveTabState(state, action, {
-        isUpdatedComments: action.data
-      });
-    case SOURCE_ACTION.SET_UPDATED_LABELS:
-      return setActiveTabState(state, action, {
-        labels: action.data
-      });
-    case SOURCE_ACTION.SET_IS_UPDATED_LABELS:
-      return setActiveTabState(state, action, {
-        isUpdatedLabels: action.data
-      });
-    case SOURCE_ACTION.SET_UPDATED_DEFAULT_GROUPING_CONFIGURATION:
-      return setActiveTabState(state, action, {
-        updatedDataGroupingConfiguration: action.data
-      });
-    case SOURCE_ACTION.SET_IS_UPDATED_DEFAULT_GROUPING_CONFIGURATION:
-      return setActiveTabState(state, action, {
-        ...state,
-        isUpdatedDataGroupingConfiguration: action.data
-      });
-
-    // Table reducer here
-    case SOURCE_ACTION.GET_TABLE_BASIC:
-      return setActiveTabState(state, action, {
-        loading: true
-      });
-    case SOURCE_ACTION.GET_TABLE_BASIC_SUCCESS:
-      return setActiveTabState(state, action, {
-        loading: false,
-        tableBasic: action.data,
-        isUpdatedTableBasic: false,
-        error: null
-      });
-    case SOURCE_ACTION.GET_TABLE_BASIC_ERROR:
-      return setActiveTabState(state, action, {
-        loading: false,
-        error: action.error
-      });
-    case SOURCE_ACTION.UPDATE_TABLE_BASIC:
-      return setActiveTabState(state, action, {
-        isUpdating: true
-      });
-    case SOURCE_ACTION.UPDATE_TABLE_BASIC_SUCCESS:
-      return setActiveTabState(state, action, {
-        isUpdating: false,
-        error: null
-      });
-    case SOURCE_ACTION.UPDATE_TABLE_BASIC_ERROR:
-      return setActiveTabState(state, action, {
-        isUpdating: false,
-        error: action.error
-      });
-    case SOURCE_ACTION.RESET_TABLE_SCHEDULE_GROUP:
-      return setActiveTabState(state, action, {
-        scheduleGroups: undefined
-      });
-    case SOURCE_ACTION.GET_TABLE_SCHEDULE_GROUP:
-      return setActiveTabState(state, action, {
-        loading: true
-      });
-    case SOURCE_ACTION.GET_TABLE_SCHEDULE_GROUP_SUCCESS: {
-      const firstState =
-        state[action.checkType].tabs.find(
-          (item) => item.value === action.activeTab
-        )?.state || {};
-
-      return setActiveTabState(state, action, {
-        loading: false,
-        scheduleGroups: {
-          ...(firstState?.scheduleGroups || {}),
-          [action.schedulingGroup || '']: {
-            schedule: action.data,
-            updatedSchedule: action.data,
-            isUpdatedSchedule: false
-          }
-        },
-        error: null
-      });
-    }
-    case SOURCE_ACTION.GET_TABLE_SCHEDULE_GROUP_ERROR:
-      return setActiveTabState(state, action, {
-        loading: false,
-        error: action.error
-      });
-    case SOURCE_ACTION.UPDATE_TABLE_SCHEDULE_GROUP:
-      return setActiveTabState(state, action, {
-        isUpdating: true
-      });
-    case SOURCE_ACTION.UPDATE_TABLE_SCHEDULE_GROUP_SUCCESS:
-      return setActiveTabState(state, action, {
-        isUpdating: false,
-        error: null
-      });
-    case SOURCE_ACTION.UPDATE_TABLE_SCHEDULE_GROUP_ERROR:
-      return setActiveTabState(state, action, {
-        isUpdating: false,
-        error: action.error
-      });
-    case SOURCE_ACTION.GET_TABLE_COMMENTS:
-      return setActiveTabState(state, action, {
-        loading: true
-      });
-    case SOURCE_ACTION.GET_TABLE_COMMENTS_SUCCESS:
-      return setActiveTabState(state, action, {
-        loading: false,
-        updatedComments: action.data,
-        isUpdatedComments: false,
-        error: null
-      });
-    case SOURCE_ACTION.GET_TABLE_COMMENTS_ERROR:
-      return setActiveTabState(state, action, {
-        loading: false,
-        error: action.error
-      });
-    case SOURCE_ACTION.UPDATE_TABLE_COMMENTS:
-      return setActiveTabState(state, action, {
-        isUpdating: true
-      });
-    case SOURCE_ACTION.UPDATE_TABLE_COMMENTS_SUCCESS:
-      return setActiveTabState(state, action, {
-        isUpdating: false,
-        error: null
-      });
-    case SOURCE_ACTION.UPDATE_TABLE_COMMENTS_ERROR:
-      return setActiveTabState(state, action, {
-        isUpdating: false,
-        error: action.error
-      });
-    case SOURCE_ACTION.GET_TABLE_LABELS:
-      return setActiveTabState(state, action, {
-        loading: true
-      });
-    case SOURCE_ACTION.GET_TABLE_LABELS_SUCCESS:
-      return setActiveTabState(state, action, {
-        loading: false,
-        labels: action.data,
-        isUpdatedLabels: false,
-        error: null
-      });
-    case SOURCE_ACTION.GET_TABLE_LABELS_ERROR:
-      return setActiveTabState(state, action, {
-        loading: false,
-        error: action.error
-      });
-    case SOURCE_ACTION.UPDATE_TABLE_LABELS:
-      return setActiveTabState(state, action, {
-        isUpdating: true
-      });
-    case SOURCE_ACTION.UPDATE_TABLE_LABELS_SUCCESS:
-      return setActiveTabState(state, action, {
-        isUpdating: false,
-        error: null
-      });
-    case SOURCE_ACTION.UPDATE_TABLE_LABELS_ERROR:
-      return setActiveTabState(state, action, {
-        isUpdating: false,
-        error: action.error
-      });
-    case SOURCE_ACTION.GET_TABLE_PROFILING_CHECKS:
-      return setActiveTabState(state, action, {
-        loading: true
-      });
-    case SOURCE_ACTION.GET_TABLE_PROFILING_CHECKS_SUCCESS:
-      return setActiveTabState(state, action, {
-        loading: false,
-        checks: action.data,
-        error: null
-      });
-    case SOURCE_ACTION.GET_TABLE_PROFILING_CHECKS_ERROR:
-      return setActiveTabState(state, action, {
-        loading: false,
-        error: action.error
-      });
-    case SOURCE_ACTION.GET_TABLE_PROFILING_CHECKS_MODEL:
-      return setActiveTabState(state, action, {
-        loading: true
-      });
-    case SOURCE_ACTION.GET_TABLE_PROFILING_CHECKS_MODEL_SUCCESS:
-      return setActiveTabState(state, action, {
-        loading: false,
-        checksUI: action.data,
-        isUpdatedChecksUi: false,
-        error: null
-      });
-    case SOURCE_ACTION.GET_TABLE_PROFILING_CHECKS_MODEL_ERROR:
-      return setActiveTabState(state, action, {
-        loading: false,
-        error: action.error
-      });
-    case SOURCE_ACTION.GET_TABLE_DEFAULT_DATA_GROUPING_CONFIGURATION:
-      return setActiveTabState(state, action, {
-        loading: true
-      });
-    case SOURCE_ACTION.GET_TABLE_DEFAULT_DATA_GROUPING_CONFIGURATION_SUCCESS:
-      return setActiveTabState(state, action, {
-        loading: false,
-        dataGroupingConfiguration: action.data,
-        isUpdatedDataGroupingConfiguration: false,
-        error: null
-      });
-    case SOURCE_ACTION.GET_TABLE_DEFAULT_DATA_GROUPING_CONFIGURATION_ERROR:
-      return setActiveTabState(state, action, {
-        loading: false,
-        error: action.error
-      });
-    case SOURCE_ACTION.UPDATE_TABLE_DEFAULT_DATA_GROUPING_CONFIGURATION:
-      return setActiveTabState(state, action, {
-        isUpdating: true
-      });
-    case SOURCE_ACTION.UPDATE_TABLE_DEFAULT_DATA_GROUPING_CONFIGURATION_SUCCESS:
-      return setActiveTabState(state, action, {
-        isUpdating: false,
-        error: null
-      });
-    case SOURCE_ACTION.UPDATE_TABLE_DEFAULT_DATA_GROUPING_CONFIGURATION_ERROR:
-      return setActiveTabState(state, action, {
-        isUpdating: false,
-        error: action.error
-      });
-    case SOURCE_ACTION.GET_TABLE_DAILY_RECURRING_CHECKS:
-      return setActiveTabState(state, action, {
-        loading: true
-      });
-    case SOURCE_ACTION.GET_TABLE_DAILY_RECURRING_CHECKS_SUCCESS:
-      return setActiveTabState(state, action, {
-        loading: false,
-        dailyRecurring: action.data,
-        isUpdatedDailyRecurring: false,
-        error: null
-      });
-    case SOURCE_ACTION.GET_TABLE_DAILY_RECURRING_CHECKS_ERROR:
-      return setActiveTabState(state, action, {
-        loading: false,
-        error: action.error
-      });
-    case SOURCE_ACTION.GET_TABLE_MONTHLY_RECURRING_CHECKS:
-      return setActiveTabState(state, action, {
-        loading: true
-      });
-    case SOURCE_ACTION.GET_TABLE_MONTHLY_RECURRING_CHECKS_SUCCESS:
-      return setActiveTabState(state, action, {
-        loading: false,
-        monthlyRecurring: action.data,
-        isUpdatedMonthlyRecurring: false,
-        error: null
-      });
-    case SOURCE_ACTION.GET_TABLE_MONTHLY_RECURRING_CHECKS_ERROR:
-      return setActiveTabState(state, action, {
-        loading: false,
-        error: action.error
-      });
-    case SOURCE_ACTION.GET_TABLE_DAILY_PARTITIONED_CHECKS:
-      return setActiveTabState(state, action, {
-        loading: true
-      });
-    case SOURCE_ACTION.GET_TABLE_DAILY_PARTITIONED_CHECKS_SUCCESS:
-      return setActiveTabState(state, action, {
-        loading: false,
-        dailyPartitionedChecks: action.data,
-        isUpdatedDailyPartitionedChecks: false,
-        error: null
-      });
-    case SOURCE_ACTION.GET_TABLE_DAILY_PARTITIONED_CHECKS_ERROR:
-      return setActiveTabState(state, action, {
-        loading: false,
-        error: action.error
-      });
-    case SOURCE_ACTION.GET_TABLE_MONTHLY_PARTITIONED_CHECKS:
-      return setActiveTabState(state, action, {
-        loading: true
-      });
-    case SOURCE_ACTION.GET_TABLE_MONTHLY_PARTITIONED_CHECKS_SUCCESS:
-      return setActiveTabState(state, action, {
-        loading: false,
-        monthlyPartitionedChecks: action.data,
-        isUpdatedMonthlyPartitionedChecks: false,
-        error: null
-      });
-    case SOURCE_ACTION.GET_TABLE_MONTHLY_PARTITIONED_CHECKS_ERROR:
-      return setActiveTabState(state, action, {
-        loading: false,
-        error: action.error
-      });
-    case SOURCE_ACTION.UPDATE_TABLE_DAILY_RECURRING_CHECKS:
-      return setActiveTabState(state, action, {
-        isUpdating: true
-      });
-    case SOURCE_ACTION.UPDATE_TABLE_DAILY_RECURRING_CHECKS_SUCCESS:
-      return setActiveTabState(state, action, {
-        isUpdating: false,
-        error: null
-      });
-    case SOURCE_ACTION.UPDATE_TABLE_DAILY_RECURRING_CHECKS_ERROR:
-      return setActiveTabState(state, action, {
-        isUpdating: false,
-        error: action.error
-      });
-    case SOURCE_ACTION.UPDATE_TABLE_MONTHLY_RECURRING_CHECKS:
-      return setActiveTabState(state, action, {
-        isUpdating: true
-      });
-    case SOURCE_ACTION.UPDATE_TABLE_MONTHLY_RECURRING_CHECKS_SUCCESS:
-      return setActiveTabState(state, action, {
-        isUpdating: false,
-        error: null
-      });
-    case SOURCE_ACTION.UPDATE_TABLE_MONTHLY_RECURRING_CHECKS_ERROR:
-      return setActiveTabState(state, action, {
-        isUpdating: false,
-        error: action.error
-      });
-    case SOURCE_ACTION.UPDATE_TABLE_DAILY_PARTITIONED_CHECKS:
-      return setActiveTabState(state, action, {
-        isUpdating: true
-      });
-    case SOURCE_ACTION.UPDATE_TABLE_DAILY_PARTITIONED_CHECKS_SUCCESS:
-      return setActiveTabState(state, action, {
-        isUpdating: false,
-        error: null
-      });
-    case SOURCE_ACTION.UPDATE_TABLE_DAILY_PARTITIONED_CHECKS_ERROR:
-      return setActiveTabState(state, action, {
-        isUpdating: false,
-        error: action.error
-      });
-    case SOURCE_ACTION.UPDATE_TABLE_MONTHLY_PARTITIONED_CHECKS:
-      return setActiveTabState(state, action, {
-        isUpdating: true
-      });
-    case SOURCE_ACTION.UPDATE_TABLE_MONTHLY_PARTITIONED_CHECKS_SUCCESS:
-      return setActiveTabState(state, action, {
-        isUpdating: false,
-        error: null
-      });
-    case SOURCE_ACTION.UPDATE_TABLE_MONTHLY_PARTITIONED_CHECKS_ERROR:
-      return setActiveTabState(state, action, {
-        isUpdating: false,
-        error: action.error
-      });
-    case SOURCE_ACTION.GET_TABLE_PROFILING_CHECKS_MODEL_FILTER:
-      return setActiveTabState(state, action, {
-        loading: true
-      });
-    case SOURCE_ACTION.GET_TABLE_PROFILING_CHECKS_MODEL_FILTER_SUCCESS:
-      return setActiveTabState(state, action, {
-        loading: false,
-        checksUIFilter: action.data,
-        isUpdatedChecksUIFilter: false,
-        error: null
-      });
-    case SOURCE_ACTION.GET_TABLE_PROFILING_CHECKS_MODEL_FILTER_ERROR:
-      return setActiveTabState(state, action, {
-        loading: false,
-        error: action.error
-      });
-    case SOURCE_ACTION.GET_TABLE_RECURRING_CHECKS_MODEL_FILTER:
-      return setActiveTabState(state, action, {
-        loading: true
-      });
-    case SOURCE_ACTION.GET_TABLE_RECURRING_CHECKS_MODEL_FILTER_SUCCESS:
-      return setActiveTabState(state, action, {
-        loading: false,
-        recurringUIFilter: action.data,
-        isUpdatedRecurringUIFilter: false,
-        error: null
-      });
-    case SOURCE_ACTION.GET_TABLE_RECURRING_CHECKS_MODEL_FILTER_ERROR:
-      return setActiveTabState(state, action, {
-        loading: false,
-        error: action.error
-      });
-    case SOURCE_ACTION.GET_TABLE_PARTITIONED_CHECKS_MODEL_FILTER:
-      return setActiveTabState(state, action, {
-        loading: true
-      });
-    case SOURCE_ACTION.GET_TABLE_PARTITIONED_CHECKS_MODEL_FILTER_SUCCESS:
-      return setActiveTabState(state, action, {
-        loading: false,
-        partitionedChecksUIFilter: action.data,
-        isUpdatedPartitionedChecksUIFilter: false,
-        error: null
-      });
-    case SOURCE_ACTION.GET_TABLE_PARTITIONED_CHECKS_MODEL_FILTER_ERROR:
-      return setActiveTabState(state, action, {
-        loading: false,
-        error: action.error
-      });
-    case SOURCE_ACTION.SET_UPDATED_TABLE_BASIC:
-      return setActiveTabState(state, action, {
-        isUpdatedTableBasic: true,
-        tableBasic: action.data
-      });
-    case SOURCE_ACTION.SET_UPDATED_SCHEDULE:
-      return setActiveTabState(state, action, {
-        isUpdatedSchedule: true,
-        schedule: action.data
-      });
-    case SOURCE_ACTION.SET_UPDATED_CHECKS_MODEL:
-      return setActiveTabState(state, action, {
-        ...state,
-        isUpdatedChecksUi: true,
-        checksUI: action.data
-      });
-    case SOURCE_ACTION.SET_TABLE_DAILY_RECURRING_CHECKS:
-      return setActiveTabState(state, action, {
-        isUpdatedDailyRecurring: true,
-        dailyRecurring: action.data
-      });
-    case SOURCE_ACTION.SET_TABLE_MONTHLY_RECURRING_CHECKS:
-      return setActiveTabState(state, action, {
-        isUpdatedMonthlyRecurring: true,
-        monthlyRecurring: action.data
-      });
-    case SOURCE_ACTION.SET_TABLE_DAILY_PARTITIONED_CHECKS:
-      return setActiveTabState(state, action, {
-        isUpdatedDailyPartitionedChecks: true,
-        dailyPartitionedChecks: action.data
-      });
-    case SOURCE_ACTION.SET_TABLE_MONTHLY_PARTITIONED_CHECKS:
-      return setActiveTabState(state, action, {
-        isUpdatedMonthlyPartitionedChecks: true,
-        monthlyPartitionedChecks: action.data
-      });
-    case SOURCE_ACTION.SET_TABLE_DEFAULT_DATA_GROUPING_CONFIGURATION:
-      return setActiveTabState(state, action, {
-        isUpdatedDataGroupingConfiguration: true,
-        dataGroupingConfiguration: action.data
-      });
-    case SOURCE_ACTION.SET_UPDATED_PROFILING_CHECKS_MODEL_FILTER:
-      return setActiveTabState(state, action, {
-        isUpdatedChecksUIFilter: true,
-        checksUIFilter: action.data
-      });
-    case SOURCE_ACTION.SET_UPDATED_RECURRING_CHECKS_MODEL_FILTER:
-      return setActiveTabState(state, action, {
-        isUpdatedRecurringUIFilter: true,
-        recurringUIFilter: action.data
-      });
-    case SOURCE_ACTION.SET_UPDATED_PARTITIONED_CHECKS_MODEL_FILTER:
-      return setActiveTabState(state, action, {
-        isUpdatedPartitionedChecksUIFilter: true,
-        partitionedChecksUIFilter: action.data
-      });
-    case SOURCE_ACTION.GET_TABLE_TIME_STAMPS:
-      return setActiveTabState(state, action, {
-        loading: true
-      });
-    case SOURCE_ACTION.GET_TABLE_TIME_STAMPS_SUCCESS:
-      return setActiveTabState(state, action, {
-        loading: false,
-        isUpdatedTablePartitioning: false,
-        tablePartitioning: action.data
-      });
-    case SOURCE_ACTION.GET_TABLE_TIME_STAMPS_ERROR:
-      return setActiveTabState(state, action, {
-        loading: false
-      });
-
-    case SOURCE_ACTION.UPDATE_TABLE_TIME_STAMPS:
-      return setActiveTabState(state, action, {
-        updatingTablePartitioning: true
-      });
-    case SOURCE_ACTION.UPDATE_TABLE_TIME_STAMPS_SUCCESS:
-      return setActiveTabState(state, action, {
-        updatingTablePartitioning: false
-      });
-    case SOURCE_ACTION.UPDATE_TABLE_TIME_STAMPS_ERROR:
-      return setActiveTabState(state, action, {
-        updatingTablePartitioning: false
-      });
-    case SOURCE_ACTION.SET_UPDATED_TABLE_TIME_STAMPS:
-      return setActiveTabState(state, action, {
-        tablePartitioning: action.data,
-        isUpdatedTablePartitioning: true
-      });
-
-    // Columns action
-    case SOURCE_ACTION.GET_COLUMN_BASIC:
-      return setActiveTabState(state, action, {
-        loading: true
-      });
-    case SOURCE_ACTION.GET_COLUMN_BASIC_SUCCESS:
-      return setActiveTabState(state, action, {
-        loading: false,
-        columnBasic: action.data,
-        isUpdatedColumnBasic: false,
-        error: null
-      });
-    case SOURCE_ACTION.GET_COLUMN_BASIC_ERROR:
-      return setActiveTabState(state, action, {
-        loading: false,
-        error: action.error
-      });
-    case SOURCE_ACTION.UPDATE_COLUMN_BASIC:
-      return setActiveTabState(state, action, {
-        isUpdating: true
-      });
-    case SOURCE_ACTION.UPDATE_COLUMN_BASIC_SUCCESS:
-      return setActiveTabState(state, action, {
-        isUpdating: false,
-        error: null
-      });
-    case SOURCE_ACTION.UPDATE_COLUMN_BASIC_ERROR:
-      return setActiveTabState(state, action, {
-        isUpdating: false,
-        error: action.error
-      });
-    case SOURCE_ACTION.GET_COLUMN_COMMENTS:
-      return setActiveTabState(state, action, {
-        loading: true
-      });
-    case SOURCE_ACTION.GET_COLUMN_COMMENTS_SUCCESS:
-      return setActiveTabState(state, action, {
-        loading: false,
-        updatedComments: action.data,
-        isUpdatedComments: false,
-        error: null
-      });
-    case SOURCE_ACTION.GET_COLUMN_COMMENTS_ERROR:
-      return setActiveTabState(state, action, {
-        loading: false,
-        error: action.error
-      });
-    case SOURCE_ACTION.UPDATE_COLUMN_COMMENTS:
-      return setActiveTabState(state, action, {
-        isUpdating: true
-      });
-    case SOURCE_ACTION.UPDATE_COLUMN_COMMENTS_SUCCESS:
-      return setActiveTabState(state, action, {
-        isUpdating: false,
-        error: null
-      });
-    case SOURCE_ACTION.UPDATE_COLUMN_COMMENTS_ERROR:
-      return setActiveTabState(state, action, {
-        isUpdating: false,
-        error: action.error
-      });
-    case SOURCE_ACTION.GET_COLUMN_LABELS:
-      return setActiveTabState(state, action, {
-        loading: true
-      });
-    case SOURCE_ACTION.GET_COLUMN_LABELS_SUCCESS:
-      return setActiveTabState(state, action, {
-        loading: false,
-        labels: action.data,
-        isUpdatedLabels: false,
-        error: null
-      });
-    case SOURCE_ACTION.GET_COLUMN_LABELS_ERROR:
-      return setActiveTabState(state, action, {
-        loading: false,
-        error: action.error
-      });
-    case SOURCE_ACTION.UPDATE_COLUMN_LABELS:
-      return setActiveTabState(state, action, {
-        isUpdating: true
-      });
-    case SOURCE_ACTION.UPDATE_COLUMN_LABELS_SUCCESS:
-      return setActiveTabState(state, action, {
-        isUpdating: false,
-        error: null
-      });
-    case SOURCE_ACTION.UPDATE_COLUMN_LABELS_ERROR:
-      return setActiveTabState(state, action, {
-        isUpdating: false,
-        error: action.error
-      });
-    case SOURCE_ACTION.GET_COLUMN_PROFILING_CHECKS_MODEL:
-      return setActiveTabState(state, action, {
-        loading: true
-      });
-    case SOURCE_ACTION.GET_COLUMN_PROFILING_CHECKS_MODEL_SUCCESS:
-      return setActiveTabState(state, action, {
-        loading: false,
-        checksUI: action.data,
-        isUpdatedChecksUi: false,
-        error: null
-      });
-    case SOURCE_ACTION.GET_COLUMN_PROFILING_CHECKS_MODEL_ERROR:
-      return setActiveTabState(state, action, {
-        loading: false,
-        error: action.error
-      });
-    case SOURCE_ACTION.GET_COLUMN_DAILY_RECURRING_CHECKS:
-      return setActiveTabState(state, action, {
-        loading: true
-      });
-    case SOURCE_ACTION.GET_COLUMN_DAILY_RECURRING_CHECKS_SUCCESS:
-      return setActiveTabState(state, action, {
-        loading: false,
-        dailyRecurring: action.data,
-        isUpdatedDailyRecurring: false,
-        error: null
-      });
-    case SOURCE_ACTION.GET_COLUMN_DAILY_RECURRING_CHECKS_ERROR:
-      return setActiveTabState(state, action, {
-        loading: false,
-        error: action.error
-      });
-    case SOURCE_ACTION.GET_COLUMN_MONTHLY_RECURRING_CHECKS:
-      return setActiveTabState(state, action, {
-        loading: true
-      });
-    case SOURCE_ACTION.GET_COLUMN_MONTHLY_RECURRING_CHECKS_SUCCESS:
-      return setActiveTabState(state, action, {
-        loading: false,
-        monthlyRecurring: action.data,
-        isUpdatedMonthlyRecurring: false,
-        error: null
-      });
-    case SOURCE_ACTION.GET_COLUMN_MONTHLY_RECURRING_CHECKS_ERROR:
-      return setActiveTabState(state, action, {
-        loading: false,
-        error: action.error
-      });
-    case SOURCE_ACTION.GET_COLUMN_DAILY_PARTITIONED_CHECKS:
-      return setActiveTabState(state, action, {
-        loading: true
-      });
-    case SOURCE_ACTION.GET_COLUMN_DAILY_PARTITIONED_CHECKS_SUCCESS:
-      return setActiveTabState(state, action, {
-        loading: false,
-        dailyPartitionedChecks: action.data,
-        isUpdatedDailyPartitionedChecks: false,
-        error: null
-      });
-    case SOURCE_ACTION.GET_COLUMN_DAILY_PARTITIONED_CHECKS_ERROR:
-      return setActiveTabState(state, action, {
-        loading: false,
-        error: action.error
-      });
-    case SOURCE_ACTION.GET_COLUMN_MONTHLY_PARTITIONED_CHECKS:
-      return setActiveTabState(state, action, {
-        loading: true
-      });
-    case SOURCE_ACTION.GET_COLUMN_MONTHLY_PARTITIONED_CHECKS_SUCCESS:
-      return setActiveTabState(state, action, {
-        loading: false,
-        monthlyPartitionedChecks: action.data,
-        isUpdatedMonthlyPartitionedChecks: false,
-        error: null
-      });
-    case SOURCE_ACTION.GET_COLUMN_MONTHLY_PARTITIONED_CHECKS_ERROR:
-      return setActiveTabState(state, action, {
-        loading: false,
-        error: action.error
-      });
-    case SOURCE_ACTION.UPDATE_COLUMN_DAILY_RECURRING_CHECKS:
-      return setActiveTabState(state, action, {
-        isUpdating: true
-      });
-    case SOURCE_ACTION.UPDATE_COLUMN_DAILY_RECURRING_CHECKS_SUCCESS:
-      return setActiveTabState(state, action, {
-        isUpdating: false,
-        error: null
-      });
-    case SOURCE_ACTION.UPDATE_COLUMN_DAILY_RECURRING_CHECKS_ERROR:
-      return setActiveTabState(state, action, {
-        isUpdating: false,
-        error: action.error
-      });
-    case SOURCE_ACTION.UPDATE_COLUMN_MONTHLY_RECURRING_CHECKS:
-      return setActiveTabState(state, action, {
-        isUpdating: true
-      });
-    case SOURCE_ACTION.UPDATE_COLUMN_MONTHLY_RECURRING_CHECKS_SUCCESS:
-      return setActiveTabState(state, action, {
-        isUpdating: false,
-        error: null
-      });
-    case SOURCE_ACTION.UPDATE_COLUMN_MONTHLY_RECURRING_CHECKS_ERROR:
-      return setActiveTabState(state, action, {
-        isUpdating: false,
-        error: action.error
-      });
-    case SOURCE_ACTION.UPDATE_COLUMN_DAILY_PARTITIONED_CHECKS:
-      return setActiveTabState(state, action, {
-        isUpdating: true
-      });
-    case SOURCE_ACTION.UPDATE_COLUMN_DAILY_PARTITIONED_CHECKS_SUCCESS:
-      return setActiveTabState(state, action, {
-        isUpdating: false,
-        error: null
-      });
-    case SOURCE_ACTION.UPDATE_COLUMN_DAILY_PARTITIONED_CHECKS_ERROR:
-      return setActiveTabState(state, action, {
-        isUpdating: false,
-        error: action.error
-      });
-    case SOURCE_ACTION.UPDATE_COLUMN_MONTHLY_PARTITIONED_CHECKS:
-      return setActiveTabState(state, action, {
-        isUpdating: true
-      });
-    case SOURCE_ACTION.UPDATE_COLUMN_MONTHLY_PARTITIONED_CHECKS_SUCCESS:
-      return setActiveTabState(state, action, {
-        isUpdating: false,
-        error: null
-      });
-    case SOURCE_ACTION.UPDATE_COLUMN_MONTHLY_PARTITIONED_CHECKS_ERROR:
-      return setActiveTabState(state, action, {
-        isUpdating: false,
-        error: action.error
-      });
-    case SOURCE_ACTION.SET_UPDATED_COLUMN_BASIC:
-      return setActiveTabState(state, action, {
-        isUpdatedColumnBasic: true,
-        columnBasic: action.data
-      });
-    case SOURCE_ACTION.SET_COLUMN_DAILY_RECURRING_CHECKS:
-      return setActiveTabState(state, action, {
-        isUpdatedDailyRecurring: true,
-        dailyRecurring: action.data
-      });
-    case SOURCE_ACTION.SET_COLUMN_MONTHLY_RECURRING_CHECKS:
-      return setActiveTabState(state, action, {
-        isUpdatedMonthlyRecurring: true,
-        monthlyRecurring: action.data
-      });
-    case SOURCE_ACTION.SET_COLUMN_DAILY_PARTITIONED_CHECKS:
-      return setActiveTabState(state, action, {
-        isUpdatedDailyPartitionedChecks: true,
-        dailyPartitionedChecks: action.data
-      });
-    case SOURCE_ACTION.SET_COLUMN_MONTHLY_PARTITIONED_CHECKS:
-      return setActiveTabState(state, action, {
-        isUpdatedMonthlyPartitionedChecks: true,
-        monthlyPartitionedChecks: action.data
-      });
-    case SOURCE_ACTION.GET_COLUMN_PROFILING_CHECKS_MODEL_FILTER:
-      return setActiveTabState(state, action, {
-        loading: true
-      });
-    case SOURCE_ACTION.GET_COLUMN_PROFILING_CHECKS_MODEL_FILTER_SUCCESS:
-      return setActiveTabState(state, action, {
-        loading: false,
-        checksUIFilter: action.data,
-        isUpdatedChecksUIFilter: false,
-        error: null
-      });
-    case SOURCE_ACTION.GET_COLUMN_PROFILING_CHECKS_MODEL_FILTER_ERROR:
-      return setActiveTabState(state, action, {
-        loading: false,
-        error: action.error
-      });
-    case SOURCE_ACTION.GET_COLUMN_RECURRING_CHECKS_MODEL_FILTER:
-      return setActiveTabState(state, action, {
-        loading: true
-      });
-    case SOURCE_ACTION.GET_COLUMN_RECURRING_CHECKS_MODEL_FILTER_SUCCESS:
-      return setActiveTabState(state, action, {
-        loading: false,
-        recurringUIFilter: action.data,
-        isUpdatedRecurringUIFilter: false,
-        error: null
-      });
-    case SOURCE_ACTION.GET_COLUMN_RECURRING_CHECKS_MODEL_FILTER_ERROR:
-      return setActiveTabState(state, action, {
-        loading: false,
-        error: action.error
-      });
-    case SOURCE_ACTION.GET_COLUMN_PARTITIONED_CHECKS_MODEL_FILTER:
-      return setActiveTabState(state, action, {
-        loading: true
-      });
-    case SOURCE_ACTION.GET_COLUMN_PARTITIONED_CHECKS_MODEL_FILTER_SUCCESS:
-      return setActiveTabState(state, action, {
-        loading: false,
-        partitionedChecksUIFilter: action.data,
-        isUpdatedPartitionedChecksUIFilter: false,
-        error: null
-      });
-    case SOURCE_ACTION.GET_COLUMN_PARTITIONED_CHECKS_MODEL_FILTER_ERROR:
-      return setActiveTabState(state, action, {
-        loading: false,
-        error: action.error
-      });
-    case SOURCE_ACTION.SET_CHECK_RESULTS: {
-      const firstState =
-        state[action.checkType].tabs.find(
-          (item) => item.value === action.activeTab
-        )?.state || {};
-
-      return setActiveTabState(state, action, {
-        checkResults: {
-          ...(firstState.checkResults || {}),
-          [action.data.checkName]: action.data.checkResults
-        }
-      });
-    }
-    case SOURCE_ACTION.SET_SENSOR_READOUTS: {
-      const firstState =
-        state[action.checkType].tabs.find(
-          (item) => item.value === action.activeTab
-        )?.state || {};
-
-      return setActiveTabState(state, action, {
-        sensorReadouts: {
-          ...(firstState.sensorReadouts || {}),
-          [action.data.checkName]: action.data.sensorReadouts
-        }
-      });
-    }
-    case SOURCE_ACTION.SET_SENSOR_ERRORS: {
-      const firstState =
-        state[action.checkType].tabs.find(
-          (item) => item.value === action.activeTab
-        )?.state || {};
-
-      const newSensors = {
-        ...(firstState.sensorErrors || {}),
-        [action.data.checkName]: action.data.sensorErrors
-      };
-      return setActiveTabState(state, action, {
-        sensorErrors: newSensors
-      });
-    }
-    case SOURCE_ACTION.SET_CHECK_FILTERS: {
-      const firstState =
-        state[action.checkType].tabs.find(
-          (item) => item.value === action.activeTab
-        )?.state || {};
-
-      const newCheckFilters = {
-        ...(firstState.checkFilters || {}),
-        [action.data.checkName]: action.data.filters
-      };
-      return setActiveTabState(state, action, {
-        checkFilters: newCheckFilters
-      });
-    }
-
-    case SOURCE_ACTION.GET_CONNECTION_INCIDENT_GROUPING: {
-      return setActiveTabState(state, action, {
-        loading: true
-      });
-    }
-    case SOURCE_ACTION.GET_CONNECTION_INCIDENT_GROUPING_SUCCESS: {
-      return setActiveTabState(state, action, {
-        incidentGrouping: action.data,
-        loading: false,
-        isUpdatedIncidentGroup: false
-      });
-    }
-    case SOURCE_ACTION.GET_CONNECTION_INCIDENT_GROUPING_ERROR: {
-      return setActiveTabState(state, action, {
-        loading: false
-      });
-    }
-    case SOURCE_ACTION.SET_CONNECTION_INCIDENT_GROUPING: {
-      return setActiveTabState(state, action, {
-        incidentGrouping: action.data,
-        isUpdatedIncidentGroup: true
-      });
-    }
-    case SOURCE_ACTION.UPDATE_CONNECTION_INCIDENT_GROUPING: {
-      return setActiveTabState(state, action, {
-        isUpdating: true
-      });
-    }
-    case SOURCE_ACTION.UPDATE_CONNECTION_INCIDENT_GROUPING_SUCCESS: {
-      return setActiveTabState(state, action, {
-        isUpdating: false
-      });
-    }
-    case SOURCE_ACTION.UPDATE_CONNECTION_INCIDENT_GROUPING_ERROR: {
-      return setActiveTabState(state, action, {
-        isUpdating: false
-      });
-    }
-    case SOURCE_ACTION.GET_TABLE_INCIDENT_GROUPING: {
-      return setActiveTabState(state, action, {
-        loading: true
-      });
-    }
-    case SOURCE_ACTION.GET_TABLE_INCIDENT_GROUPING_SUCCESS: {
-      return setActiveTabState(state, action, {
-        incidentGrouping: action.data,
-        loading: false,
-        isUpdatedIncidentGroup: false
-      });
-    }
-    case SOURCE_ACTION.GET_TABLE_INCIDENT_GROUPING_ERROR: {
-      return setActiveTabState(state, action, {
-        loading: false
-      });
-    }
-    case SOURCE_ACTION.UPDATE_TABLE_INCIDENT_GROUPING: {
-      return setActiveTabState(state, action, {
-        isUpdating: true
-      });
-    }
-    case SOURCE_ACTION.UPDATE_TABLE_INCIDENT_GROUPING_SUCCESS: {
-      return setActiveTabState(state, action, {
-        isUpdating: false
-      });
-    }
-    case SOURCE_ACTION.UPDATE_TABLE_INCIDENT_GROUPING_ERROR: {
-      return setActiveTabState(state, action, {
-        isUpdating: false
-      });
-    }
-    case SOURCE_ACTION.SET_CURRENT_JOB_ID: {
-      return setActiveTabState(state, action, {
-        currentJobId: action.data
-      });
-    }
-    default:
-      return state;
-  }
-};
-
-export default connectionReducer;
+///
+/// Copyright © 2021 DQO.ai (support@dqo.ai)
+///
+/// Licensed under the Apache License, Version 2.0 (the "License");
+/// you may not use this file except in compliance with the License.
+/// You may obtain a copy of the License at
+///
+///     http://www.apache.org/licenses/LICENSE-2.0
+///
+/// Unless required by applicable law or agreed to in writing, software
+/// distributed under the License is distributed on an "AS IS" BASIS,
+/// WITHOUT WARRANTIES OR CONDITIONS OF ANY KIND, either express or implied.
+/// See the License for the specific language governing permissions and
+/// limitations under the License.
+///
+
+import { SOURCE_ACTION } from '../types';
+import { CheckTypes } from '../../shared/routes';
+import { CheckRunRecurringScheduleGroup } from '../../shared/enums/scheduling.enum';
+import { DataStreamMappingSpec } from '../../api';
+
+export interface INestTab {
+  url: string;
+  value: string;
+  state: Record<string, unknown>;
+  label: string;
+}
+
+export interface ISourceState {
+  [CheckTypes.SOURCES]: {
+    tabs: INestTab[];
+    activeTab?: string;
+  };
+  [CheckTypes.PROFILING]: {
+    tabs: INestTab[];
+    activeTab?: string;
+  };
+  [CheckTypes.RECURRING]: {
+    tabs: INestTab[];
+    activeTab?: string;
+  };
+  [CheckTypes.PARTITIONED]: {
+    tabs: INestTab[];
+    activeTab?: string;
+  };
+}
+
+const initialState: ISourceState = {
+  sources: {
+    tabs: []
+  },
+  profiling: {
+    tabs: []
+  },
+  recurring: {
+    tabs: []
+  },
+  partitioned: {
+    tabs: []
+  }
+};
+
+export type BasicAction = {
+  type: string;
+  checkType: CheckTypes;
+  activeTab: string;
+};
+
+export type Action = BasicAction & {
+  data?: any;
+  schedulingGroup?: CheckRunRecurringScheduleGroup;
+  error?: any;
+};
+
+export type DataStreamAction = {
+  bool: boolean;
+  data_stream_name: string;
+  spec: DataStreamMappingSpec;
+};
+
+const setActiveTabState = (
+  state: ISourceState,
+  action: Action,
+  data: Record<string, unknown>
+) => {
+  const newState = state ? structuredClone(state) : state;
+  const activeTab = action?.activeTab || newState[action.checkType]?.activeTab;
+
+  return {
+    ...newState,
+    [action.checkType]: {
+      ...newState[action.checkType],
+      tabs:
+        newState[action.checkType]?.tabs?.map((item) =>
+          item.value === activeTab
+            ? {
+                ...item,
+                state: {
+                  ...item.state,
+                  ...data
+                }
+              }
+            : item
+        ) || []
+    }
+  };
+};
+
+const connectionReducer = (state = initialState, action: Action) => {
+  switch (action.type) {
+    case SOURCE_ACTION.ADD_FIRST_LEVEL_TAB: {
+      const existing = state[action.checkType].tabs.find(
+        (item) => item.value === action.data.value
+      );
+      const { state: actionState, ...data } = action.data;
+
+      if (existing) {
+        return {
+          ...state,
+          [action.checkType]: {
+            ...state[action.checkType],
+            activeTab: action.data.value,
+            tabs: state[action.checkType].tabs.map((item) =>
+              item.value === action.data.value
+                ? {
+                    ...item,
+                    ...data
+                  }
+                : item
+            )
+          }
+        };
+      }
+      return {
+        ...state,
+        [action.checkType]: {
+          ...state[action.checkType],
+          activeTab: action.data.value,
+          tabs: [...state[action.checkType].tabs, action.data]
+        }
+      };
+    }
+    case SOURCE_ACTION.SET_ACTIVE_FIRST_LEVEL_TAB:
+      return {
+        ...state,
+        [action.checkType]: {
+          ...state[action.checkType],
+          activeTab: action.data
+        }
+      };
+    case SOURCE_ACTION.SET_ACTIVE_FIRST_LEVEL_URL: {
+      const newTabs = state[action.checkType].tabs.map((item) =>
+        item.value === action.activeTab
+          ? {
+              ...item,
+              url: action.data
+            }
+          : item
+      );
+
+      console.log('SOURCE_ACTION.SET_ACTIVE_FIRST_LEVEL_URL', action, newTabs);
+      return {
+        ...state,
+        [action.checkType]: {
+          ...state[action.checkType],
+          tabs: newTabs
+        }
+      };
+    }
+    case SOURCE_ACTION.GET_CONNECTION_BASIC_SUCCESS: {
+      return setActiveTabState(state, action, {
+        loading: false,
+        connectionBasic: action.data,
+        isUpdatedConnectionBasic: false
+      });
+    }
+    case SOURCE_ACTION.SET_UPDATED_CONNECTION_BASIC: {
+      return setActiveTabState(state, action, {
+        connectionBasic: action.data
+      });
+    }
+
+    case SOURCE_ACTION.SET_IS_UPDATED_CONNECTION_BASIC: {
+      return setActiveTabState(state, action, {
+        isUpdatedConnectionBasic: action.data
+      });
+    }
+
+    case SOURCE_ACTION.UPDATE_CONNECTION_BASIC: {
+      return setActiveTabState(state, action, {
+        isUpdating: true
+      });
+    }
+
+    case SOURCE_ACTION.UPDATE_CONNECTION_BASIC_SUCCESS: {
+      return setActiveTabState(state, action, {
+        isUpdating: false
+      });
+    }
+
+    case SOURCE_ACTION.CLOSE_FIRST_LEVEL_TAB: {
+      const index = state[action.checkType].tabs.findIndex(
+        (item) => item.value === action.data
+      );
+      let activeTab = state[action.checkType].activeTab;
+
+      if (state[action.checkType].activeTab === action.data) {
+        if (index > 0) {
+          activeTab = state[action.checkType].tabs[index - 1].value;
+        } else if (index < state[action.checkType].tabs.length - 1) {
+          activeTab = state[action.checkType].tabs[index + 1].value;
+        }
+      }
+
+      return {
+        ...state,
+        [action.checkType]: {
+          ...state[action.checkType],
+          tabs: state[action.checkType].tabs.filter(
+            (item) => item.value !== action.data
+          ),
+          activeTab
+        }
+      };
+    }
+    case SOURCE_ACTION.GET_CONNECTION_SCHEDULE_GROUP: {
+      return setActiveTabState(state, action, {
+        loading: true
+      });
+    }
+
+    case SOURCE_ACTION.GET_CONNECTION_SCHEDULE_GROUP_SUCCESS: {
+      const firstState =
+        state[action.checkType].tabs.find(
+          (item) => item.value === action.activeTab
+        )?.state || {};
+
+      return setActiveTabState(state, action, {
+        loading: false,
+        scheduleGroups: {
+          ...(firstState?.scheduleGroups || {}),
+          [action.schedulingGroup || '']: {
+            schedule: action.data,
+            updatedSchedule: action.data,
+            isUpdatedSchedule: false
+          }
+        }
+      });
+    }
+
+    case SOURCE_ACTION.GET_CONNECTIONS:
+      return setActiveTabState(state, action, {
+        loading: true
+      });
+    case SOURCE_ACTION.GET_CONNECTIONS_SUCCESS:
+      return setActiveTabState(state, action, {
+        loading: false,
+        connections: action.data,
+        error: null
+      });
+    case SOURCE_ACTION.GET_CONNECTION_BASIC:
+      return setActiveTabState(state, action, {
+        loading: true
+      });
+    case SOURCE_ACTION.RESET_CONNECTION_SCHEDULE_GROUP:
+      return setActiveTabState(state, action, {
+        scheduleGroups: undefined
+      });
+    case SOURCE_ACTION.UPDATE_CONNECTION_SCHEDULE_GROUP:
+      return setActiveTabState(state, action, {
+        isUpdating: true
+      });
+    case SOURCE_ACTION.UPDATE_CONNECTION_SCHEDULE_GROUP_SUCCESS:
+      return setActiveTabState(state, action, {
+        isUpdating: false,
+        error: null
+      });
+    case SOURCE_ACTION.GET_CONNECTION_COMMENTS:
+      return setActiveTabState(state, action, {
+        loading: true
+      });
+    case SOURCE_ACTION.GET_CONNECTION_COMMENTS_SUCCESS:
+      return setActiveTabState(state, action, {
+        loading: false,
+        comments: action.data,
+        updatedComments: action.data,
+        error: null
+      });
+    case SOURCE_ACTION.UPDATE_CONNECTION_COMMENTS:
+      return setActiveTabState(state, action, {
+        isUpdating: true
+      });
+    case SOURCE_ACTION.UPDATE_CONNECTION_COMMENTS_SUCCESS:
+      return setActiveTabState(state, action, {
+        isUpdating: false,
+        error: null
+      });
+    case SOURCE_ACTION.GET_CONNECTION_LABELS:
+      return setActiveTabState(state, action, {
+        loading: true
+      });
+    case SOURCE_ACTION.GET_CONNECTION_LABELS_SUCCESS:
+      return setActiveTabState(state, action, {
+        loading: false,
+        labels: action.data,
+        isUpdatedLabels: false,
+        error: null
+      });
+    case SOURCE_ACTION.UPDATE_CONNECTION_LABELS:
+      return setActiveTabState(state, action, {
+        isUpdating: true
+      });
+    case SOURCE_ACTION.UPDATE_CONNECTION_LABELS_SUCCESS:
+      return setActiveTabState(state, action, {
+        isUpdating: false,
+        error: null
+      });
+    // case SOURCE_ACTION.UPDATE_CONNECTION_LABELS_ERROR:
+    //   return {
+    //     ...state,
+    //     isUpdating: false,
+    //     error: action.error
+    //   };
+    case SOURCE_ACTION.GET_CONNECTION_DEFAULT_GROUPING_CONFIGURATION:
+      return setActiveTabState(state, action, {
+        loading: true
+      });
+    case SOURCE_ACTION.GET_CONNECTION_DEFAULT_GROUPING_CONFIGURATION_SUCCESS:
+      return setActiveTabState(state, action, {
+        loading: false,
+        updatedDataGroupingConfiguration: action.data,
+        error: null
+      });
+    case SOURCE_ACTION.UPDATE_CONNECTION_DEFAULT_GROUPING_CONFIGURATION_MAPPING:
+      return setActiveTabState(state, action, {
+        isUpdating: true
+      });
+    case SOURCE_ACTION.UPDATE_CONNECTION_DEFAULT_GROUPING_CONFIGURATION_SUCCESS:
+      return setActiveTabState(state, action, {
+        isUpdating: false,
+        error: null
+      });
+    case SOURCE_ACTION.SET_UPDATED_SCHEDULE_GROUP: {
+      const firstState =
+        state[action.checkType].tabs.find(
+          (item) => item.value === action.activeTab
+        )?.state || {};
+
+      const actionSchedulingGroup = action.data.schedulingGroup;
+      const stateScheduleGroups = firstState.scheduleGroups || {};
+      return setActiveTabState(state, action, {
+        scheduleGroups: {
+          ...stateScheduleGroups,
+          [actionSchedulingGroup]: {
+            ...(stateScheduleGroups
+              ? stateScheduleGroups[
+                  actionSchedulingGroup as keyof typeof stateScheduleGroups
+                ]
+              : {}),
+            updatedSchedule: action.data.schedule
+          }
+        }
+      });
+    }
+
+    case SOURCE_ACTION.SET_IS_UPDATED_SCHEDULE_GROUP: {
+      const firstState =
+        state[action.checkType].tabs.find(
+          (item) => item.value === action.activeTab
+        )?.state || {};
+
+      const actionSchedulingGroup = action.data.schedulingGroup;
+      const stateScheduleGroups = firstState.scheduleGroups ?? {};
+      return setActiveTabState(state, action, {
+        scheduleGroups: {
+          ...stateScheduleGroups,
+          [actionSchedulingGroup]: {
+            ...(stateScheduleGroups
+              ? stateScheduleGroups[
+                  actionSchedulingGroup as keyof typeof stateScheduleGroups
+                ]
+              : {}),
+            isUpdatedSchedule: action.data.isUpdated
+          }
+        }
+      });
+    }
+    case SOURCE_ACTION.SET_UPDATED_COMMENTS:
+      return setActiveTabState(state, action, {
+        updatedComments: action.data
+      });
+    case SOURCE_ACTION.SET_IS_UPDATED_COMMENTS:
+      return setActiveTabState(state, action, {
+        isUpdatedComments: action.data
+      });
+    case SOURCE_ACTION.SET_UPDATED_LABELS:
+      return setActiveTabState(state, action, {
+        labels: action.data
+      });
+    case SOURCE_ACTION.SET_IS_UPDATED_LABELS:
+      return setActiveTabState(state, action, {
+        isUpdatedLabels: action.data
+      });
+    case SOURCE_ACTION.SET_UPDATED_DEFAULT_GROUPING_CONFIGURATION:
+      return setActiveTabState(state, action, {
+        updatedDataGroupingConfiguration: action.data
+      });
+    case SOURCE_ACTION.SET_IS_UPDATED_DEFAULT_GROUPING_CONFIGURATION:
+      return setActiveTabState(state, action, {
+        ...state,
+        isUpdatedDataGroupingConfiguration: action.data
+      });
+
+    // Table reducer here
+    case SOURCE_ACTION.GET_TABLE_BASIC:
+      return setActiveTabState(state, action, {
+        loading: true
+      });
+    case SOURCE_ACTION.GET_TABLE_BASIC_SUCCESS:
+      return setActiveTabState(state, action, {
+        loading: false,
+        tableBasic: action.data,
+        isUpdatedTableBasic: false,
+        error: null
+      });
+    case SOURCE_ACTION.GET_TABLE_BASIC_ERROR:
+      return setActiveTabState(state, action, {
+        loading: false,
+        error: action.error
+      });
+    case SOURCE_ACTION.UPDATE_TABLE_BASIC:
+      return setActiveTabState(state, action, {
+        isUpdating: true
+      });
+    case SOURCE_ACTION.UPDATE_TABLE_BASIC_SUCCESS:
+      return setActiveTabState(state, action, {
+        isUpdating: false,
+        error: null
+      });
+    case SOURCE_ACTION.UPDATE_TABLE_BASIC_ERROR:
+      return setActiveTabState(state, action, {
+        isUpdating: false,
+        error: action.error
+      });
+    case SOURCE_ACTION.RESET_TABLE_SCHEDULE_GROUP:
+      return setActiveTabState(state, action, {
+        scheduleGroups: undefined
+      });
+    case SOURCE_ACTION.GET_TABLE_SCHEDULE_GROUP:
+      return setActiveTabState(state, action, {
+        loading: true
+      });
+    case SOURCE_ACTION.GET_TABLE_SCHEDULE_GROUP_SUCCESS: {
+      const firstState =
+        state[action.checkType].tabs.find(
+          (item) => item.value === action.activeTab
+        )?.state || {};
+
+      return setActiveTabState(state, action, {
+        loading: false,
+        scheduleGroups: {
+          ...(firstState?.scheduleGroups || {}),
+          [action.schedulingGroup || '']: {
+            schedule: action.data,
+            updatedSchedule: action.data,
+            isUpdatedSchedule: false
+          }
+        },
+        error: null
+      });
+    }
+    case SOURCE_ACTION.GET_TABLE_SCHEDULE_GROUP_ERROR:
+      return setActiveTabState(state, action, {
+        loading: false,
+        error: action.error
+      });
+    case SOURCE_ACTION.UPDATE_TABLE_SCHEDULE_GROUP:
+      return setActiveTabState(state, action, {
+        isUpdating: true
+      });
+    case SOURCE_ACTION.UPDATE_TABLE_SCHEDULE_GROUP_SUCCESS:
+      return setActiveTabState(state, action, {
+        isUpdating: false,
+        error: null
+      });
+    case SOURCE_ACTION.UPDATE_TABLE_SCHEDULE_GROUP_ERROR:
+      return setActiveTabState(state, action, {
+        isUpdating: false,
+        error: action.error
+      });
+    case SOURCE_ACTION.GET_TABLE_COMMENTS:
+      return setActiveTabState(state, action, {
+        loading: true
+      });
+    case SOURCE_ACTION.GET_TABLE_COMMENTS_SUCCESS:
+      return setActiveTabState(state, action, {
+        loading: false,
+        updatedComments: action.data,
+        isUpdatedComments: false,
+        error: null
+      });
+    case SOURCE_ACTION.GET_TABLE_COMMENTS_ERROR:
+      return setActiveTabState(state, action, {
+        loading: false,
+        error: action.error
+      });
+    case SOURCE_ACTION.UPDATE_TABLE_COMMENTS:
+      return setActiveTabState(state, action, {
+        isUpdating: true
+      });
+    case SOURCE_ACTION.UPDATE_TABLE_COMMENTS_SUCCESS:
+      return setActiveTabState(state, action, {
+        isUpdating: false,
+        error: null
+      });
+    case SOURCE_ACTION.UPDATE_TABLE_COMMENTS_ERROR:
+      return setActiveTabState(state, action, {
+        isUpdating: false,
+        error: action.error
+      });
+    case SOURCE_ACTION.GET_TABLE_LABELS:
+      return setActiveTabState(state, action, {
+        loading: true
+      });
+    case SOURCE_ACTION.GET_TABLE_LABELS_SUCCESS:
+      return setActiveTabState(state, action, {
+        loading: false,
+        labels: action.data,
+        isUpdatedLabels: false,
+        error: null
+      });
+    case SOURCE_ACTION.GET_TABLE_LABELS_ERROR:
+      return setActiveTabState(state, action, {
+        loading: false,
+        error: action.error
+      });
+    case SOURCE_ACTION.UPDATE_TABLE_LABELS:
+      return setActiveTabState(state, action, {
+        isUpdating: true
+      });
+    case SOURCE_ACTION.UPDATE_TABLE_LABELS_SUCCESS:
+      return setActiveTabState(state, action, {
+        isUpdating: false,
+        error: null
+      });
+    case SOURCE_ACTION.UPDATE_TABLE_LABELS_ERROR:
+      return setActiveTabState(state, action, {
+        isUpdating: false,
+        error: action.error
+      });
+    case SOURCE_ACTION.GET_TABLE_PROFILING_CHECKS:
+      return setActiveTabState(state, action, {
+        loading: true
+      });
+    case SOURCE_ACTION.GET_TABLE_PROFILING_CHECKS_SUCCESS:
+      return setActiveTabState(state, action, {
+        loading: false,
+        checks: action.data,
+        error: null
+      });
+    case SOURCE_ACTION.GET_TABLE_PROFILING_CHECKS_ERROR:
+      return setActiveTabState(state, action, {
+        loading: false,
+        error: action.error
+      });
+    case SOURCE_ACTION.GET_TABLE_PROFILING_CHECKS_MODEL:
+      return setActiveTabState(state, action, {
+        loading: true
+      });
+    case SOURCE_ACTION.GET_TABLE_PROFILING_CHECKS_MODEL_SUCCESS:
+      return setActiveTabState(state, action, {
+        loading: false,
+        checksUI: action.data,
+        isUpdatedChecksUi: false,
+        error: null
+      });
+    case SOURCE_ACTION.GET_TABLE_PROFILING_CHECKS_MODEL_ERROR:
+      return setActiveTabState(state, action, {
+        loading: false,
+        error: action.error
+      });
+    case SOURCE_ACTION.GET_TABLE_DEFAULT_DATA_GROUPING_CONFIGURATION:
+      return setActiveTabState(state, action, {
+        loading: true
+      });
+    case SOURCE_ACTION.GET_TABLE_DEFAULT_DATA_GROUPING_CONFIGURATION_SUCCESS:
+      return setActiveTabState(state, action, {
+        loading: false,
+        dataGroupingConfiguration: action.data,
+        isUpdatedDataGroupingConfiguration: false,
+        error: null
+      });
+    case SOURCE_ACTION.GET_TABLE_DEFAULT_DATA_GROUPING_CONFIGURATION_ERROR:
+      return setActiveTabState(state, action, {
+        loading: false,
+        error: action.error
+      });
+    case SOURCE_ACTION.UPDATE_TABLE_DEFAULT_DATA_GROUPING_CONFIGURATION:
+      return setActiveTabState(state, action, {
+        isUpdating: true
+      });
+    case SOURCE_ACTION.UPDATE_TABLE_DEFAULT_DATA_GROUPING_CONFIGURATION_SUCCESS:
+      return setActiveTabState(state, action, {
+        isUpdating: false,
+        error: null
+      });
+    case SOURCE_ACTION.UPDATE_TABLE_DEFAULT_DATA_GROUPING_CONFIGURATION_ERROR:
+      return setActiveTabState(state, action, {
+        isUpdating: false,
+        error: action.error
+      });
+    case SOURCE_ACTION.GET_TABLE_DAILY_RECURRING_CHECKS:
+      return setActiveTabState(state, action, {
+        loading: true
+      });
+    case SOURCE_ACTION.GET_TABLE_DAILY_RECURRING_CHECKS_SUCCESS:
+      return setActiveTabState(state, action, {
+        loading: false,
+        dailyRecurring: action.data,
+        isUpdatedDailyRecurring: false,
+        error: null
+      });
+    case SOURCE_ACTION.GET_TABLE_DAILY_RECURRING_CHECKS_ERROR:
+      return setActiveTabState(state, action, {
+        loading: false,
+        error: action.error
+      });
+    case SOURCE_ACTION.GET_TABLE_MONTHLY_RECURRING_CHECKS:
+      return setActiveTabState(state, action, {
+        loading: true
+      });
+    case SOURCE_ACTION.GET_TABLE_MONTHLY_RECURRING_CHECKS_SUCCESS:
+      return setActiveTabState(state, action, {
+        loading: false,
+        monthlyRecurring: action.data,
+        isUpdatedMonthlyRecurring: false,
+        error: null
+      });
+    case SOURCE_ACTION.GET_TABLE_MONTHLY_RECURRING_CHECKS_ERROR:
+      return setActiveTabState(state, action, {
+        loading: false,
+        error: action.error
+      });
+    case SOURCE_ACTION.GET_TABLE_DAILY_PARTITIONED_CHECKS:
+      return setActiveTabState(state, action, {
+        loading: true
+      });
+    case SOURCE_ACTION.GET_TABLE_DAILY_PARTITIONED_CHECKS_SUCCESS:
+      return setActiveTabState(state, action, {
+        loading: false,
+        dailyPartitionedChecks: action.data,
+        isUpdatedDailyPartitionedChecks: false,
+        error: null
+      });
+    case SOURCE_ACTION.GET_TABLE_DAILY_PARTITIONED_CHECKS_ERROR:
+      return setActiveTabState(state, action, {
+        loading: false,
+        error: action.error
+      });
+    case SOURCE_ACTION.GET_TABLE_MONTHLY_PARTITIONED_CHECKS:
+      return setActiveTabState(state, action, {
+        loading: true
+      });
+    case SOURCE_ACTION.GET_TABLE_MONTHLY_PARTITIONED_CHECKS_SUCCESS:
+      return setActiveTabState(state, action, {
+        loading: false,
+        monthlyPartitionedChecks: action.data,
+        isUpdatedMonthlyPartitionedChecks: false,
+        error: null
+      });
+    case SOURCE_ACTION.GET_TABLE_MONTHLY_PARTITIONED_CHECKS_ERROR:
+      return setActiveTabState(state, action, {
+        loading: false,
+        error: action.error
+      });
+    case SOURCE_ACTION.UPDATE_TABLE_DAILY_RECURRING_CHECKS:
+      return setActiveTabState(state, action, {
+        isUpdating: true
+      });
+    case SOURCE_ACTION.UPDATE_TABLE_DAILY_RECURRING_CHECKS_SUCCESS:
+      return setActiveTabState(state, action, {
+        isUpdating: false,
+        error: null
+      });
+    case SOURCE_ACTION.UPDATE_TABLE_DAILY_RECURRING_CHECKS_ERROR:
+      return setActiveTabState(state, action, {
+        isUpdating: false,
+        error: action.error
+      });
+    case SOURCE_ACTION.UPDATE_TABLE_MONTHLY_RECURRING_CHECKS:
+      return setActiveTabState(state, action, {
+        isUpdating: true
+      });
+    case SOURCE_ACTION.UPDATE_TABLE_MONTHLY_RECURRING_CHECKS_SUCCESS:
+      return setActiveTabState(state, action, {
+        isUpdating: false,
+        error: null
+      });
+    case SOURCE_ACTION.UPDATE_TABLE_MONTHLY_RECURRING_CHECKS_ERROR:
+      return setActiveTabState(state, action, {
+        isUpdating: false,
+        error: action.error
+      });
+    case SOURCE_ACTION.UPDATE_TABLE_DAILY_PARTITIONED_CHECKS:
+      return setActiveTabState(state, action, {
+        isUpdating: true
+      });
+    case SOURCE_ACTION.UPDATE_TABLE_DAILY_PARTITIONED_CHECKS_SUCCESS:
+      return setActiveTabState(state, action, {
+        isUpdating: false,
+        error: null
+      });
+    case SOURCE_ACTION.UPDATE_TABLE_DAILY_PARTITIONED_CHECKS_ERROR:
+      return setActiveTabState(state, action, {
+        isUpdating: false,
+        error: action.error
+      });
+    case SOURCE_ACTION.UPDATE_TABLE_MONTHLY_PARTITIONED_CHECKS:
+      return setActiveTabState(state, action, {
+        isUpdating: true
+      });
+    case SOURCE_ACTION.UPDATE_TABLE_MONTHLY_PARTITIONED_CHECKS_SUCCESS:
+      return setActiveTabState(state, action, {
+        isUpdating: false,
+        error: null
+      });
+    case SOURCE_ACTION.UPDATE_TABLE_MONTHLY_PARTITIONED_CHECKS_ERROR:
+      return setActiveTabState(state, action, {
+        isUpdating: false,
+        error: action.error
+      });
+    case SOURCE_ACTION.GET_TABLE_PROFILING_CHECKS_MODEL_FILTER:
+      return setActiveTabState(state, action, {
+        loading: true
+      });
+    case SOURCE_ACTION.GET_TABLE_PROFILING_CHECKS_MODEL_FILTER_SUCCESS:
+      return setActiveTabState(state, action, {
+        loading: false,
+        checksUIFilter: action.data,
+        isUpdatedChecksUIFilter: false,
+        error: null
+      });
+    case SOURCE_ACTION.GET_TABLE_PROFILING_CHECKS_MODEL_FILTER_ERROR:
+      return setActiveTabState(state, action, {
+        loading: false,
+        error: action.error
+      });
+    case SOURCE_ACTION.GET_TABLE_RECURRING_CHECKS_MODEL_FILTER:
+      return setActiveTabState(state, action, {
+        loading: true
+      });
+    case SOURCE_ACTION.GET_TABLE_RECURRING_CHECKS_MODEL_FILTER_SUCCESS:
+      return setActiveTabState(state, action, {
+        loading: false,
+        recurringUIFilter: action.data,
+        isUpdatedRecurringUIFilter: false,
+        error: null
+      });
+    case SOURCE_ACTION.GET_TABLE_RECURRING_CHECKS_MODEL_FILTER_ERROR:
+      return setActiveTabState(state, action, {
+        loading: false,
+        error: action.error
+      });
+    case SOURCE_ACTION.GET_TABLE_PARTITIONED_CHECKS_MODEL_FILTER:
+      return setActiveTabState(state, action, {
+        loading: true
+      });
+    case SOURCE_ACTION.GET_TABLE_PARTITIONED_CHECKS_MODEL_FILTER_SUCCESS:
+      return setActiveTabState(state, action, {
+        loading: false,
+        partitionedChecksUIFilter: action.data,
+        isUpdatedPartitionedChecksUIFilter: false,
+        error: null
+      });
+    case SOURCE_ACTION.GET_TABLE_PARTITIONED_CHECKS_MODEL_FILTER_ERROR:
+      return setActiveTabState(state, action, {
+        loading: false,
+        error: action.error
+      });
+    case SOURCE_ACTION.SET_UPDATED_TABLE_BASIC:
+      return setActiveTabState(state, action, {
+        isUpdatedTableBasic: true,
+        tableBasic: action.data
+      });
+    case SOURCE_ACTION.SET_UPDATED_SCHEDULE:
+      return setActiveTabState(state, action, {
+        isUpdatedSchedule: true,
+        schedule: action.data
+      });
+    case SOURCE_ACTION.SET_UPDATED_CHECKS_MODEL:
+      return setActiveTabState(state, action, {
+        ...state,
+        isUpdatedChecksUi: true,
+        checksUI: action.data
+      });
+    case SOURCE_ACTION.SET_TABLE_DAILY_RECURRING_CHECKS:
+      return setActiveTabState(state, action, {
+        isUpdatedDailyRecurring: true,
+        dailyRecurring: action.data
+      });
+    case SOURCE_ACTION.SET_TABLE_MONTHLY_RECURRING_CHECKS:
+      return setActiveTabState(state, action, {
+        isUpdatedMonthlyRecurring: true,
+        monthlyRecurring: action.data
+      });
+    case SOURCE_ACTION.SET_TABLE_DAILY_PARTITIONED_CHECKS:
+      return setActiveTabState(state, action, {
+        isUpdatedDailyPartitionedChecks: true,
+        dailyPartitionedChecks: action.data
+      });
+    case SOURCE_ACTION.SET_TABLE_MONTHLY_PARTITIONED_CHECKS:
+      return setActiveTabState(state, action, {
+        isUpdatedMonthlyPartitionedChecks: true,
+        monthlyPartitionedChecks: action.data
+      });
+    case SOURCE_ACTION.SET_TABLE_DEFAULT_DATA_GROUPING_CONFIGURATION:
+      return setActiveTabState(state, action, {
+        isUpdatedDataGroupingConfiguration: true,
+        dataGroupingConfiguration: action.data
+      });
+    case SOURCE_ACTION.SET_UPDATED_PROFILING_CHECKS_MODEL_FILTER:
+      return setActiveTabState(state, action, {
+        isUpdatedChecksUIFilter: true,
+        checksUIFilter: action.data
+      });
+    case SOURCE_ACTION.SET_UPDATED_RECURRING_CHECKS_MODEL_FILTER:
+      return setActiveTabState(state, action, {
+        isUpdatedRecurringUIFilter: true,
+        recurringUIFilter: action.data
+      });
+    case SOURCE_ACTION.SET_UPDATED_PARTITIONED_CHECKS_MODEL_FILTER:
+      return setActiveTabState(state, action, {
+        isUpdatedPartitionedChecksUIFilter: true,
+        partitionedChecksUIFilter: action.data
+      });
+    case SOURCE_ACTION.GET_TABLE_TIME_STAMPS:
+      return setActiveTabState(state, action, {
+        loading: true
+      });
+    case SOURCE_ACTION.GET_TABLE_TIME_STAMPS_SUCCESS:
+      return setActiveTabState(state, action, {
+        loading: false,
+        isUpdatedTablePartitioning: false,
+        tablePartitioning: action.data
+      });
+    case SOURCE_ACTION.GET_TABLE_TIME_STAMPS_ERROR:
+      return setActiveTabState(state, action, {
+        loading: false
+      });
+
+    case SOURCE_ACTION.UPDATE_TABLE_TIME_STAMPS:
+      return setActiveTabState(state, action, {
+        updatingTablePartitioning: true
+      });
+    case SOURCE_ACTION.UPDATE_TABLE_TIME_STAMPS_SUCCESS:
+      return setActiveTabState(state, action, {
+        updatingTablePartitioning: false
+      });
+    case SOURCE_ACTION.UPDATE_TABLE_TIME_STAMPS_ERROR:
+      return setActiveTabState(state, action, {
+        updatingTablePartitioning: false
+      });
+    case SOURCE_ACTION.SET_UPDATED_TABLE_TIME_STAMPS:
+      return setActiveTabState(state, action, {
+        tablePartitioning: action.data,
+        isUpdatedTablePartitioning: true
+      });
+
+    // Columns action
+    case SOURCE_ACTION.GET_COLUMN_BASIC:
+      return setActiveTabState(state, action, {
+        loading: true
+      });
+    case SOURCE_ACTION.GET_COLUMN_BASIC_SUCCESS:
+      return setActiveTabState(state, action, {
+        loading: false,
+        columnBasic: action.data,
+        isUpdatedColumnBasic: false,
+        error: null
+      });
+    case SOURCE_ACTION.GET_COLUMN_BASIC_ERROR:
+      return setActiveTabState(state, action, {
+        loading: false,
+        error: action.error
+      });
+    case SOURCE_ACTION.UPDATE_COLUMN_BASIC:
+      return setActiveTabState(state, action, {
+        isUpdating: true
+      });
+    case SOURCE_ACTION.UPDATE_COLUMN_BASIC_SUCCESS:
+      return setActiveTabState(state, action, {
+        isUpdating: false,
+        error: null
+      });
+    case SOURCE_ACTION.UPDATE_COLUMN_BASIC_ERROR:
+      return setActiveTabState(state, action, {
+        isUpdating: false,
+        error: action.error
+      });
+    case SOURCE_ACTION.GET_COLUMN_COMMENTS:
+      return setActiveTabState(state, action, {
+        loading: true
+      });
+    case SOURCE_ACTION.GET_COLUMN_COMMENTS_SUCCESS:
+      return setActiveTabState(state, action, {
+        loading: false,
+        updatedComments: action.data,
+        isUpdatedComments: false,
+        error: null
+      });
+    case SOURCE_ACTION.GET_COLUMN_COMMENTS_ERROR:
+      return setActiveTabState(state, action, {
+        loading: false,
+        error: action.error
+      });
+    case SOURCE_ACTION.UPDATE_COLUMN_COMMENTS:
+      return setActiveTabState(state, action, {
+        isUpdating: true
+      });
+    case SOURCE_ACTION.UPDATE_COLUMN_COMMENTS_SUCCESS:
+      return setActiveTabState(state, action, {
+        isUpdating: false,
+        error: null
+      });
+    case SOURCE_ACTION.UPDATE_COLUMN_COMMENTS_ERROR:
+      return setActiveTabState(state, action, {
+        isUpdating: false,
+        error: action.error
+      });
+    case SOURCE_ACTION.GET_COLUMN_LABELS:
+      return setActiveTabState(state, action, {
+        loading: true
+      });
+    case SOURCE_ACTION.GET_COLUMN_LABELS_SUCCESS:
+      return setActiveTabState(state, action, {
+        loading: false,
+        labels: action.data,
+        isUpdatedLabels: false,
+        error: null
+      });
+    case SOURCE_ACTION.GET_COLUMN_LABELS_ERROR:
+      return setActiveTabState(state, action, {
+        loading: false,
+        error: action.error
+      });
+    case SOURCE_ACTION.UPDATE_COLUMN_LABELS:
+      return setActiveTabState(state, action, {
+        isUpdating: true
+      });
+    case SOURCE_ACTION.UPDATE_COLUMN_LABELS_SUCCESS:
+      return setActiveTabState(state, action, {
+        isUpdating: false,
+        error: null
+      });
+    case SOURCE_ACTION.UPDATE_COLUMN_LABELS_ERROR:
+      return setActiveTabState(state, action, {
+        isUpdating: false,
+        error: action.error
+      });
+    case SOURCE_ACTION.GET_COLUMN_PROFILING_CHECKS_MODEL:
+      return setActiveTabState(state, action, {
+        loading: true
+      });
+    case SOURCE_ACTION.GET_COLUMN_PROFILING_CHECKS_MODEL_SUCCESS:
+      return setActiveTabState(state, action, {
+        loading: false,
+        checksUI: action.data,
+        isUpdatedChecksUi: false,
+        error: null
+      });
+    case SOURCE_ACTION.GET_COLUMN_PROFILING_CHECKS_MODEL_ERROR:
+      return setActiveTabState(state, action, {
+        loading: false,
+        error: action.error
+      });
+    case SOURCE_ACTION.GET_COLUMN_DAILY_RECURRING_CHECKS:
+      return setActiveTabState(state, action, {
+        loading: true
+      });
+    case SOURCE_ACTION.GET_COLUMN_DAILY_RECURRING_CHECKS_SUCCESS:
+      return setActiveTabState(state, action, {
+        loading: false,
+        dailyRecurring: action.data,
+        isUpdatedDailyRecurring: false,
+        error: null
+      });
+    case SOURCE_ACTION.GET_COLUMN_DAILY_RECURRING_CHECKS_ERROR:
+      return setActiveTabState(state, action, {
+        loading: false,
+        error: action.error
+      });
+    case SOURCE_ACTION.GET_COLUMN_MONTHLY_RECURRING_CHECKS:
+      return setActiveTabState(state, action, {
+        loading: true
+      });
+    case SOURCE_ACTION.GET_COLUMN_MONTHLY_RECURRING_CHECKS_SUCCESS:
+      return setActiveTabState(state, action, {
+        loading: false,
+        monthlyRecurring: action.data,
+        isUpdatedMonthlyRecurring: false,
+        error: null
+      });
+    case SOURCE_ACTION.GET_COLUMN_MONTHLY_RECURRING_CHECKS_ERROR:
+      return setActiveTabState(state, action, {
+        loading: false,
+        error: action.error
+      });
+    case SOURCE_ACTION.GET_COLUMN_DAILY_PARTITIONED_CHECKS:
+      return setActiveTabState(state, action, {
+        loading: true
+      });
+    case SOURCE_ACTION.GET_COLUMN_DAILY_PARTITIONED_CHECKS_SUCCESS:
+      return setActiveTabState(state, action, {
+        loading: false,
+        dailyPartitionedChecks: action.data,
+        isUpdatedDailyPartitionedChecks: false,
+        error: null
+      });
+    case SOURCE_ACTION.GET_COLUMN_DAILY_PARTITIONED_CHECKS_ERROR:
+      return setActiveTabState(state, action, {
+        loading: false,
+        error: action.error
+      });
+    case SOURCE_ACTION.GET_COLUMN_MONTHLY_PARTITIONED_CHECKS:
+      return setActiveTabState(state, action, {
+        loading: true
+      });
+    case SOURCE_ACTION.GET_COLUMN_MONTHLY_PARTITIONED_CHECKS_SUCCESS:
+      return setActiveTabState(state, action, {
+        loading: false,
+        monthlyPartitionedChecks: action.data,
+        isUpdatedMonthlyPartitionedChecks: false,
+        error: null
+      });
+    case SOURCE_ACTION.GET_COLUMN_MONTHLY_PARTITIONED_CHECKS_ERROR:
+      return setActiveTabState(state, action, {
+        loading: false,
+        error: action.error
+      });
+    case SOURCE_ACTION.UPDATE_COLUMN_DAILY_RECURRING_CHECKS:
+      return setActiveTabState(state, action, {
+        isUpdating: true
+      });
+    case SOURCE_ACTION.UPDATE_COLUMN_DAILY_RECURRING_CHECKS_SUCCESS:
+      return setActiveTabState(state, action, {
+        isUpdating: false,
+        error: null
+      });
+    case SOURCE_ACTION.UPDATE_COLUMN_DAILY_RECURRING_CHECKS_ERROR:
+      return setActiveTabState(state, action, {
+        isUpdating: false,
+        error: action.error
+      });
+    case SOURCE_ACTION.UPDATE_COLUMN_MONTHLY_RECURRING_CHECKS:
+      return setActiveTabState(state, action, {
+        isUpdating: true
+      });
+    case SOURCE_ACTION.UPDATE_COLUMN_MONTHLY_RECURRING_CHECKS_SUCCESS:
+      return setActiveTabState(state, action, {
+        isUpdating: false,
+        error: null
+      });
+    case SOURCE_ACTION.UPDATE_COLUMN_MONTHLY_RECURRING_CHECKS_ERROR:
+      return setActiveTabState(state, action, {
+        isUpdating: false,
+        error: action.error
+      });
+    case SOURCE_ACTION.UPDATE_COLUMN_DAILY_PARTITIONED_CHECKS:
+      return setActiveTabState(state, action, {
+        isUpdating: true
+      });
+    case SOURCE_ACTION.UPDATE_COLUMN_DAILY_PARTITIONED_CHECKS_SUCCESS:
+      return setActiveTabState(state, action, {
+        isUpdating: false,
+        error: null
+      });
+    case SOURCE_ACTION.UPDATE_COLUMN_DAILY_PARTITIONED_CHECKS_ERROR:
+      return setActiveTabState(state, action, {
+        isUpdating: false,
+        error: action.error
+      });
+    case SOURCE_ACTION.UPDATE_COLUMN_MONTHLY_PARTITIONED_CHECKS:
+      return setActiveTabState(state, action, {
+        isUpdating: true
+      });
+    case SOURCE_ACTION.UPDATE_COLUMN_MONTHLY_PARTITIONED_CHECKS_SUCCESS:
+      return setActiveTabState(state, action, {
+        isUpdating: false,
+        error: null
+      });
+    case SOURCE_ACTION.UPDATE_COLUMN_MONTHLY_PARTITIONED_CHECKS_ERROR:
+      return setActiveTabState(state, action, {
+        isUpdating: false,
+        error: action.error
+      });
+    case SOURCE_ACTION.SET_UPDATED_COLUMN_BASIC:
+      return setActiveTabState(state, action, {
+        isUpdatedColumnBasic: true,
+        columnBasic: action.data
+      });
+    case SOURCE_ACTION.SET_COLUMN_DAILY_RECURRING_CHECKS:
+      return setActiveTabState(state, action, {
+        isUpdatedDailyRecurring: true,
+        dailyRecurring: action.data
+      });
+    case SOURCE_ACTION.SET_COLUMN_MONTHLY_RECURRING_CHECKS:
+      return setActiveTabState(state, action, {
+        isUpdatedMonthlyRecurring: true,
+        monthlyRecurring: action.data
+      });
+    case SOURCE_ACTION.SET_COLUMN_DAILY_PARTITIONED_CHECKS:
+      return setActiveTabState(state, action, {
+        isUpdatedDailyPartitionedChecks: true,
+        dailyPartitionedChecks: action.data
+      });
+    case SOURCE_ACTION.SET_COLUMN_MONTHLY_PARTITIONED_CHECKS:
+      return setActiveTabState(state, action, {
+        isUpdatedMonthlyPartitionedChecks: true,
+        monthlyPartitionedChecks: action.data
+      });
+    case SOURCE_ACTION.GET_COLUMN_PROFILING_CHECKS_MODEL_FILTER:
+      return setActiveTabState(state, action, {
+        loading: true
+      });
+    case SOURCE_ACTION.GET_COLUMN_PROFILING_CHECKS_MODEL_FILTER_SUCCESS:
+      return setActiveTabState(state, action, {
+        loading: false,
+        checksUIFilter: action.data,
+        isUpdatedChecksUIFilter: false,
+        error: null
+      });
+    case SOURCE_ACTION.GET_COLUMN_PROFILING_CHECKS_MODEL_FILTER_ERROR:
+      return setActiveTabState(state, action, {
+        loading: false,
+        error: action.error
+      });
+    case SOURCE_ACTION.GET_COLUMN_RECURRING_CHECKS_MODEL_FILTER:
+      return setActiveTabState(state, action, {
+        loading: true
+      });
+    case SOURCE_ACTION.GET_COLUMN_RECURRING_CHECKS_MODEL_FILTER_SUCCESS:
+      return setActiveTabState(state, action, {
+        loading: false,
+        recurringUIFilter: action.data,
+        isUpdatedRecurringUIFilter: false,
+        error: null
+      });
+    case SOURCE_ACTION.GET_COLUMN_RECURRING_CHECKS_MODEL_FILTER_ERROR:
+      return setActiveTabState(state, action, {
+        loading: false,
+        error: action.error
+      });
+    case SOURCE_ACTION.GET_COLUMN_PARTITIONED_CHECKS_MODEL_FILTER:
+      return setActiveTabState(state, action, {
+        loading: true
+      });
+    case SOURCE_ACTION.GET_COLUMN_PARTITIONED_CHECKS_MODEL_FILTER_SUCCESS:
+      return setActiveTabState(state, action, {
+        loading: false,
+        partitionedChecksUIFilter: action.data,
+        isUpdatedPartitionedChecksUIFilter: false,
+        error: null
+      });
+    case SOURCE_ACTION.GET_COLUMN_PARTITIONED_CHECKS_MODEL_FILTER_ERROR:
+      return setActiveTabState(state, action, {
+        loading: false,
+        error: action.error
+      });
+    case SOURCE_ACTION.SET_CHECK_RESULTS: {
+      const firstState =
+        state[action.checkType].tabs.find(
+          (item) => item.value === action.activeTab
+        )?.state || {};
+
+      return setActiveTabState(state, action, {
+        checkResults: {
+          ...(firstState.checkResults || {}),
+          [action.data.checkName]: action.data.checkResults
+        }
+      });
+    }
+    case SOURCE_ACTION.SET_SENSOR_READOUTS: {
+      const firstState =
+        state[action.checkType].tabs.find(
+          (item) => item.value === action.activeTab
+        )?.state || {};
+
+      return setActiveTabState(state, action, {
+        sensorReadouts: {
+          ...(firstState.sensorReadouts || {}),
+          [action.data.checkName]: action.data.sensorReadouts
+        }
+      });
+    }
+    case SOURCE_ACTION.SET_SENSOR_ERRORS: {
+      const firstState =
+        state[action.checkType].tabs.find(
+          (item) => item.value === action.activeTab
+        )?.state || {};
+
+      const newSensors = {
+        ...(firstState.sensorErrors || {}),
+        [action.data.checkName]: action.data.sensorErrors
+      };
+      return setActiveTabState(state, action, {
+        sensorErrors: newSensors
+      });
+    }
+    case SOURCE_ACTION.SET_CHECK_FILTERS: {
+      const firstState =
+        state[action.checkType].tabs.find(
+          (item) => item.value === action.activeTab
+        )?.state || {};
+
+      const newCheckFilters = {
+        ...(firstState.checkFilters || {}),
+        [action.data.checkName]: action.data.filters
+      };
+      return setActiveTabState(state, action, {
+        checkFilters: newCheckFilters
+      });
+    }
+
+    case SOURCE_ACTION.GET_CONNECTION_INCIDENT_GROUPING: {
+      return setActiveTabState(state, action, {
+        loading: true
+      });
+    }
+    case SOURCE_ACTION.GET_CONNECTION_INCIDENT_GROUPING_SUCCESS: {
+      return setActiveTabState(state, action, {
+        incidentGrouping: action.data,
+        loading: false,
+        isUpdatedIncidentGroup: false
+      });
+    }
+    case SOURCE_ACTION.GET_CONNECTION_INCIDENT_GROUPING_ERROR: {
+      return setActiveTabState(state, action, {
+        loading: false
+      });
+    }
+    case SOURCE_ACTION.SET_CONNECTION_INCIDENT_GROUPING: {
+      return setActiveTabState(state, action, {
+        incidentGrouping: action.data,
+        isUpdatedIncidentGroup: true
+      });
+    }
+    case SOURCE_ACTION.UPDATE_CONNECTION_INCIDENT_GROUPING: {
+      return setActiveTabState(state, action, {
+        isUpdating: true
+      });
+    }
+    case SOURCE_ACTION.UPDATE_CONNECTION_INCIDENT_GROUPING_SUCCESS: {
+      return setActiveTabState(state, action, {
+        isUpdating: false
+      });
+    }
+    case SOURCE_ACTION.UPDATE_CONNECTION_INCIDENT_GROUPING_ERROR: {
+      return setActiveTabState(state, action, {
+        isUpdating: false
+      });
+    }
+    case SOURCE_ACTION.GET_TABLE_INCIDENT_GROUPING: {
+      return setActiveTabState(state, action, {
+        loading: true
+      });
+    }
+    case SOURCE_ACTION.GET_TABLE_INCIDENT_GROUPING_SUCCESS: {
+      return setActiveTabState(state, action, {
+        incidentGrouping: action.data,
+        loading: false,
+        isUpdatedIncidentGroup: false
+      });
+    }
+    case SOURCE_ACTION.GET_TABLE_INCIDENT_GROUPING_ERROR: {
+      return setActiveTabState(state, action, {
+        loading: false
+      });
+    }
+    case SOURCE_ACTION.UPDATE_TABLE_INCIDENT_GROUPING: {
+      return setActiveTabState(state, action, {
+        isUpdating: true
+      });
+    }
+    case SOURCE_ACTION.UPDATE_TABLE_INCIDENT_GROUPING_SUCCESS: {
+      return setActiveTabState(state, action, {
+        isUpdating: false
+      });
+    }
+    case SOURCE_ACTION.UPDATE_TABLE_INCIDENT_GROUPING_ERROR: {
+      return setActiveTabState(state, action, {
+        isUpdating: false
+      });
+    }
+    case SOURCE_ACTION.SET_CURRENT_JOB_ID: {
+      return setActiveTabState(state, action, {
+        currentJobId: action.data
+      });
+    }
+    default:
+      return state;
+  }
+};
+
+export default connectionReducer;
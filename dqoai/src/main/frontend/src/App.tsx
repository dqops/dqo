import React from 'react';

import { BrowserRouter as Router } from 'react-router-dom';

import AppProvider from './contexts/AppProvider';
<<<<<<< HEAD
import Routes from './Routes';
=======
import store from './redux/store';
import { Provider } from 'react-redux';
>>>>>>> 566b888b

const App = () => {
  return (
    <Provider store={store}>
      <AppProvider>
        <Router>
          <Routes />
        </Router>
      </AppProvider>
    </Provider>
  );
};

export default App;<|MERGE_RESOLUTION|>--- conflicted
+++ resolved
@@ -1,14 +1,9 @@
 import React from 'react';
-
 import { BrowserRouter as Router } from 'react-router-dom';
-
+import Routes from "./Routes";
 import AppProvider from './contexts/AppProvider';
-<<<<<<< HEAD
-import Routes from './Routes';
-=======
 import store from './redux/store';
 import { Provider } from 'react-redux';
->>>>>>> 566b888b
 
 const App = () => {
   return (

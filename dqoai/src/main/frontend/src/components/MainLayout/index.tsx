import React from 'react';

import PropTypes from 'prop-types';

import Header from '../Header';
import Sidebar from '../Sidebar';
import { useTree } from '../../contexts/treeContext';

interface LayoutProps {
  children?: any;
}

const MainLayout = ({ children }: LayoutProps) => {
  const { sidebarWidth } = useTree();
  return (
    <div className="flex min-h-screen overflow-hidden">
      <Sidebar />
      <div className="flex flex-1">
        <Header />
<<<<<<< HEAD
        <div className="ml-70 mt-16 p-5 flex-1 max-h-container max-w-container overflow-auto">{children}</div>
=======
        <div
          className="mt-16 p-5 flex-1 overflow-auto"
          style={{
            marginLeft: sidebarWidth,
            maxWidth: `calc(100vw - ${sidebarWidth}px`
          }}
        >
          {children}
        </div>
>>>>>>> f47d3834
      </div>
    </div>
  );
};

MainLayout.propTypes = {
  children: PropTypes.any.isRequired
};

export default MainLayout;<|MERGE_RESOLUTION|>--- conflicted
+++ resolved
@@ -17,9 +17,6 @@
       <Sidebar />
       <div className="flex flex-1">
         <Header />
-<<<<<<< HEAD
-        <div className="ml-70 mt-16 p-5 flex-1 max-h-container max-w-container overflow-auto">{children}</div>
-=======
         <div
           className="mt-16 p-5 flex-1 overflow-auto"
           style={{
@@ -29,7 +26,6 @@
         >
           {children}
         </div>
->>>>>>> f47d3834
       </div>
     </div>
   );

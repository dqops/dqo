import React, { useEffect } from 'react';
import DataStreamsMappingView from '../DataStreamsMappingView';
import { useActionDispatch } from '../../../hooks/useActionDispatch';
import {
  getConnectionBasic,
  getConnectionDefaultDataStreamsMapping,
  setIsUpdatedDataStreamsMapping,
  setUpdatedDataStreamsMapping,
  updateConnectionDefaultDataStreamsMapping
} from '../../../redux/actions/connection.actions';
import { DataStreamMappingSpec } from '../../../api';
import { useSelector } from 'react-redux';
import { IRootState } from '../../../redux/reducers';
import ConnectionActionGroup from './ConnectionActionGroup';
import { useParams } from "react-router-dom";

const ConnectionDataStream = () => {
  const { connection }: { connection: string } = useParams();
  const dispatch = useActionDispatch();
  const { connectionBasic, isUpdating, updatedDataStreamsMapping, isUpdatedDataStreamsMapping } =
    useSelector((state: IRootState) => state.connection);

  useEffect(() => {
    if (connectionBasic?.connection_name !== connection) {
      dispatch(getConnectionBasic(connection));
      dispatch(getConnectionDefaultDataStreamsMapping(connection));
    }
  }, [connection]);

  useEffect(() => {
    if (!updatedDataStreamsMapping || (connectionBasic && connectionBasic?.connection_name !== connection)) {
      dispatch(getConnectionDefaultDataStreamsMapping(connection));
    }
  }, [connection, connectionBasic]);

  const onUpdate = async () => {
    if (!updatedDataStreamsMapping) {
      return;
    }
    await dispatch(
      updateConnectionDefaultDataStreamsMapping(
        connection,
        updatedDataStreamsMapping
      )
    );
    await dispatch(getConnectionDefaultDataStreamsMapping(connection));
    dispatch(setIsUpdatedDataStreamsMapping(false));
  };

  const handleChange = (value: DataStreamMappingSpec) => {
    dispatch(setUpdatedDataStreamsMapping(value));
    dispatch(setIsUpdatedDataStreamsMapping(true));
  };

  return (
<<<<<<< HEAD
  <div>
    <div className="p-4">
      <span className="text-gray-500 italic text-base">
        The following data stream configuration will be copied to the data stream configuration of tables that will be imported in the future.
        This configuration does not affect tables that are already imported.
      </span>
    </div>
    <div>
=======
    <div className="px-4">
>>>>>>> 6fdfbcb4
      <ConnectionActionGroup
        onUpdate={onUpdate}
        isUpdated={isUpdatedDataStreamsMapping}
        isUpdating={isUpdating}
      />
      <DataStreamsMappingView
        dataStreamsMapping={updatedDataStreamsMapping}
        onChange={handleChange}
      />
    </div>
  </div>
  );
};

export default ConnectionDataStream;<|MERGE_RESOLUTION|>--- conflicted
+++ resolved
@@ -53,18 +53,7 @@
   };
 
   return (
-<<<<<<< HEAD
-  <div>
-    <div className="p-4">
-      <span className="text-gray-500 italic text-base">
-        The following data stream configuration will be copied to the data stream configuration of tables that will be imported in the future.
-        This configuration does not affect tables that are already imported.
-      </span>
-    </div>
-    <div>
-=======
     <div className="px-4">
->>>>>>> 6fdfbcb4
       <ConnectionActionGroup
         onUpdate={onUpdate}
         isUpdated={isUpdatedDataStreamsMapping}
@@ -75,7 +64,6 @@
         onChange={handleChange}
       />
     </div>
-  </div>
   );
 };
 

--- conflicted
+++ resolved
@@ -12,7 +12,6 @@
     table
   }: { connection: string; schema: string; table: string } = useParams();
   const [isEditing, setIsEditing] = useState(false);
-<<<<<<< HEAD
   const [references, setReferences] = useState<ReferenceTableModel[]>([]);
   const [selectedReference, setSelectedReference] = useState<ReferenceTableModel>();
 
@@ -48,33 +47,6 @@
           onBack={onBack}
           selectedReference={selectedReference}
         />
-=======
-  const [references, setReferences] = useState<ReferenceTableModel[]>([
-    {
-      reference_table_configuration_name: 'reference_tab_1',
-      reference_connection: 'conn1',
-      reference_table: {
-        schema_name: 'schema',
-        table_name: 'table'
-      },
-      compared_table_grouping_name: 'by_country',
-      reference_table_grouping_name: 'by_countries'
-    }
-  ]);
-
-  useEffect(() => {
-    TableComparisonsApi.getReferenceTables(connection, schema, table).then(
-      (res) => {
-        // setReferences(res.data);
-      }
-    );
-  }, []);
-
-  return (
-    <div className="my-1">
-      {isEditing ? (
-        <EditReferenceTable onBack={() => setIsEditing(false)} />
->>>>>>> 0b2e4cdf
       ) : (
         <ReferenceTableList
           references={references}

import React, { useEffect, useState } from 'react';
import {
  TimestampColumnsSpec,
  TimestampColumnsSpecPartitionedChecksTimestampSourceEnum
} from '../../../api';
import Select from '../../Select';
import ColumnSelect from '../../DataQualityChecks/ColumnSelect';
import ActionGroup from './ActionGroup';
import { useSelector } from 'react-redux';
import { IRootState } from '../../../redux/reducers';
import {
  getTableBasic,
  updateTableBasic
} from '../../../redux/actions/table.actions';
import { useActionDispatch } from '../../../hooks/useActionDispatch';

interface TimestampsViewProps {
  connectionName: string;
  schemaName: string;
  tableName: string;
}

const partitionedChecksOptions = [
  {
    label: 'Event Timestamp Column (event_timestamp)',
    value:
      TimestampColumnsSpecPartitionedChecksTimestampSourceEnum.event_timestamp
  },
  {
    label: 'Ingestion Timestamp Column (ingestion_timestamp)',
    value:
      TimestampColumnsSpecPartitionedChecksTimestampSourceEnum.ingestion_timestamp
  }
];

<<<<<<< HEAD
  const setColumns = (res: AxiosResponse<ColumnBasicModel[]>) => {
    setOptions(
      res.data.map((item) => ({
        label: item.column_name || '',
        value: item.column_name || ''
      }))
    );
=======
const TimestampsView = ({
  connectionName,
  schemaName,
  tableName
}: TimestampsViewProps) => {
  const [isUpdated, setIsUpdated] = useState(false);
  const [columnsSpec, setColumnsSpec] = useState<TimestampColumnsSpec>();
  const { tableBasic, isUpdating } = useSelector(
    (state: IRootState) => state.table
  );
  const dispatch = useActionDispatch();

  const handleChange = (obj: any) => {
    setColumnsSpec({
      ...columnsSpec,
      ...obj
    });
    setIsUpdated(true);
>>>>>>> f54e9d8a
  };

  useEffect(() => {
    setColumnsSpec(tableBasic?.timestamp_columns);
  }, [tableBasic?.timestamp_columns]);

  useEffect(() => {
    dispatch(getTableBasic(connectionName, schemaName, tableName));
  }, []);

  const onUpdate = async () => {
    await dispatch(
      updateTableBasic(connectionName, schemaName, tableName, {
        ...tableBasic,
        timestamp_columns: columnsSpec
      })
    );
    await dispatch(getTableBasic(connectionName, schemaName, tableName));
    setIsUpdated(false);
  };

  const isDisabled =
    !isUpdated ||
    (columnsSpec?.partitioned_checks_timestamp_source ===
      TimestampColumnsSpecPartitionedChecksTimestampSourceEnum.ingestion_timestamp &&
      !columnsSpec?.ingestion_timestamp_column) ||
    (columnsSpec?.partitioned_checks_timestamp_source ===
      TimestampColumnsSpecPartitionedChecksTimestampSourceEnum.event_timestamp &&
      !columnsSpec?.event_timestamp_column);

  return (
    <div className="py-4 px-8 flex flex-col">
      <ActionGroup
        onUpdate={onUpdate}
        isUpdated={isUpdated}
        isUpdating={isUpdating}
        isDisabled={isDisabled}
      />

      <div className="mb-4">
        <ColumnSelect
          label="Event Timestamp Column"
          value={columnsSpec?.event_timestamp_column}
          onChange={(column) =>
            handleChange({
              event_timestamp_column: column
            })
          }
          error={
            columnsSpec?.partitioned_checks_timestamp_source ===
              TimestampColumnsSpecPartitionedChecksTimestampSourceEnum.event_timestamp &&
            !columnsSpec?.event_timestamp_column
          }
        />
      </div>

      <div className="mb-4">
        <ColumnSelect
          label="Ingestion Timestamp Column"
          value={columnsSpec?.ingestion_timestamp_column}
          onChange={(column) =>
            handleChange({
              ingestion_timestamp_column: column
            })
          }
          error={
            columnsSpec?.partitioned_checks_timestamp_source ===
              TimestampColumnsSpecPartitionedChecksTimestampSourceEnum.ingestion_timestamp &&
            !columnsSpec?.ingestion_timestamp_column
          }
        />
      </div>

      <div className="mb-4">
        <Select
          label="Partitioned Checks Timestamp Source"
          options={partitionedChecksOptions}
          value={columnsSpec?.partitioned_checks_timestamp_source}
          onChange={(column) =>
            handleChange({
              partitioned_checks_timestamp_source: column
            })
          }
        />
      </div>
    </div>
  );
};

export default TimestampsView;<|MERGE_RESOLUTION|>--- conflicted
+++ resolved
@@ -33,15 +33,6 @@
   }
 ];
 
-<<<<<<< HEAD
-  const setColumns = (res: AxiosResponse<ColumnBasicModel[]>) => {
-    setOptions(
-      res.data.map((item) => ({
-        label: item.column_name || '',
-        value: item.column_name || ''
-      }))
-    );
-=======
 const TimestampsView = ({
   connectionName,
   schemaName,
@@ -60,7 +51,6 @@
       ...obj
     });
     setIsUpdated(true);
->>>>>>> f54e9d8a
   };
 
   useEffect(() => {

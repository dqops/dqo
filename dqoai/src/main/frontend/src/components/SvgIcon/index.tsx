--- conflicted
+++ resolved
@@ -150,7 +150,6 @@
   mysql: MySqlSvg,
   spinner: SpinnerSvg,
   sync: SyncSvg,
-<<<<<<< HEAD
   cloudsqlformysql: CloudSqlSvg,
   amazonrds: AmazonRdsSvg,
   azuredatabaseforpostgresql: AzurePostgreSqlSvg,
@@ -168,11 +167,9 @@
   amazonrdsforsqlserver: AmazonRdsSvg,
   cloudsqlforpostgresql: CloudSqlSvg,
   cloudsqlforsqlserver: CloudSqlSvg,
-  yugabytedb: YugabyteDbSvg
-=======
+  yugabytedb: YugabyteDbSvg,
   'check-circle': CheckCircleSvg,
-  'info-filled': InfoFilledSvg,
->>>>>>> 42b68f51
+  'info-filled': InfoFilledSvg
 };
 
 interface SvgIconProps {

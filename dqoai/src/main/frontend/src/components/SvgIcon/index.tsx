--- conflicted
+++ resolved
@@ -64,13 +64,9 @@
 import { ReactComponent as HelpCircleSvg } from './svg/help-circle.svg';
 import { ReactComponent as SqlServerSvg } from './svg/sql-server.svg';
 import { ReactComponent as MSSqlServerSvg } from './svg/mssql-server.svg';
-<<<<<<< HEAD
 import { ReactComponent as MySqlSvg } from './svg/mysql.svg';
-
-=======
 import { ReactComponent as SpinnerSvg } from './svg/spinner.svg';
 import { ReactComponent as SyncSvg } from './svg/sync.svg';
->>>>>>> 789229f2
 
 const iconsMap: any = {
   bell: BellSvg,
@@ -137,12 +133,10 @@
   'help-circle': HelpCircleSvg,
   sqlserver: SqlServerSvg,
   msserver: MSSqlServerSvg,
-<<<<<<< HEAD
   mysql: MySqlSvg
-=======
+  msserver: MSSqlServerSvg,
   spinner: SpinnerSvg,
   sync: SyncSvg,
->>>>>>> 789229f2
 };
 
 interface SvgIconProps {

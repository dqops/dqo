import React, { useState } from 'react';

import {
  Popover,
  PopoverContent,
  PopoverHandler
} from '@material-tailwind/react';
import SvgIcon from '../SvgIcon';
import { CustomTreeNode } from '../../shared/interfaces';
import { TREE_LEVEL } from '../../shared/enums';
import { useTree } from '../../contexts/treeContext';
import qs from 'query-string';
import { useHistory } from 'react-router-dom';

interface ContextMenuProps {
  node: CustomTreeNode;
  openConfirm: (node: CustomTreeNode) => void;
}

const ContextMenu = ({ node, openConfirm }: ContextMenuProps) => {
  const { refreshNode, runChecks, runProfilers } = useTree();
  const [open, setOpen] = useState(false);
  const history = useHistory();

  const handleRefresh = () => {
    refreshNode(node);
    setOpen(false);
  };

  const handleRunChecks = () => {
    runChecks(node);
    setOpen(false);
  };

  const handleRunProfilers = () => {
    runProfilers(node);
    setOpen(false);
  };

  const openPopover = (e: MouseEvent) => {
    setOpen(!open);
    e.stopPropagation();
  };

  const copyToClipboard = (e: any) => {
    e.stopPropagation();
    window.navigator.clipboard.writeText(node?.label);
    setOpen(false);
  };

  const importMetaData = () => {
    const searchQuery = qs.stringify({
      connection: node.label,
      tab: 'schemas',
      source: true
    });
    history.replace(`/?${searchQuery}`);
    setOpen(false);
  };
  const importTables = () => {
    setOpen(false);
  };

  return (
    <Popover placement="bottom-end" open={open} handler={setOpen}>
      <PopoverHandler onClick={openPopover}>
        <div className="text-gray-700 !absolute right-0 w-7 h-7 rounded-full flex items-center justify-center bg-white">
          <SvgIcon name="options" className="w-5 h-5 text-gray-500" />
        </div>
      </PopoverHandler>
      <PopoverContent className="z-50 min-w-50 max-w-50 border-gray-500 p-2">
        <div>
<<<<<<< HEAD
          <div
            className="text-gray-900 cursor-pointer hover:bg-gray-100 px-4 py-2 rounded"
            onClick={handleRunChecks}
          >
            Run checks
          </div>
          {[TREE_LEVEL.DATABASE, TREE_LEVEL.SCHEMA, TREE_LEVEL.TABLE, TREE_LEVEL.COLUMN].includes(
            node.level
          ) && (
            <div
              className="text-gray-900 cursor-pointer hover:bg-gray-100 px-4 py-2 rounded"
              onClick={handleRunProfilers}
            >
              Run profilers
=======
          {node.level !== TREE_LEVEL.COLUMNS && (
            <div
              className="text-gray-900 cursor-pointer hover:bg-gray-100 px-4 py-2 rounded"
              onClick={handleRunChecks}
            >
              Run checks
            </div>
          )}
          {node.level === TREE_LEVEL.DATABASE && (
            <div
              className="text-gray-900 cursor-pointer hover:bg-gray-100 px-4 py-2 rounded"
              onClick={importMetaData}
            >
              Import metadata
            </div>
          )}
          {node.level === TREE_LEVEL.SCHEMA && (
            <div
              className="text-gray-900 cursor-pointer hover:bg-gray-100 px-4 py-2 rounded"
              onClick={importTables}
            >
              Import tables
>>>>>>> 78a07143
            </div>
          )}
          {(node.level === TREE_LEVEL.DATABASE ||
            node.level === TREE_LEVEL.SCHEMA ||
            node.level === TREE_LEVEL.TABLE ||
            node.level === TREE_LEVEL.COLUMN) && (
            <div
              className="text-gray-900 cursor-pointer hover:bg-gray-100 px-4 py-2 rounded"
              onClick={copyToClipboard}
            >
              Copy full name
            </div>
          )}
<<<<<<< HEAD
=======
          <div
            className="text-gray-900 cursor-pointer hover:bg-gray-100 px-4 py-2 rounded"
            onClick={handleRefresh}
          >
            Refresh
          </div>
>>>>>>> 78a07143
          {[TREE_LEVEL.DATABASE, TREE_LEVEL.TABLE, TREE_LEVEL.COLUMN].includes(
            node.level
          ) && (
            <div
              className="text-gray-900 cursor-pointer hover:bg-gray-100 px-4 py-2 rounded"
              onClick={() => openConfirm(node)}
            >
              Delete
            </div>
          )}
<<<<<<< HEAD
       </div>
=======
        </div>
>>>>>>> 78a07143
      </PopoverContent>
    </Popover>
  );
};

export default ContextMenu;<|MERGE_RESOLUTION|>--- conflicted
+++ resolved
@@ -70,13 +70,14 @@
       </PopoverHandler>
       <PopoverContent className="z-50 min-w-50 max-w-50 border-gray-500 p-2">
         <div>
-<<<<<<< HEAD
-          <div
-            className="text-gray-900 cursor-pointer hover:bg-gray-100 px-4 py-2 rounded"
-            onClick={handleRunChecks}
-          >
-            Run checks
-          </div>
+          {node.level !== TREE_LEVEL.COLUMNS && (
+            <div
+              className="text-gray-900 cursor-pointer hover:bg-gray-100 px-4 py-2 rounded"
+              onClick={handleRunChecks}
+            >
+              Run checks
+            </div>
+          )}
           {[TREE_LEVEL.DATABASE, TREE_LEVEL.SCHEMA, TREE_LEVEL.TABLE, TREE_LEVEL.COLUMN].includes(
             node.level
           ) && (
@@ -85,13 +86,6 @@
               onClick={handleRunProfilers}
             >
               Run profilers
-=======
-          {node.level !== TREE_LEVEL.COLUMNS && (
-            <div
-              className="text-gray-900 cursor-pointer hover:bg-gray-100 px-4 py-2 rounded"
-              onClick={handleRunChecks}
-            >
-              Run checks
             </div>
           )}
           {node.level === TREE_LEVEL.DATABASE && (
@@ -108,7 +102,6 @@
               onClick={importTables}
             >
               Import tables
->>>>>>> 78a07143
             </div>
           )}
           {(node.level === TREE_LEVEL.DATABASE ||
@@ -122,15 +115,12 @@
               Copy full name
             </div>
           )}
-<<<<<<< HEAD
-=======
           <div
             className="text-gray-900 cursor-pointer hover:bg-gray-100 px-4 py-2 rounded"
             onClick={handleRefresh}
           >
             Refresh
           </div>
->>>>>>> 78a07143
           {[TREE_LEVEL.DATABASE, TREE_LEVEL.TABLE, TREE_LEVEL.COLUMN].includes(
             node.level
           ) && (
@@ -141,11 +131,7 @@
               Delete
             </div>
           )}
-<<<<<<< HEAD
-       </div>
-=======
         </div>
->>>>>>> 78a07143
       </PopoverContent>
     </Popover>
   );

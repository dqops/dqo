<<<<<<< HEAD
import React, { useCallback, useEffect, useState } from "react";
=======
import React, { useState } from "react";
>>>>>>> 7b2f29c3
import { useSelector } from "react-redux";
import { IRootState } from "../../../redux/reducers";
import SvgIcon from "../../SvgIcon";
import { useDashboard } from "../../../contexts/dashboardContext";
import { DashboardsFolderSpec } from "../../../api";
<<<<<<< HEAD
=======

const FolderLevel = ({ folder, defaultOpen = false }: { folder: DashboardsFolderSpec; defaultOpen?: boolean }) => {
  const [isOpened, setIsOpened] = useState(defaultOpen);
  const { changeActiveTab } = useDashboard();
  return (
    <div className="mb-3">
      <div className="flex space-x-1.5 items-center mb-1 cursor-pointer" onClick={() => setIsOpened(prev => !prev)}>
        <SvgIcon name={isOpened ? "folder" : "closed-folder"} className="w-4 h-4 min-w-4" />
        <div className="text-[13px] leading-1.5">{folder.folder_name}</div>
      </div>
      {isOpened && (
        <div className="pl-5">
          {folder.folders?.map((f, index) => (
            <FolderLevel folder={f} key={`${f.folder_name}-${index}`} />
          ))}
          {folder.dashboards?.map((dashboard, jIndex) => (
            <div
              key={jIndex}
              className="cursor-pointer flex space-x-1.5 items-center"
              onClick={() => changeActiveTab(dashboard, folder.folder_name)}
            >
              <SvgIcon name="grid" className="w-4 h-4 min-w-4 shrink-0" />
              <div className="text-[13px] leading-1.5 whitespace-nowrap">{dashboard.dashboard_name}</div>
            </div>
          ))}
        </div>
      )}
    </div>
  )
}
>>>>>>> 7b2f29c3

const LeftView = () => {
  const { dashboardFolders }  = useSelector((state: IRootState) => state.dashboard);

  const [topFolders, setTopFolders] = useState<(DashboardsFolderSpec & { opened?: boolean })[]>(dashboardFolders.map(f => ({ ...f, opened: true })));

  const onToggle = useCallback((folderName: string) => () => {
    setTopFolders(prev => prev.map(f => f.folder_name === folderName ? ({ ...f, opened: !f.opened }) : f));
  }, []);

  useEffect(() => {
    setTopFolders(dashboardFolders.map(f => ({ ...f, opened: true })));
  }, [dashboardFolders]);

  return (
<<<<<<< HEAD
    <div className="fixed left-0 top-16 h-full w-80 shadow border-r border-gray-300 p-4 pt-6 bg-white">
      {topFolders.map((folder, index) => (
        <div key={index} className="mb-3">
          <div className="flex space-x-1.5 items-center mb-1 cursor-pointer" onClick={onToggle(folder.folder_name ?? "")}>
            <SvgIcon name={folder.opened ? "folder" : "closed-folder"} className="w-4 h-4" />
            <div className="text-[13px] leading-1.5">{folder.folder_name}</div>
          </div>
          {folder.opened && (
            <div className="pl-5">
              {folder.dashboards?.map((dashboard, jIndex) => (
                <div
                  key={jIndex}
                  className="cursor-pointer flex space-x-1.5 items-center"
                  onClick={() => changeActiveTab(dashboard, folder.folder_name)}
                >
                  <SvgIcon name="grid" className="w-4 h-4 shrink-0" />
                  <div className="text-[13px] leading-1.5 whitespace-nowrap">{dashboard.dashboard_name}</div>
                </div>
              ))}
            </div>
          )}
        </div>
=======
    <div className="fixed left-0 top-16 bottom-0 overflow-y-auto w-80 shadow border-r border-gray-300 p-4 pt-6 bg-white">
      {dashboardFolders.map((folder, index) => (
        <FolderLevel folder={folder} key={`${folder.folder_name}-${index}`} defaultOpen={true} />
>>>>>>> 7b2f29c3
      ))}
    </div>
  );
};

export default LeftView;<|MERGE_RESOLUTION|>--- conflicted
+++ resolved
@@ -1,15 +1,8 @@
-<<<<<<< HEAD
-import React, { useCallback, useEffect, useState } from "react";
-=======
 import React, { useState } from "react";
->>>>>>> 7b2f29c3
 import { useSelector } from "react-redux";
 import { IRootState } from "../../../redux/reducers";
 import SvgIcon from "../../SvgIcon";
 import { useDashboard } from "../../../contexts/dashboardContext";
-import { DashboardsFolderSpec } from "../../../api";
-<<<<<<< HEAD
-=======
 
 const FolderLevel = ({ folder, defaultOpen = false }: { folder: DashboardsFolderSpec; defaultOpen?: boolean }) => {
   const [isOpened, setIsOpened] = useState(defaultOpen);
@@ -40,50 +33,14 @@
     </div>
   )
 }
->>>>>>> 7b2f29c3
 
 const LeftView = () => {
   const { dashboardFolders }  = useSelector((state: IRootState) => state.dashboard);
 
-  const [topFolders, setTopFolders] = useState<(DashboardsFolderSpec & { opened?: boolean })[]>(dashboardFolders.map(f => ({ ...f, opened: true })));
-
-  const onToggle = useCallback((folderName: string) => () => {
-    setTopFolders(prev => prev.map(f => f.folder_name === folderName ? ({ ...f, opened: !f.opened }) : f));
-  }, []);
-
-  useEffect(() => {
-    setTopFolders(dashboardFolders.map(f => ({ ...f, opened: true })));
-  }, [dashboardFolders]);
-
   return (
-<<<<<<< HEAD
-    <div className="fixed left-0 top-16 h-full w-80 shadow border-r border-gray-300 p-4 pt-6 bg-white">
-      {topFolders.map((folder, index) => (
-        <div key={index} className="mb-3">
-          <div className="flex space-x-1.5 items-center mb-1 cursor-pointer" onClick={onToggle(folder.folder_name ?? "")}>
-            <SvgIcon name={folder.opened ? "folder" : "closed-folder"} className="w-4 h-4" />
-            <div className="text-[13px] leading-1.5">{folder.folder_name}</div>
-          </div>
-          {folder.opened && (
-            <div className="pl-5">
-              {folder.dashboards?.map((dashboard, jIndex) => (
-                <div
-                  key={jIndex}
-                  className="cursor-pointer flex space-x-1.5 items-center"
-                  onClick={() => changeActiveTab(dashboard, folder.folder_name)}
-                >
-                  <SvgIcon name="grid" className="w-4 h-4 shrink-0" />
-                  <div className="text-[13px] leading-1.5 whitespace-nowrap">{dashboard.dashboard_name}</div>
-                </div>
-              ))}
-            </div>
-          )}
-        </div>
-=======
     <div className="fixed left-0 top-16 bottom-0 overflow-y-auto w-80 shadow border-r border-gray-300 p-4 pt-6 bg-white">
       {dashboardFolders.map((folder, index) => (
         <FolderLevel folder={folder} key={`${folder.folder_name}-${index}`} defaultOpen={true} />
->>>>>>> 7b2f29c3
       ))}
     </div>
   );

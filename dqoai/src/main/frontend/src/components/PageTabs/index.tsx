import React, { useMemo } from 'react';

import Tab, { TabOption } from './tab';

export interface IPageTabsProps {
  tabs: TabOption[];
  className?: string;
  activeTab?: string;
  onChange?: any;
  onRemoveTab: (value: string) => void;
<<<<<<< HEAD
  onAddTab: () => void;
  limit?: number;
=======
>>>>>>> 64e79bf1
}

const PageTabs = ({
  tabs,
  className,
  activeTab,
  onChange,
  onRemoveTab,
<<<<<<< HEAD
  onAddTab,
  limit = 10,
=======
>>>>>>> 64e79bf1
}: IPageTabsProps) => {
  const onChangeTab = (tab: TabOption) => {
    onChange(tab.value);
  };

  useMemo(() => {
    if (tabs.length > limit) {
      onRemoveTab(tabs[0].value);
    }
  }, [tabs, limit, onRemoveTab]);

  return (
    <div className={`flex space-x-4 overflow-x-auto ${className}`}>
      <div className="flex">
        {tabs.map((tab) => (
          <Tab
            key={tab.value}
            tab={tab}
            active={activeTab === tab.value}
            onChange={onChangeTab}
            onRemove={() => onRemoveTab(tab.value)}
          />
        ))}
      </div>
    </div>
  );
};

export default PageTabs;<|MERGE_RESOLUTION|>--- conflicted
+++ resolved
@@ -8,11 +8,7 @@
   activeTab?: string;
   onChange?: any;
   onRemoveTab: (value: string) => void;
-<<<<<<< HEAD
-  onAddTab: () => void;
   limit?: number;
-=======
->>>>>>> 64e79bf1
 }
 
 const PageTabs = ({
@@ -21,11 +17,7 @@
   activeTab,
   onChange,
   onRemoveTab,
-<<<<<<< HEAD
-  onAddTab,
   limit = 10,
-=======
->>>>>>> 64e79bf1
 }: IPageTabsProps) => {
   const onChangeTab = (tab: TabOption) => {
     onChange(tab.value);

import React, { Fragment, useState } from 'react';
import SvgIcon from '../SvgIcon';
import CheckListItem from './CheckListItem';
import {
  CheckResultsOverviewDataModel,
  DqoJobHistoryEntryModelStatusEnum,
  TimeWindowFilterParameters,
<<<<<<< HEAD
  UICheckModel,
  UIQualityCategoryModel
=======
  CheckModel,
  QualityCategoryModel
>>>>>>> 145fb124
} from '../../api';
import { useSelector } from 'react-redux';
import { IRootState } from '../../redux/reducers';
import { JobApiClient } from '../../services/apiClient';
import DeleteOnlyDataDialog from '../CustomTree/DeleteOnlyDataDialog';
import CheckMenu from './CheckMenu';
import { useParams } from 'react-router-dom';
import { CheckTypes } from '../../shared/routes';
<<<<<<< HEAD
=======
import { setCurrentJobId } from "../../redux/actions/source.actions";
import { useActionDispatch } from "../../hooks/useActionDispatch";
import { getFirstLevelActiveTab, getFirstLevelState } from "../../redux/selectors";
>>>>>>> 145fb124

interface CheckCategoriesViewProps {
  category: QualityCategoryModel;
  checkResultsOverview: CheckResultsOverviewDataModel[];
  handleChangeDataGroupingConfiguration: (check: CheckModel, index: number) => void;
  onUpdate: () => void;
  getCheckOverview: () => void;
  timeWindowFilter?: TimeWindowFilterParameters | null;
  mode?: string;
  changeCopyUI: (category: string, checkName: string, checked: boolean) => void;
<<<<<<< HEAD
  copyCategory?: UIQualityCategoryModel;
=======
  copyCategory?: QualityCategoryModel;
>>>>>>> 145fb124
}
const CheckCategoriesView = ({
  mode,
  category,
  checkResultsOverview,
  handleChangeDataGroupingConfiguration,
  onUpdate,
  getCheckOverview,
  timeWindowFilter,
  changeCopyUI,
  copyCategory
}: CheckCategoriesViewProps) => {
  const { job_dictionary_state } = useSelector(
    (state: IRootState) => state.job || {}
  );
  const [deleteDataDialogOpened, setDeleteDataDialogOpened] = useState(false);
  const { checkTypes }: { checkTypes: CheckTypes } = useParams();
  const dispatch = useActionDispatch();
  const firstLevelActiveTab = useSelector(getFirstLevelActiveTab(checkTypes));
  const { currentJobId } = useSelector(getFirstLevelState(checkTypes));
  const job = currentJobId ? job_dictionary_state[currentJobId] : undefined;

  const onRunChecks = async () => {
    await onUpdate();
    const res = await JobApiClient.runChecks(false, undefined, {
      checkSearchFilters: category?.run_checks_job_template,
      ...(checkTypes === CheckTypes.PARTITIONED && timeWindowFilter !== null
        ? { timeWindowFilter }
        : {})
    });
<<<<<<< HEAD

    // setJobId(res.data?.jobId?.jobId);
=======
    dispatch(setCurrentJobId(checkTypes, firstLevelActiveTab, (res.data as any)?.jobId?.jobId));
>>>>>>> 145fb124

    if (getCheckOverview) {
      getCheckOverview();
    }
  };

  return (
    <Fragment>
      <tr>
        <td className="py-2 px-4 bg-gray-50 border-b border-t" colSpan={2}>
          <div className="flex items-center gap-2">
            <div className="font-semibold text-gray-700 capitalize">
              {category.category}
            </div>
            <div className="flex items-center">
              {(!job ||
                job?.status === DqoJobHistoryEntryModelStatusEnum.succeeded ||
                job?.status === DqoJobHistoryEntryModelStatusEnum.failed) && (
                <CheckMenu
                  onRunChecks={onRunChecks}
                  onDeleteChecks={() => setDeleteDataDialogOpened(true)}
                />
              )}
              {job?.status === DqoJobHistoryEntryModelStatusEnum.waiting && (
                <SvgIcon
                  name="hourglass"
                  className="text-gray-700 h-5 cursor-pointer"
                />
              )}
              {(job?.status === DqoJobHistoryEntryModelStatusEnum.running ||
                job?.status === DqoJobHistoryEntryModelStatusEnum.queued) && (
                <SvgIcon
                  name="hourglass"
                  className="text-gray-700 h-5 cursor-pointer"
                />
              )}
            </div>
          </div>
        </td>
        <td className="py-2 px-4 bg-gray-50 border-b border-t" />
        <td className="py-2 px-4 bg-gray-50 border-b border-t" />
        <td className="py-2 px-4 bg-gray-50 border-b border-t" />
      </tr>
      {category.checks &&
        category.checks.map((check, index) => (
          <CheckListItem
            check={check}
            key={index}
<<<<<<< HEAD
            onChange={(item) => handleChangeDataDataStreams(item, index)}
=======
            onChange={(item) => handleChangeDataGroupingConfiguration(item, index)}
>>>>>>> 145fb124
            checkResult={checkResultsOverview.find(
              (item) =>
                item.checkName === check.check_name &&
                category.category === item.checkCategory
            )}
            getCheckOverview={getCheckOverview}
            onUpdate={onUpdate}
            timeWindowFilter={timeWindowFilter}
            mode={mode}
            changeCopyUI={(value: boolean) =>
              changeCopyUI(
                category.category ?? '',
                check.check_name ?? '',
                value
              )
            }
            checkedCopyUI={
              copyCategory?.checks?.find(
                (item) => item.check_name === check.check_name
              )?.configured
            }
          />
        ))}
      <DeleteOnlyDataDialog
        open={deleteDataDialogOpened}
        onClose={() => setDeleteDataDialogOpened(false)}
        onDelete={(params) => {
          setDeleteDataDialogOpened(false);
          JobApiClient.deleteStoredData({
            ...category.data_clean_job_template,
            ...params
          });
        }}
      />
    </Fragment>
  );
};

export default CheckCategoriesView;
<|MERGE_RESOLUTION|>--- conflicted
+++ resolved
@@ -1,171 +1,164 @@
-import React, { Fragment, useState } from 'react';
-import SvgIcon from '../SvgIcon';
-import CheckListItem from './CheckListItem';
-import {
-  CheckResultsOverviewDataModel,
-  DqoJobHistoryEntryModelStatusEnum,
-  TimeWindowFilterParameters,
-<<<<<<< HEAD
-  UICheckModel,
-  UIQualityCategoryModel
-=======
-  CheckModel,
-  QualityCategoryModel
->>>>>>> 145fb124
-} from '../../api';
-import { useSelector } from 'react-redux';
-import { IRootState } from '../../redux/reducers';
-import { JobApiClient } from '../../services/apiClient';
-import DeleteOnlyDataDialog from '../CustomTree/DeleteOnlyDataDialog';
-import CheckMenu from './CheckMenu';
-import { useParams } from 'react-router-dom';
-import { CheckTypes } from '../../shared/routes';
-<<<<<<< HEAD
-=======
-import { setCurrentJobId } from "../../redux/actions/source.actions";
-import { useActionDispatch } from "../../hooks/useActionDispatch";
-import { getFirstLevelActiveTab, getFirstLevelState } from "../../redux/selectors";
->>>>>>> 145fb124
-
-interface CheckCategoriesViewProps {
-  category: QualityCategoryModel;
-  checkResultsOverview: CheckResultsOverviewDataModel[];
-  handleChangeDataGroupingConfiguration: (check: CheckModel, index: number) => void;
-  onUpdate: () => void;
-  getCheckOverview: () => void;
-  timeWindowFilter?: TimeWindowFilterParameters | null;
-  mode?: string;
-  changeCopyUI: (category: string, checkName: string, checked: boolean) => void;
-<<<<<<< HEAD
-  copyCategory?: UIQualityCategoryModel;
-=======
-  copyCategory?: QualityCategoryModel;
->>>>>>> 145fb124
-}
-const CheckCategoriesView = ({
-  mode,
-  category,
-  checkResultsOverview,
-  handleChangeDataGroupingConfiguration,
-  onUpdate,
-  getCheckOverview,
-  timeWindowFilter,
-  changeCopyUI,
-  copyCategory
-}: CheckCategoriesViewProps) => {
-  const { job_dictionary_state } = useSelector(
-    (state: IRootState) => state.job || {}
-  );
-  const [deleteDataDialogOpened, setDeleteDataDialogOpened] = useState(false);
-  const { checkTypes }: { checkTypes: CheckTypes } = useParams();
-  const dispatch = useActionDispatch();
-  const firstLevelActiveTab = useSelector(getFirstLevelActiveTab(checkTypes));
-  const { currentJobId } = useSelector(getFirstLevelState(checkTypes));
-  const job = currentJobId ? job_dictionary_state[currentJobId] : undefined;
-
-  const onRunChecks = async () => {
-    await onUpdate();
-    const res = await JobApiClient.runChecks(false, undefined, {
-      checkSearchFilters: category?.run_checks_job_template,
-      ...(checkTypes === CheckTypes.PARTITIONED && timeWindowFilter !== null
-        ? { timeWindowFilter }
-        : {})
-    });
-<<<<<<< HEAD
-
-    // setJobId(res.data?.jobId?.jobId);
-=======
-    dispatch(setCurrentJobId(checkTypes, firstLevelActiveTab, (res.data as any)?.jobId?.jobId));
->>>>>>> 145fb124
-
-    if (getCheckOverview) {
-      getCheckOverview();
-    }
-  };
-
-  return (
-    <Fragment>
-      <tr>
-        <td className="py-2 px-4 bg-gray-50 border-b border-t" colSpan={2}>
-          <div className="flex items-center gap-2">
-            <div className="font-semibold text-gray-700 capitalize">
-              {category.category}
-            </div>
-            <div className="flex items-center">
-              {(!job ||
-                job?.status === DqoJobHistoryEntryModelStatusEnum.succeeded ||
-                job?.status === DqoJobHistoryEntryModelStatusEnum.failed) && (
-                <CheckMenu
-                  onRunChecks={onRunChecks}
-                  onDeleteChecks={() => setDeleteDataDialogOpened(true)}
-                />
-              )}
-              {job?.status === DqoJobHistoryEntryModelStatusEnum.waiting && (
-                <SvgIcon
-                  name="hourglass"
-                  className="text-gray-700 h-5 cursor-pointer"
-                />
-              )}
-              {(job?.status === DqoJobHistoryEntryModelStatusEnum.running ||
-                job?.status === DqoJobHistoryEntryModelStatusEnum.queued) && (
-                <SvgIcon
-                  name="hourglass"
-                  className="text-gray-700 h-5 cursor-pointer"
-                />
-              )}
-            </div>
-          </div>
-        </td>
-        <td className="py-2 px-4 bg-gray-50 border-b border-t" />
-        <td className="py-2 px-4 bg-gray-50 border-b border-t" />
-        <td className="py-2 px-4 bg-gray-50 border-b border-t" />
-      </tr>
-      {category.checks &&
-        category.checks.map((check, index) => (
-          <CheckListItem
-            check={check}
-            key={index}
-<<<<<<< HEAD
-            onChange={(item) => handleChangeDataDataStreams(item, index)}
-=======
-            onChange={(item) => handleChangeDataGroupingConfiguration(item, index)}
->>>>>>> 145fb124
-            checkResult={checkResultsOverview.find(
-              (item) =>
-                item.checkName === check.check_name &&
-                category.category === item.checkCategory
-            )}
-            getCheckOverview={getCheckOverview}
-            onUpdate={onUpdate}
-            timeWindowFilter={timeWindowFilter}
-            mode={mode}
-            changeCopyUI={(value: boolean) =>
-              changeCopyUI(
-                category.category ?? '',
-                check.check_name ?? '',
-                value
-              )
-            }
-            checkedCopyUI={
-              copyCategory?.checks?.find(
-                (item) => item.check_name === check.check_name
-              )?.configured
-            }
-          />
-        ))}
-      <DeleteOnlyDataDialog
-        open={deleteDataDialogOpened}
-        onClose={() => setDeleteDataDialogOpened(false)}
-        onDelete={(params) => {
-          setDeleteDataDialogOpened(false);
-          JobApiClient.deleteStoredData({
-            ...category.data_clean_job_template,
-            ...params
-          });
-        }}
-      />
-    </Fragment>
-  );
-};
-
-export default CheckCategoriesView;
+import React, { Fragment, useState } from 'react';
+import SvgIcon from '../SvgIcon';
+import CheckListItem from './CheckListItem';
+import {
+  CheckResultsOverviewDataModel,
+  DqoJobHistoryEntryModelStatusEnum,
+  TimeWindowFilterParameters,
+  CheckModel,
+  QualityCategoryModel
+} from '../../api';
+import { useSelector } from 'react-redux';
+import { IRootState } from '../../redux/reducers';
+import { JobApiClient } from '../../services/apiClient';
+import DeleteOnlyDataDialog from '../CustomTree/DeleteOnlyDataDialog';
+import CheckMenu from './CheckMenu';
+import { useParams } from 'react-router-dom';
+import { CheckTypes } from '../../shared/routes';
+import { setCurrentJobId } from '../../redux/actions/source.actions';
+import { useActionDispatch } from '../../hooks/useActionDispatch';
+import {
+  getFirstLevelActiveTab,
+  getFirstLevelState
+} from '../../redux/selectors';
+
+interface CheckCategoriesViewProps {
+  category: QualityCategoryModel;
+  checkResultsOverview: CheckResultsOverviewDataModel[];
+  handleChangeDataGroupingConfiguration: (
+    check: CheckModel,
+    index: number
+  ) => void;
+  onUpdate: () => void;
+  getCheckOverview: () => void;
+  timeWindowFilter?: TimeWindowFilterParameters | null;
+  mode?: string;
+  changeCopyUI: (category: string, checkName: string, checked: boolean) => void;
+  copyCategory?: QualityCategoryModel;
+}
+const CheckCategoriesView = ({
+  mode,
+  category,
+  checkResultsOverview,
+  handleChangeDataGroupingConfiguration,
+  onUpdate,
+  getCheckOverview,
+  timeWindowFilter,
+  changeCopyUI,
+  copyCategory
+}: CheckCategoriesViewProps) => {
+  const { job_dictionary_state } = useSelector(
+    (state: IRootState) => state.job || {}
+  );
+  const [deleteDataDialogOpened, setDeleteDataDialogOpened] = useState(false);
+  const { checkTypes }: { checkTypes: CheckTypes } = useParams();
+  const dispatch = useActionDispatch();
+  const firstLevelActiveTab = useSelector(getFirstLevelActiveTab(checkTypes));
+  const { currentJobId } = useSelector(getFirstLevelState(checkTypes));
+  const job = currentJobId ? job_dictionary_state[currentJobId] : undefined;
+
+  const onRunChecks = async () => {
+    await onUpdate();
+    const res = await JobApiClient.runChecks(false, undefined, {
+      checkSearchFilters: category?.run_checks_job_template,
+      ...(checkTypes === CheckTypes.PARTITIONED && timeWindowFilter !== null
+        ? { timeWindowFilter }
+        : {})
+    });
+    dispatch(
+      setCurrentJobId(
+        checkTypes,
+        firstLevelActiveTab,
+        (res.data as any)?.jobId?.jobId
+      )
+    );
+
+    if (getCheckOverview) {
+      getCheckOverview();
+    }
+  };
+
+  return (
+    <Fragment>
+      <tr>
+        <td className="py-2 px-4 bg-gray-50 border-b border-t" colSpan={2}>
+          <div className="flex items-center gap-2">
+            <div className="font-semibold text-gray-700 capitalize">
+              {category.category}
+            </div>
+            <div className="flex items-center">
+              {(!job ||
+                job?.status === DqoJobHistoryEntryModelStatusEnum.succeeded ||
+                job?.status === DqoJobHistoryEntryModelStatusEnum.failed) && (
+                <CheckMenu
+                  onRunChecks={onRunChecks}
+                  onDeleteChecks={() => setDeleteDataDialogOpened(true)}
+                />
+              )}
+              {job?.status === DqoJobHistoryEntryModelStatusEnum.waiting && (
+                <SvgIcon
+                  name="hourglass"
+                  className="text-gray-700 h-5 cursor-pointer"
+                />
+              )}
+              {(job?.status === DqoJobHistoryEntryModelStatusEnum.running ||
+                job?.status === DqoJobHistoryEntryModelStatusEnum.queued) && (
+                <SvgIcon
+                  name="hourglass"
+                  className="text-gray-700 h-5 cursor-pointer"
+                />
+              )}
+            </div>
+          </div>
+        </td>
+        <td className="py-2 px-4 bg-gray-50 border-b border-t" />
+        <td className="py-2 px-4 bg-gray-50 border-b border-t" />
+        <td className="py-2 px-4 bg-gray-50 border-b border-t" />
+      </tr>
+      {category.checks &&
+        category.checks.map((check, index) => (
+          <CheckListItem
+            check={check}
+            key={index}
+            onChange={(item) =>
+              handleChangeDataGroupingConfiguration(item, index)
+            }
+            checkResult={checkResultsOverview.find(
+              (item) =>
+                item.checkName === check.check_name &&
+                category.category === item.checkCategory
+            )}
+            getCheckOverview={getCheckOverview}
+            onUpdate={onUpdate}
+            timeWindowFilter={timeWindowFilter}
+            mode={mode}
+            changeCopyUI={(value: boolean) =>
+              changeCopyUI(
+                category.category ?? '',
+                check.check_name ?? '',
+                value
+              )
+            }
+            checkedCopyUI={
+              copyCategory?.checks?.find(
+                (item) => item.check_name === check.check_name
+              )?.configured
+            }
+          />
+        ))}
+      <DeleteOnlyDataDialog
+        open={deleteDataDialogOpened}
+        onClose={() => setDeleteDataDialogOpened(false)}
+        onDelete={(params) => {
+          setDeleteDataDialogOpened(false);
+          JobApiClient.deleteStoredData({
+            ...category.data_clean_job_template,
+            ...params
+          });
+        }}
+      />
+    </Fragment>
+  );
+};
+
+export default CheckCategoriesView;
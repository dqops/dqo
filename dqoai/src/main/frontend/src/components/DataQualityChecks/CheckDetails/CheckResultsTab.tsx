--- conflicted
+++ resolved
@@ -207,12 +207,8 @@
           <Table
             className="mt-4 w-full"
             columns={columns}
-<<<<<<< HEAD
-            data={(result.singleCheckResults || []).map((item) => ({ ...item, checkName: result.checkName })) || []}
-=======
             data={result.singleCheckResults || []}
             emptyMessage="No Data"
->>>>>>> b3efd6ac
           />
         </div>
       ))}

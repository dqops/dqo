import React, { useMemo } from "react";
import { ErrorsDetailedDataModel } from "../../../api";
import Select from "../../Select";
import { Table } from "../../Table";
import { useTree } from "../../../contexts/treeContext";
import moment from "moment/moment";

interface CheckErrorsTabProps {
  errors: ErrorsDetailedDataModel[];
  dataStreamName?: string;
  month?: string;
  onChangeMonth: (month: string) => void;
  onChangeDataStream: (name: string) => void;
}

const CheckErrorsTab = ({ errors, dataStreamName, onChangeDataStream, month, onChangeMonth }: CheckErrorsTabProps) => {
  const { sidebarWidth } = useTree();

  const columns = [
    {
      label: 'Check Name',
      value: 'checkName',
      className: 'text-sm !py-2 whitespace-nowrap text-gray-700 w-80',
    },
    {
      label: 'Executed At',
      value: 'executedAt',
      className: 'text-sm !py-2 whitespace-nowrap text-gray-700 w-60',
    },
    {
      label: 'Error Source',
      value: 'errorSource',
      className: 'text-sm !py-2 whitespace-nowrap text-gray-700 w-50',
    },
    {
      label: 'Error Message',
      value: 'errorMessage',
      className: 'text-sm !py-2 text-gray-700 w-120',
      render: (text: string) => <div className="w-120 line-clamp-3">{text}</div>
    },
    {
      label: 'Readout Id',
      value: 'readoutId',
      className: 'text-sm !py-2 whitespace-nowrap text-gray-700 w-80',
    },
  ];

  const monthOptions = useMemo(() => {
    return Array(24).fill('').map((item, index) => ({
      label: moment().subtract(index, 'months').format('MMMM YYYY'),
      value: moment().subtract(index, 'months').format('MMMM YYYY')
    }))
  }, []);

  return (
    <div className="py-3 overflow-auto" style={{ maxWidth: `calc(100vw - ${sidebarWidth + 100}px` }}>
      <div className="flex space-x-8 items-center">
        <div className="flex space-x-4 items-center">
          <div className="text-sm">Data stream</div>
          <Select
            value={dataStreamName}
            options={(errors[0]?.dataStreamNames || []).map((item) => ({ label: item, value: item })) || []}
            onChange={onChangeDataStream}
          />
        </div>
        <div className="flex space-x-4 items-center">
          <div className="text-sm">Month</div>
          <Select
            value={month}
            options={monthOptions}
            onChange={onChangeMonth}
          />
        </div>
      </div>
      {errors.length === 0 && (
        <div className="text-gray-700 mt-5">No Data</div>
      )}
      {errors.map((result, index) => (
        <div key={index} className="mb-4">
          <Table
            className="mt-4 w-full"
            columns={columns}
<<<<<<< HEAD
            data={(result.singleErrors || []).map((item) => ({ ...item, checkName: result.checkName })) || []}
=======
            data={result.singleErrors || []}
            emptyMessage="No Data"
>>>>>>> b3efd6ac
          />
        </div>
      ))}
    </div>
  );
};

export default CheckErrorsTab;<|MERGE_RESOLUTION|>--- conflicted
+++ resolved
@@ -80,12 +80,8 @@
           <Table
             className="mt-4 w-full"
             columns={columns}
-<<<<<<< HEAD
-            data={(result.singleErrors || []).map((item) => ({ ...item, checkName: result.checkName })) || []}
-=======
             data={result.singleErrors || []}
             emptyMessage="No Data"
->>>>>>> b3efd6ac
           />
         </div>
       ))}

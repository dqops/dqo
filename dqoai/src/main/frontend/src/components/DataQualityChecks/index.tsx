--- conflicted
+++ resolved
@@ -55,14 +55,10 @@
   }
 
   return (
-<<<<<<< HEAD
-    <div className="p-4 max-w-table max-h-table overflow-auto">
-=======
     <div
       className="p-4 overflow-auto"
       style={{ maxWidth: `calc(100vw - ${sidebarWidth + 60}px` }}
     >
->>>>>>> f47d3834
       <table className="w-full">
         <tbody>
           {checksUI?.categories.map((category, index) => (

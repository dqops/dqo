import React, { useState } from 'react';
import { UICheckModel, UIFieldModel, UIRuleThresholdsModel } from '../../api';
import Checkbox from '../Checkbox';
import SvgIcon from '../SvgIcon';
import CheckRulesTable from './CheckRulesTable';
import CheckSettings from './CheckSettings';
import SensorParameters from './SensorParameters';
import Switch from '../Switch';
import clsx from 'clsx';

interface ICheckListItemProps {
  check: UICheckModel;
  onChange: (check: UICheckModel) => void;
}

export interface ITab {
  label: string;
  value: string;
  type?: string;
  field?: UIFieldModel;
}

const CheckListItem = ({ check, onChange }: ICheckListItemProps) => {
  const [checked, setChecked] = useState(false);
  const [expanded, setExpanded] = useState(false);
  const [activeTab, setActiveTab] = useState('dimension');
  const [tabs, setTabs] = useState<ITab[]>([]);

  const openCheckSettings = () => {
    setExpanded(true);
    setActiveTab('dimension');
    setTabs([
      {
        label: 'Dimension override',
        value: 'dimension'
      },
      {
        label: 'Schedule override',
        value: 'schedule'
      },
      {
        label: 'Time series override',
        value: 'time'
      },
      {
        label: 'Comments',
        value: 'comments'
      }
    ]);
  };

  const openSensorParameters = () => {
    setExpanded(true);
    setActiveTab('parameters');
    setTabs([
      {
        label: 'Sensor Parameters',
        value: 'parameters'
      }
    ]);
  };

  const openCheckRule = (rule: UIRuleThresholdsModel) => {
    setExpanded(true);
    setActiveTab(rule.field_name || '');
    setTabs([
      {
        label: (rule.field_name || '')?.split('_').join(' '),
        value: rule.field_name || '',
        type: 'rule'
      }
    ]);
  };

  const openCheckSensorParameter = (field: UIFieldModel) => {
    setExpanded(true);
    setActiveTab(field.definition?.field_name || '');

    setTabs([
      {
        label: (field.definition?.field_name || '')?.split('_').join(' '),
        value: field.definition?.field_name || '',
        type: 'sensor_parameter',
        field
      }
    ]);
  };

  const handleChange = (obj: any) => {
    onChange({
      ...check,
      ...obj
    });
  };

  return (
    <>
      <tr className={clsx(check?.configured ? 'text-gray-700' : 'opacity-75')}>
        <td className="py-2 align-top pr-4">
<<<<<<< HEAD
          <div className="flex space-x-2 items-center min-w-60">
            {/*<div className="w-5">*/}
            {/*  <Checkbox checked={checked} onChange={setChecked} />*/}
            {/*</div>*/}
            <div>
              <Switch
                checked={!!check?.configured}
                onChange={(configured) => handleChange({ configured })}
              />
            </div>
            <div>{check.check_name}</div>
=======
          <div className="flex mt-2 space-x-2 items-center min-w-60">
            <Checkbox
              checked={checked}
              onChange={setChecked}
              label={check.check_name}
            />
>>>>>>> 009e2902
            <SvgIcon
              name="cog"
              className="w-4 h-4 text-blue-700 cursor-pointer"
              onClick={openCheckSettings}
            />
          </div>
        </td>
        <td className="py-2 align-top">
          <div className="flex space-x-2">
            <div className="text-gray-700 text-sm w-full">
              <SensorParameters
                parameters={check.sensor_parameters || []}
                onChange={(parameters: UIFieldModel[]) =>
                  handleChange({ sensor_parameters: parameters })
                }
                openCheckSensorParameter={openCheckSensorParameter}
                disabled={!check.configured}
              />
            </div>
          </div>
        </td>
        <td className="py-2 align-top">
          <CheckRulesTable
            rules={check?.rules?.slice(0, 1) || []}
            onChange={(rules: UIRuleThresholdsModel[]) =>
              handleChange({ rules })
            }
            disabled={!check.configured}
          />
        </td>
      </tr>
      {expanded && (
        <tr>
          <td colSpan={3}>
            <CheckSettings
              activeTab={activeTab}
              setActiveTab={setActiveTab}
              tabs={tabs}
              onClose={() => setExpanded(false)}
              onChange={onChange}
              check={check}
            />
          </td>
        </tr>
      )}
    </>
  );
};

export default CheckListItem;<|MERGE_RESOLUTION|>--- conflicted
+++ resolved
@@ -97,8 +97,7 @@
     <>
       <tr className={clsx(check?.configured ? 'text-gray-700' : 'opacity-75')}>
         <td className="py-2 align-top pr-4">
-<<<<<<< HEAD
-          <div className="flex space-x-2 items-center min-w-60">
+          <div className="flex mt-2 space-x-2 items-center min-w-60">
             {/*<div className="w-5">*/}
             {/*  <Checkbox checked={checked} onChange={setChecked} />*/}
             {/*</div>*/}
@@ -109,14 +108,6 @@
               />
             </div>
             <div>{check.check_name}</div>
-=======
-          <div className="flex mt-2 space-x-2 items-center min-w-60">
-            <Checkbox
-              checked={checked}
-              onChange={setChecked}
-              label={check.check_name}
-            />
->>>>>>> 009e2902
             <SvgIcon
               name="cog"
               className="w-4 h-4 text-blue-700 cursor-pointer"

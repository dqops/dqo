import {
  DqoJobHistoryEntryModel,
  DqoJobHistoryEntryModelStatusEnum
} from '../../../api';
import React, { useState } from 'react';
import SvgIcon from '../../SvgIcon';
import {
  Accordion,
  AccordionBody,
  AccordionHeader
} from '@material-tailwind/react';
import moment from 'moment';
import { JobApiClient } from '../../../services/apiClient';

type GetColorFunc = (status: string) => string;
const JobChild = ({
  job,
  parentId
}: {
  job: DqoJobHistoryEntryModel;
  parentId: number;
<<<<<<< HEAD
  renderStatusFunc?: void;
  getColorFunc?: GetColorFunc;
=======
>>>>>>> 4e2cddaf
}) => {
  const [open, setOpen] = useState(false);
  const renderValue = (value: any) => {
    if (typeof value === 'boolean') {
      return value ? 'Yes' : 'No';
    }
    if (typeof value === 'object') {
      return value.toString();
    }
    return value;
  };
<<<<<<< HEAD
  const [open, setOpen] = useState(false);
=======
>>>>>>> 4e2cddaf

  const renderStatus = () => {
    if (job.status === DqoJobHistoryEntryModelStatusEnum.succeeded) {
      return <SvgIcon name="success" className="w-4 h-4 text-primary" />;
    }
    if (job.status === DqoJobHistoryEntryModelStatusEnum.waiting) {
      return <SvgIcon name="waiting" className="w-4 h-4 text-yellow-700" />;
    }
    if (job.status === DqoJobHistoryEntryModelStatusEnum.queued) {
      return <SvgIcon name="queue" className="w-4 h-4 text-gray-700" />;
    }
    if (job.status === DqoJobHistoryEntryModelStatusEnum.failed) {
      return <SvgIcon name="failed" className="w-4 h-4 text-red-700" />;
    }
    if (job.status === DqoJobHistoryEntryModelStatusEnum.running) {
      return <SvgIcon name="running" className="w-4 h-4 text-orange-700" />;
    }
  };
  const cancelJob = async (jobId: number) => {
    await JobApiClient.cancelJob(jobId);
  };

  return (
    <Accordion open={open}>
      {job.jobId?.parentJobId?.jobId === parentId ? (
        <AccordionHeader onClick={() => setOpen(!open)}>
          <div className="flex flex-wrap justify-between items-center text-sm w-full text-gray-700">
            <div className="flex flex-wrap space-x-1 items-center">
              <div className="px-2">{job.jobType} </div>

              {renderStatus()}
            </div>
            <div className="flex items-center gap-x-2">
              {job.status === DqoJobHistoryEntryModelStatusEnum.running ? (
                <div
                  onClick={() =>
                    cancelJob(job.jobId?.jobId ? Number(job.jobId?.jobId) : 0)
                  }
                >
                  <SvgIcon name="canceljobs" />
                </div>
              ) : (
                <div></div>
              )}
              <div className="group relative">
                <div className="flex items-center gap-x-2">
                  {moment(job?.statusChangedAt).format('YYYY-MM-DD HH:mm:ss')}
                </div>
              </div>
            </div>
          </div>
        </AccordionHeader>
      ) : (
        <div></div>
      )}
      <AccordionBody>
        <table className="text-gray-700 w-full">
          <tbody>
            <tr>
              <td className="px-2">Status</td>
              <td className="px-2 ">
                {job?.status}
                {'  '}

                {job.errorMessage &&
                  job.errorMessage.includes('dqocloud.accesskey') && (
                    <span className="px-2 text-red-500">
                      (Cloud DQO Api Key is invalid or outdated, please run{' '}
                      {"'"}cloud login{"'"} from DQO shell)
                    </span>
                  )}
              </td>
            </tr>
            <tr>
              <td className="px-2">Last Changed</td>
              <td className="px-2">
                {moment(job?.statusChangedAt).format('YYYY-MM-DD HH:mm:ss')}
              </td>
            </tr>

            {job?.parameters?.runChecksParameters?.checkSearchFilters &&
              Object.entries(
                job?.parameters?.runChecksParameters?.checkSearchFilters
              ).map(([key, value], index) => (
                <tr key={index}>
                  <td className="px-2">{key}</td>
                  <td className="px-2">{renderValue(value)}</td>
                </tr>
              ))}
            {job?.parameters?.importSchemaParameters && (
              <>
                <tr>
                  <td className="px-2">Connection Name</td>
                  <td className="px-2">
                    {job?.parameters?.importSchemaParameters?.connectionName}
                  </td>
                </tr>
                <tr>
                  <td className="px-2">Schema Name</td>
                  <td className="px-2">
                    {job?.parameters?.importSchemaParameters?.schemaName}
                  </td>
                </tr>
                <tr>
                  <td className="px-2 capitalize align-top">Tables pattern</td>
                  <td className="px-2 max-w-76">
                    {job?.parameters?.importSchemaParameters?.tableNamePattern}
                  </td>
                </tr>
              </>
            )}
            {job?.parameters?.synchronizeRootFolderParameters && (
              <>
                <tr>
                  <td className="px-2">Synchronized folder</td>
                  <td className="px-2">
                    {
                      job?.parameters?.synchronizeRootFolderParameters
                        ?.synchronizationParameter?.folder
                    }
                  </td>
                </tr>
                <tr>
                  <td className="px-2">Synchronization direction</td>
                  <td className="px-2">
                    {
                      job?.parameters?.synchronizeRootFolderParameters
                        ?.synchronizationParameter?.direction
                    }
                  </td>
                </tr>
              </>
            )}
            {job?.parameters?.collectStatisticsParameters
              ?.statisticsCollectorSearchFilters &&
              Object.entries(
                job?.parameters?.collectStatisticsParameters
                  ?.statisticsCollectorSearchFilters
              ).map(([key, value], index) => (
                <tr key={index}>
                  <td className="px-2">{key}</td>
                  <td className="px-2">{renderValue(value)}</td>
                </tr>
              ))}
            {job?.parameters?.importTableParameters && (
              <>
                <tr>
                  <td className="px-2">Connection Name</td>
                  <td className="px-2">
                    {job?.parameters?.importTableParameters?.connectionName}
                  </td>
                </tr>
                <tr>
                  <td className="px-2">Schema Name</td>
                  <td className="px-2">
                    {job?.parameters?.importTableParameters?.schemaName}
                  </td>
                </tr>
                <tr>
                  <td className="px-2 capitalize align-top">Tables</td>
                  <td className="px-2 max-w-76">
                    {job?.parameters?.importTableParameters?.tableNames?.map(
                      (item, index) => (
                        <div key={index}>{item}</div>
                      )
                    )}
                  </td>
                </tr>
              </>
            )}
            {job?.errorMessage && (
              <tr>
                <td className="px-2 capitalize">Error Message</td>
                <td className="px-2 max-w-76">{job?.errorMessage}</td>
              </tr>
            )}
          </tbody>
        </table>
      </AccordionBody>
    </Accordion>
  );
};

export default JobChild;<|MERGE_RESOLUTION|>--- conflicted
+++ resolved
@@ -12,18 +12,12 @@
 import moment from 'moment';
 import { JobApiClient } from '../../../services/apiClient';
 
-type GetColorFunc = (status: string) => string;
 const JobChild = ({
   job,
   parentId
 }: {
   job: DqoJobHistoryEntryModel;
   parentId: number;
-<<<<<<< HEAD
-  renderStatusFunc?: void;
-  getColorFunc?: GetColorFunc;
-=======
->>>>>>> 4e2cddaf
 }) => {
   const [open, setOpen] = useState(false);
   const renderValue = (value: any) => {
@@ -35,10 +29,6 @@
     }
     return value;
   };
-<<<<<<< HEAD
-  const [open, setOpen] = useState(false);
-=======
->>>>>>> 4e2cddaf
 
   const renderStatus = () => {
     if (job.status === DqoJobHistoryEntryModelStatusEnum.succeeded) {

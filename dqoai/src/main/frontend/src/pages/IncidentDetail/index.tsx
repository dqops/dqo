import React, { useEffect } from "react";
import IncidentsLayout from "../../components/IncidentsLayout";
import SvgIcon from "../../components/SvgIcon";
import { useHistory, useParams } from "react-router-dom";
import Input from "../../components/Input";
import Button from "../../components/Button";
import StatusSelect from "./StatusSelect";
import { useSelector } from "react-redux";
import { getFirstLevelIncidentsState } from "../../redux/selectors";
import { useActionDispatch } from "../../hooks/useActionDispatch";
import { getIncidentsByConnection, setIncidentsFilter } from "../../redux/actions/incidents.actions";
import { Table } from "../../components/Table";
import { CheckTypes, ROUTES } from "../../shared/routes";
<<<<<<< HEAD
import moment from "moment";

const getDaysString = (value: string) => {
  const daysDiff = moment().diff(moment(value), 'day');
  if (daysDiff === 0) return 'Today';
  if (daysDiff === 1) return '1 day ago';

  return `${daysDiff} days ago`;
}
=======
import { Pagination } from "../../components/Pagination";
>>>>>>> 729aed72

const options = [
  {
    label: 'Current month',
    value: 1
  },
  {
    label: 'Last 2 months',
    value: 2
  },
  {
    label: 'Last 3 months',
    value: 3
  }
];

const columns = [
  {
    label: 'Resolution status',
    className: 'text-left py-2 px-4',
    value: 'status',
    render: (value: string) => {
      return (
        <div className="w-6 h-6 rounded-full flex items-center justify-center bg-primary">
          <SvgIcon name="check" className="text-white" />
          {value}
        </div>
      )
    }
  },
  {
    label: 'Failed checks count',
    className: 'text-left py-2 px-4',
    value: 'failedChecksCount'
  },
  {
    label: 'Schema',
    className: 'text-left py-2 px-4',
    value: 'schema'
  },
  {
    label: 'Table',
    className: 'text-left py-2 px-4',
    value: 'table'
  },
  {
    label: 'Checks',
    className: 'text-left py-2 px-4',
    value: 'checkName'
  },
  {
    label: 'First seen',
    className: 'text-left py-2 px-4',
    value: 'firstSeen',
    render: (value: string) => (
      <div>
        {getDaysString(value)}
      </div>
    )
  },
  {
    label: 'Last seen',
    className: 'text-left py-2 px-4',
    value: 'lastSeen',
    render: (value: string) => (
      <div>
        {getDaysString(value)}
      </div>
    )
  },
  {
    label: 'Issue Link',
    className: 'text-left py-2 px-4',
    value: 'issueUrl'
  }
];

export const IncidentDetail = () => {
  const { connection }: { connection: string } = useParams();
  const { incidents, filters = {} } = useSelector(getFirstLevelIncidentsState);
  const dispatch = useActionDispatch();
  const history = useHistory();

  useEffect(() => {
    dispatch(getIncidentsByConnection({
      connection,
      ...filters
    }));
  }, [connection, filters]);

  const onChangeFilter = (obj: any) => {
    dispatch(setIncidentsFilter({
      ...filters || {},
      ...obj
    }));
  };

  const goToConfigure = () => {
    history.push(ROUTES.CONNECTION_DETAIL(CheckTypes.SOURCES, connection, 'incidents'));
  };

  return (
    <IncidentsLayout>
      <div className="relative">
        <div className="flex items-center justify-between px-4 py-2 border-b border-gray-300 mb-2 h-14">
          <div className="flex items-center space-x-2 max-w-full">
            <SvgIcon name="database" className="w-5 h-5 shrink-0" />
            <div className="text-xl font-semibold truncate">Data quality incidents on {connection || ''}</div>
          </div>
          <StatusSelect />

          <Button
            onClick={goToConfigure}
            color="primary"
            label="Configure"
          />
        </div>

        <div className="flex items-center p-4 gap-6 mb-4">
          <div className="grow">
            <Input
              value={filters.optionalFilter || ""}
              onChange={(e) => onChangeFilter({ optionalFilter: e.target.value, page: 1 })}
              placeholder="Filter incidents"
              className="!h-12"
            />
          </div>

          <div className="flex gap-2">
            {options.map((o, index) => (
              <Button
                key={index}
                label={o.label}
                color={o.value === (filters?.numberOfMonth || 3) ? 'primary' : undefined}
                onClick={() => onChangeFilter({ numberOfMonth: o.value, page: 1 })}
              />
            ))}
          </div>
        </div>
        <div className="p-4">
          <Table
            columns={columns}
            data={incidents || []}
            className="w-full"
          />

          <Pagination
            page={filters.page || 1}
            pageSize={filters.pageSize || 5}
            totalPages={10}
            onChange={(page, pageSize) => onChangeFilter({
              page,
              pageSize
            })}
          />
        </div>
      </div>
    </IncidentsLayout>
  );
};

export default IncidentDetail;
<|MERGE_RESOLUTION|>--- conflicted
+++ resolved
@@ -1,188 +1,185 @@
-import React, { useEffect } from "react";
-import IncidentsLayout from "../../components/IncidentsLayout";
-import SvgIcon from "../../components/SvgIcon";
-import { useHistory, useParams } from "react-router-dom";
-import Input from "../../components/Input";
-import Button from "../../components/Button";
-import StatusSelect from "./StatusSelect";
-import { useSelector } from "react-redux";
-import { getFirstLevelIncidentsState } from "../../redux/selectors";
-import { useActionDispatch } from "../../hooks/useActionDispatch";
-import { getIncidentsByConnection, setIncidentsFilter } from "../../redux/actions/incidents.actions";
-import { Table } from "../../components/Table";
-import { CheckTypes, ROUTES } from "../../shared/routes";
-<<<<<<< HEAD
-import moment from "moment";
-
-const getDaysString = (value: string) => {
-  const daysDiff = moment().diff(moment(value), 'day');
-  if (daysDiff === 0) return 'Today';
-  if (daysDiff === 1) return '1 day ago';
-
-  return `${daysDiff} days ago`;
-}
-=======
-import { Pagination } from "../../components/Pagination";
->>>>>>> 729aed72
-
-const options = [
-  {
-    label: 'Current month',
-    value: 1
-  },
-  {
-    label: 'Last 2 months',
-    value: 2
-  },
-  {
-    label: 'Last 3 months',
-    value: 3
-  }
-];
-
-const columns = [
-  {
-    label: 'Resolution status',
-    className: 'text-left py-2 px-4',
-    value: 'status',
-    render: (value: string) => {
-      return (
-        <div className="w-6 h-6 rounded-full flex items-center justify-center bg-primary">
-          <SvgIcon name="check" className="text-white" />
-          {value}
-        </div>
-      )
-    }
-  },
-  {
-    label: 'Failed checks count',
-    className: 'text-left py-2 px-4',
-    value: 'failedChecksCount'
-  },
-  {
-    label: 'Schema',
-    className: 'text-left py-2 px-4',
-    value: 'schema'
-  },
-  {
-    label: 'Table',
-    className: 'text-left py-2 px-4',
-    value: 'table'
-  },
-  {
-    label: 'Checks',
-    className: 'text-left py-2 px-4',
-    value: 'checkName'
-  },
-  {
-    label: 'First seen',
-    className: 'text-left py-2 px-4',
-    value: 'firstSeen',
-    render: (value: string) => (
-      <div>
-        {getDaysString(value)}
-      </div>
-    )
-  },
-  {
-    label: 'Last seen',
-    className: 'text-left py-2 px-4',
-    value: 'lastSeen',
-    render: (value: string) => (
-      <div>
-        {getDaysString(value)}
-      </div>
-    )
-  },
-  {
-    label: 'Issue Link',
-    className: 'text-left py-2 px-4',
-    value: 'issueUrl'
-  }
-];
-
-export const IncidentDetail = () => {
-  const { connection }: { connection: string } = useParams();
-  const { incidents, filters = {} } = useSelector(getFirstLevelIncidentsState);
-  const dispatch = useActionDispatch();
-  const history = useHistory();
-
-  useEffect(() => {
-    dispatch(getIncidentsByConnection({
-      connection,
-      ...filters
-    }));
-  }, [connection, filters]);
-
-  const onChangeFilter = (obj: any) => {
-    dispatch(setIncidentsFilter({
-      ...filters || {},
-      ...obj
-    }));
-  };
-
-  const goToConfigure = () => {
-    history.push(ROUTES.CONNECTION_DETAIL(CheckTypes.SOURCES, connection, 'incidents'));
-  };
-
-  return (
-    <IncidentsLayout>
-      <div className="relative">
-        <div className="flex items-center justify-between px-4 py-2 border-b border-gray-300 mb-2 h-14">
-          <div className="flex items-center space-x-2 max-w-full">
-            <SvgIcon name="database" className="w-5 h-5 shrink-0" />
-            <div className="text-xl font-semibold truncate">Data quality incidents on {connection || ''}</div>
-          </div>
-          <StatusSelect />
-
-          <Button
-            onClick={goToConfigure}
-            color="primary"
-            label="Configure"
-          />
-        </div>
-
-        <div className="flex items-center p-4 gap-6 mb-4">
-          <div className="grow">
-            <Input
-              value={filters.optionalFilter || ""}
-              onChange={(e) => onChangeFilter({ optionalFilter: e.target.value, page: 1 })}
-              placeholder="Filter incidents"
-              className="!h-12"
-            />
-          </div>
-
-          <div className="flex gap-2">
-            {options.map((o, index) => (
-              <Button
-                key={index}
-                label={o.label}
-                color={o.value === (filters?.numberOfMonth || 3) ? 'primary' : undefined}
-                onClick={() => onChangeFilter({ numberOfMonth: o.value, page: 1 })}
-              />
-            ))}
-          </div>
-        </div>
-        <div className="p-4">
-          <Table
-            columns={columns}
-            data={incidents || []}
-            className="w-full"
-          />
-
-          <Pagination
-            page={filters.page || 1}
-            pageSize={filters.pageSize || 5}
-            totalPages={10}
-            onChange={(page, pageSize) => onChangeFilter({
-              page,
-              pageSize
-            })}
-          />
-        </div>
-      </div>
-    </IncidentsLayout>
-  );
-};
-
-export default IncidentDetail;
+import React, { useEffect } from "react";
+import IncidentsLayout from "../../components/IncidentsLayout";
+import SvgIcon from "../../components/SvgIcon";
+import { useHistory, useParams } from "react-router-dom";
+import Input from "../../components/Input";
+import Button from "../../components/Button";
+import StatusSelect from "./StatusSelect";
+import { useSelector } from "react-redux";
+import { getFirstLevelIncidentsState } from "../../redux/selectors";
+import { useActionDispatch } from "../../hooks/useActionDispatch";
+import { getIncidentsByConnection, setIncidentsFilter } from "../../redux/actions/incidents.actions";
+import { Table } from "../../components/Table";
+import { CheckTypes, ROUTES } from "../../shared/routes";
+import { Pagination } from "../../components/Pagination";
+import moment from "moment";
+
+const getDaysString = (value: string) => {
+  const daysDiff = moment().diff(moment(value), 'day');
+  if (daysDiff === 0) return 'Today';
+  if (daysDiff === 1) return '1 day ago';
+
+  return `${daysDiff} days ago`;
+}
+
+const options = [
+  {
+    label: 'Current month',
+    value: 1
+  },
+  {
+    label: 'Last 2 months',
+    value: 2
+  },
+  {
+    label: 'Last 3 months',
+    value: 3
+  }
+];
+
+const columns = [
+  {
+    label: 'Resolution status',
+    className: 'text-left py-2 px-4',
+    value: 'status',
+    render: (value: string) => {
+      return (
+        <div className="w-6 h-6 rounded-full flex items-center justify-center bg-primary">
+          <SvgIcon name="check" className="text-white" />
+          {value}
+        </div>
+      )
+    }
+  },
+  {
+    label: 'Failed checks count',
+    className: 'text-left py-2 px-4',
+    value: 'failedChecksCount'
+  },
+  {
+    label: 'Schema',
+    className: 'text-left py-2 px-4',
+    value: 'schema'
+  },
+  {
+    label: 'Table',
+    className: 'text-left py-2 px-4',
+    value: 'table'
+  },
+  {
+    label: 'Checks',
+    className: 'text-left py-2 px-4',
+    value: 'checkName'
+  },
+  {
+    label: 'First seen',
+    className: 'text-left py-2 px-4',
+    value: 'firstSeen',
+    render: (value: string) => (
+      <div>
+        {getDaysString(value)}
+      </div>
+    )
+  },
+  {
+    label: 'Last seen',
+    className: 'text-left py-2 px-4',
+    value: 'lastSeen',
+    render: (value: string) => (
+      <div>
+        {getDaysString(value)}
+      </div>
+    )
+  },
+  {
+    label: 'Issue Link',
+    className: 'text-left py-2 px-4',
+    value: 'issueUrl'
+  }
+];
+
+export const IncidentDetail = () => {
+  const { connection }: { connection: string } = useParams();
+  const { incidents, filters = {} } = useSelector(getFirstLevelIncidentsState);
+  const dispatch = useActionDispatch();
+  const history = useHistory();
+
+  useEffect(() => {
+    dispatch(getIncidentsByConnection({
+      connection,
+      ...filters
+    }));
+  }, [connection, filters]);
+
+  const onChangeFilter = (obj: any) => {
+    dispatch(setIncidentsFilter({
+      ...filters || {},
+      ...obj
+    }));
+  };
+
+  const goToConfigure = () => {
+    history.push(ROUTES.CONNECTION_DETAIL(CheckTypes.SOURCES, connection, 'incidents'));
+  };
+
+  return (
+    <IncidentsLayout>
+      <div className="relative">
+        <div className="flex items-center justify-between px-4 py-2 border-b border-gray-300 mb-2 h-14">
+          <div className="flex items-center space-x-2 max-w-full">
+            <SvgIcon name="database" className="w-5 h-5 shrink-0" />
+            <div className="text-xl font-semibold truncate">Data quality incidents on {connection || ''}</div>
+          </div>
+          <StatusSelect />
+
+          <Button
+            onClick={goToConfigure}
+            color="primary"
+            label="Configure"
+          />
+        </div>
+
+        <div className="flex items-center p-4 gap-6 mb-4">
+          <div className="grow">
+            <Input
+              value={filters.optionalFilter || ""}
+              onChange={(e) => onChangeFilter({ optionalFilter: e.target.value, page: 1 })}
+              placeholder="Filter incidents"
+              className="!h-12"
+            />
+          </div>
+
+          <div className="flex gap-2">
+            {options.map((o, index) => (
+              <Button
+                key={index}
+                label={o.label}
+                color={o.value === (filters?.numberOfMonth || 3) ? 'primary' : undefined}
+                onClick={() => onChangeFilter({ numberOfMonth: o.value, page: 1 })}
+              />
+            ))}
+          </div>
+        </div>
+        <div className="p-4">
+          <Table
+            columns={columns}
+            data={incidents || []}
+            className="w-full"
+          />
+
+          <Pagination
+            page={filters.page || 1}
+            pageSize={filters.pageSize || 5}
+            totalPages={10}
+            onChange={(page, pageSize) => onChangeFilter({
+              page,
+              pageSize
+            })}
+          />
+        </div>
+      </div>
+    </IncidentsLayout>
+  );
+};
+
+export default IncidentDetail;
--- conflicted
+++ resolved
@@ -564,7 +564,6 @@
     await actionDispatch(setCreatedDataStream(true, fixString(), setSpec2()));
   };
 
-<<<<<<< HEAD
   useEffect(() => {
     const joinedValues = fixString();
     setLevelsData(setSpec2());
@@ -573,11 +572,6 @@
     setCreatedDataStream(true, fixString(), setSpec2());
   }, [spec, objectStates]);
 
-=======
-  console.log(dataArray?.filter((x) => x.importedDatatype));
-
-  setCreatedDataStream(true, fixString(), setSpec2());
->>>>>>> 654f2ae8
   const mapFunc = (column: MyData, index: number): ReactNode => {
     return (
       <tr key={index}>

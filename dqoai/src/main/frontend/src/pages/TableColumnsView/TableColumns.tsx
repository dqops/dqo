import React, { useEffect, useState } from 'react';
import { ColumnApiClient, JobApiClient } from '../../services/apiClient';
import { AxiosResponse } from 'axios';
import { ColumnStatisticsModel, TableColumnsStatisticsModel } from '../../api';
import { IconButton } from '@material-tailwind/react';
import SvgIcon from '../../components/SvgIcon';
import ConfirmDialog from './ConfirmDialog';
import { CheckTypes, ROUTES } from '../../shared/routes';
import { useDispatch } from 'react-redux/es/hooks/useDispatch';
import { useParams, useHistory } from 'react-router-dom';
import { addFirstLevelTab } from '../../redux/actions/source.actions';

interface ITableColumnsProps {
  connectionName: string;
  schemaName: string;
  tableName: string;
}

const TableColumns = ({
  connectionName,
  schemaName,
  tableName
}: ITableColumnsProps) => {
  const [statistics, setStatistics] = useState<TableColumnsStatisticsModel>();
  const [sortedStatistics, setSortedStatistics] =
    useState<ColumnStatisticsModel[]>();
  const [isOpen, setIsOpen] = useState(false);
  const [selectedColumn, setSelectedColumn] = useState<ColumnStatisticsModel>();
<<<<<<< HEAD
=======
  const [loadingJob, setLoadingJob] = useState(false);

>>>>>>> 5d573946
  const dispatch = useDispatch();
  const {
    connection,
    schema,
    table
  }: {
    connection: string;
    schema: string;
    table: string;
    tab: string;
    checkTypes: CheckTypes;
  } = useParams();
  const history = useHistory();

  const fetchColumns = async () => {
    try {
      const res: AxiosResponse<TableColumnsStatisticsModel> =
        await ColumnApiClient.getColumnsStatistics(
          connectionName,
          schemaName,
          tableName
        );
      setStatistics(res.data);
    } catch (err) {
      console.error(err);
    }
  };

<<<<<<< HEAD
=======
  useEffect(() => {
    fetchColumns().then();
    setSortedStatistics(statistics?.column_statistics);
  }, [connectionName, schemaName, tableName]);

>>>>>>> 5d573946
  const onRemoveColumn = (column: ColumnStatisticsModel) => {
    setIsOpen(true);
    setSelectedColumn(column);
  };

  const navigate = (column: string) => {
    const url = ROUTES.COLUMN_LEVEL_PAGE(
      'profiling',
      connectionName,
      schemaName,
      tableName,
      column,
      'detail'
    );
    const value = ROUTES.COLUMN_LEVEL_VALUE(
      'profiling',
      connection,
      schema,
      table,
      column
    );
    dispatch(
      addFirstLevelTab(CheckTypes.PROFILING, {
        url,
        value,
        state: {},
        label: table
      })
    );
    history.push(url);
  };

  const removeColumn = async () => {
    if (selectedColumn?.column_name) {
      await ColumnApiClient.deleteColumn(
        connectionName,
        schemaName,
        tableName,
        selectedColumn?.column_name
      );
      await fetchColumns();
    }
  };

  const collectStatistics = async (index: number) => {
<<<<<<< HEAD
    await JobApiClient.collectStatisticsOnDataStreams(
      statistics?.column_statistics?.at(index)
        ?.collect_column_statistics_job_template
    );
=======
    try {
      setLoadingJob(true);
      await JobApiClient.collectStatisticsOnDataStreams(
        statistics?.column_statistics?.at(index)
          ?.collect_column_statistics_job_template
      );
    } finally {
      setLoadingJob(false);
    }
>>>>>>> 5d573946
  };

  useEffect(() => {
    fetchColumns().then();
  }, [connectionName, schemaName, tableName]);

  const renderValue = (value: any) => {
    if (typeof value === 'boolean') {
      return value ? 'Yes' : 'No';
    }
    if (typeof value === 'object') {
      return value.toString();
    }
    return value;
  };

<<<<<<< HEAD
=======
  const cutString = (text: string) => {
    if (text.length > 22 && isNaN(Number(text))) {
      return text.slice(0, 22) + '...';
    } else {
      return text;
    }
  };

>>>>>>> 5d573946
  const datatype_detected = (numberForFile: any) => {
    if (Number(numberForFile) === 1) {
      return 'INTEGER';
    }
    if (Number(numberForFile) === 2) {
      return 'FLOAT';
    }
    if (Number(numberForFile) === 3) {
      return 'DATETIME';
    }
    if (Number(numberForFile) === 4) {
      return 'TIMESTAMP';
    }
    if (Number(numberForFile) === 5) {
      return 'BOOLEAN';
    }
    if (Number(numberForFile) === 6) {
      return 'STRING';
    }
    if (Number(numberForFile) === 7) {
      return 'Mixed data type';
    }
  };
<<<<<<< HEAD
=======

  const max_unique_value = () => {
    const arr: number[] = [];
    statistics?.column_statistics?.map((x) => {
      x.statistics?.map((y) => {
        if (y.collector == 'unique_count') {
          arr.push(Number(y.result));
        }
      });
    });

    let max = 0;
    for (let i = 0; i < arr.length; i++) {
      if (Number(arr.at(i)) > max) {
        max = Number(arr.at(i));
      }
    }

    return max;
  };

  const calculate_color = (uniqueCount: number, maxUniqueCount: number) => {
    if (uniqueCount === 0) {
      return 'rgba(255, 255, 255, 1)';
    }

    if (uniqueCount === maxUniqueCount) {
      return 'rgba(2, 154, 128, 0.1)';
    }

    if (uniqueCount === 1) {
      return 'rgba(2, 154, 128, 255)';
    }

    const logarithm = Math.log2(uniqueCount);
    const alpha = 1 - (logarithm / Math.log2(maxUniqueCount)) * 0.9;

    const color = `rgba(2, 154, 128, ${alpha})`;

    return color;
  };

  const formatNumber = (k: number) => {
    if (k > 1000 && k < 1000000) {
      if (k > Math.pow(10, 3) && k < Math.pow(10, 4)) {
        return (k / Math.pow(10, 3)).toFixed(3) + 'k';
      } else if (k > Math.pow(10, 4) && k < Math.pow(10, 5)) {
        return (k / Math.pow(10, 3)).toFixed(2) + 'k';
      } else {
        return (k / Math.pow(10, 3)).toFixed(1) + 'k';
      }
    } else if (k > Math.pow(10, 6) && k < Math.pow(10, 9)) {
      if (k > Math.pow(10, 6) && k < Math.pow(10, 7)) {
        return (k / Math.pow(10, 6)).toFixed(3) + 'M';
      } else if (k > Math.pow(10, 7) && k < Math.pow(10, 8)) {
        return (k / Math.pow(10, 6)).toFixed(2) + 'M';
      } else {
        return (k / Math.pow(10, 6)).toFixed(1) + 'M';
      }
    } else if (k > Math.pow(10, 9) && k < Math.pow(10, 12)) {
      if (k > Math.pow(10, 9) && k < Math.pow(10, 10)) {
        return (k / Math.pow(10, 9)).toFixed(3) + 'G';
      } else if (k > Math.pow(10, 10) && k < Math.pow(10, 11)) {
        return (k / Math.pow(10, 9)).toFixed(2) + 'G';
      } else {
        return (k / Math.pow(10, 9)).toFixed(1) + 'G';
      }
    } else if (k > Math.pow(10, 12) && k < Math.pow(10, 15)) {
      if (k > Math.pow(10, 12) && k < Math.pow(10, 13)) {
        return (k / Math.pow(10, 12)).toFixed(3) + 'T';
      } else if (k > Math.pow(10, 13) && k < Math.pow(10, 14)) {
        return (k / Math.pow(10, 12)).toFixed(2) + 'T';
      } else {
        return (k / Math.pow(10, 12)).toFixed(1) + 'T';
      }
    } else {
      return k;
    }
  };

>>>>>>> 5d573946
  return (
    <div className="p-4">
      <table className="mb-6 mt-4 w-full">
        <thead>
          <tr>
            <th className="border-b border-gray-100 text-left px-4 py-2">
              Name
            </th>
<<<<<<< HEAD
            <th className="border-b border-gray-100 text-left px-4 py-2">
              Type
            </th>
=======
>>>>>>> 5d573946
            <th className="border-b border-gray-100 text-left px-4 py-2">
              Detected datatype
            </th>
            <th className="border-b border-gray-100 text-left px-4 py-2">
              Imported type
            </th>
            <th className="border-b border-gray-100 text-right px-4 py-2">
              Length
            </th>
            <th className="border-b border-gray-100 text-right px-4 py-2">
              Scale
            </th>
            <th className="border-b border-gray-100 text-right px-4 py-2">
              First value sample
            </th>
            <th className="border-b border-gray-100 text-right px-4 py-2">
              Null count
            </th>
            <th className="border-b border-gray-100 text-right px-4 py-2 ">
              Null percent
            </th>
            <th
              className="border-b border-gray-100 text-right px-4 py-2"
              onClick={() => max_unique_value()}
            >
              Unique count
            </th>
            <th className="border-b border-gray-100 text-right px-7.5 py-2">
              Action
            </th>
          </tr>
        </thead>
        <tbody>
          {statistics &&
            statistics?.column_statistics?.map((column, index) => (
              <tr key={index}>
                <td
                  className="border-b border-gray-100 text-left px-4 py-2 underline cursor-pointer"
                  onClick={() =>
                    navigate(column.column_name ? column.column_name : '')
                  }
                >
                  {column.column_name}
                </td>
<<<<<<< HEAD
                <td className="border-b border-gray-100 text-left px-4 py-2">
                  {column.type_snapshot?.column_type}
                </td>
                <td className="border-b border-gray-100 text-right px-4 py-2">
=======
                <td className="border-b border-gray-100 px-4 py-2">
>>>>>>> 5d573946
                  {column?.statistics?.map((metric, index) =>
                    metric.collector === 'string_datatype_detect' ? (
                      <div key={index} className="truncate">
                        {metric.result ? datatype_detected(metric.result) : ''}
                      </div>
                    ) : (
                      ''
                    )
                  )}
                </td>
<<<<<<< HEAD
                <td className="border-b border-gray-100 text-right px-4 py-2">
                  <span className="float-right">
                    {column.type_snapshot?.length}
                  </span>
                </td>
                <td className="border-b border-gray-100 text-left px-4 py-2">
                  <span className="float-right">
                    {column.type_snapshot?.scale}
                  </span>
                </td>
                <td className="border-b border-gray-100 text-left px-4 py-2">
                  {column?.statistics?.map((metric, index) =>
                    metric.collector === 'nulls_count' ? (
                      <div key={index} className="text-right float-right">
                        {metric.result ? renderValue(metric.result) : '0'}
=======
                <td className="border-b border-gray-100 text-left px-4 py-2">
                  {column.type_snapshot?.column_type}
                </td>
                <td className="border-b border-gray-100 text-right px-4 py-2">
                  <span className="float-right">
                    {column.type_snapshot?.length}
                  </span>
                </td>
                <td className="border-b border-gray-100 text-left px-4 py-2">
                  <span className="float-right">
                    {column.type_snapshot?.scale}
                  </span>
                </td>
                <td className="border-b border-gray-100 text-left px-4 py-2">
                  {column?.statistics?.map((metric, index) =>
                    metric.collector === 'min_value' ? (
                      <div key={index} className="text-right float-right">
                        {metric.result
                          ? cutString(renderValue(metric.result))
                          : '0'}
>>>>>>> 5d573946
                      </div>
                    ) : (
                      ''
                    )
                  )}
                </td>
<<<<<<< HEAD
                <td className="border-b border-gray-100 text-right px-4 py-2">
                  {column?.statistics?.map((metric, index) =>
                    metric.collector === 'nulls_percent' ? (
                      <div key={index} className="truncate float-right">
                        {metric.result
                          ? (renderValue(metric.result) === '0'
                              ? '0%'
                              : renderValue(metric.result)) + '%'
                          : '0%'}
=======
                <td className="border-b border-gray-100 text-left px-4 py-2">
                  {column?.statistics?.map((metric, index) =>
                    metric.collector === 'nulls_count' ? (
                      <div key={index} className="text-right float-right">
                        {metric.result
                          ? formatNumber(Number(renderValue(metric.result)))
                          : '0'}
>>>>>>> 5d573946
                      </div>
                    ) : (
                      ''
                    )
                  )}
                </td>
<<<<<<< HEAD
                <td className="border-b border-gray-100 text-left px-4 py-2">
                  {column?.statistics?.map((metric, index) =>
                    metric.collector === 'unique_count' ? (
                      <div key={index} className="truncate float-right">
                        {metric.result ? renderValue(metric.result) : ''}
=======
                <td className="border-b border-gray-100 text-right px-4 py-2">
                  {column?.statistics?.map((metric, index) =>
                    metric.collector === 'nulls_percent' ? (
                      <div
                        key={index}
                        className="truncate float-right flex justify-center items-center"
                      >
                        <div className="w-20">
                          {metric.result
                            ? !isNaN(Number(renderValue(metric.result)))
                              ? Number(renderValue(metric.result)).toFixed(2) +
                                '%'
                              : renderValue(metric.result)
                            : '0.00%'}
                        </div>
                        <div
                          className=" h-3 border border-gray-100 flex ml-5"
                          style={{ width: '100px' }}
                        >
                          <div
                            className="h-3 bg-amber-700"
                            style={{
                              width: metric.result
                                ? `${Number(renderValue(metric.result))}px`
                                : ''
                            }}
                          ></div>
                        </div>
>>>>>>> 5d573946
                      </div>
                    ) : (
                      ''
                    )
                  )}
                </td>
<<<<<<< HEAD

                <td className="border-b border-gray-100 text-right px-4 py-2 ">
                  <IconButton
                    size="sm"
                    className="group bg-teal-500 ml-1.5"
                    onClick={() => collectStatistics(index)}
                  >
                    <SvgIcon name="boxplot" className="w-4 white" />
                    <span className="hidden absolute right-3 bottom-3 p-2 bg-black text-white normal-case rounded-md group-hover:block whitespace-nowrap">
                      Collect statistic
                    </span>
                  </IconButton>

=======
                <td className="border-b border-gray-100 text-right px-4 my-0 py-0">
                  {column?.statistics?.map((metric, index) =>
                    metric.collector === 'unique_count' ? (
                      <div
                        key={index}
                        className="truncate float-right pr-2 my-0 py-0"
                        style={{
                          width: '100%',

                          backgroundColor: calculate_color(
                            Number(metric.result),
                            max_unique_value()
                          )
                        }}
                      >
                        {metric.result
                          ? formatNumber(Number(renderValue(metric.result)))
                          : ''}
                      </div>
                    ) : (
                      ''
                    )
                  )}
                </td>

                <td className="border-b border-gray-100 text-right px-4 py-2 ">
                  <IconButton
                    size="sm"
                    className="group bg-teal-500 ml-1.5"
                    onClick={() => collectStatistics(index)}
                  >
                    <SvgIcon name="boxplot" className="w-4 white" />
                    <span className="hidden absolute right-3 bottom-3 p-2 bg-black text-white normal-case rounded-md group-hover:block whitespace-nowrap">
                      Collect statistic
                    </span>
                  </IconButton>

>>>>>>> 5d573946
                  <IconButton
                    size="sm"
                    className="group bg-teal-500 ml-3"
                    onClick={() => onRemoveColumn(column)}
                  >
                    <SvgIcon name="delete" className="w-4" />

                    <span className="hidden absolute right-3 bottom-3 p-2 normal-case bg-black text-white rounded-md group-hover:block whitespace-nowrap">
                      Click to delete
                    </span>
                  </IconButton>
                </td>
              </tr>
            ))}
        </tbody>
      </table>
      <ConfirmDialog
        open={isOpen}
        onClose={() => setIsOpen(false)}
        column={selectedColumn}
        onConfirm={removeColumn}
      />
    </div>
  );
};

export default TableColumns;<|MERGE_RESOLUTION|>--- conflicted
+++ resolved
@@ -26,11 +26,6 @@
     useState<ColumnStatisticsModel[]>();
   const [isOpen, setIsOpen] = useState(false);
   const [selectedColumn, setSelectedColumn] = useState<ColumnStatisticsModel>();
-<<<<<<< HEAD
-=======
-  const [loadingJob, setLoadingJob] = useState(false);
-
->>>>>>> 5d573946
   const dispatch = useDispatch();
   const {
     connection,
@@ -59,14 +54,6 @@
     }
   };
 
-<<<<<<< HEAD
-=======
-  useEffect(() => {
-    fetchColumns().then();
-    setSortedStatistics(statistics?.column_statistics);
-  }, [connectionName, schemaName, tableName]);
-
->>>>>>> 5d573946
   const onRemoveColumn = (column: ColumnStatisticsModel) => {
     setIsOpen(true);
     setSelectedColumn(column);
@@ -112,22 +99,10 @@
   };
 
   const collectStatistics = async (index: number) => {
-<<<<<<< HEAD
     await JobApiClient.collectStatisticsOnDataStreams(
       statistics?.column_statistics?.at(index)
         ?.collect_column_statistics_job_template
     );
-=======
-    try {
-      setLoadingJob(true);
-      await JobApiClient.collectStatisticsOnDataStreams(
-        statistics?.column_statistics?.at(index)
-          ?.collect_column_statistics_job_template
-      );
-    } finally {
-      setLoadingJob(false);
-    }
->>>>>>> 5d573946
   };
 
   useEffect(() => {
@@ -144,8 +119,6 @@
     return value;
   };
 
-<<<<<<< HEAD
-=======
   const cutString = (text: string) => {
     if (text.length > 22 && isNaN(Number(text))) {
       return text.slice(0, 22) + '...';
@@ -154,7 +127,6 @@
     }
   };
 
->>>>>>> 5d573946
   const datatype_detected = (numberForFile: any) => {
     if (Number(numberForFile) === 1) {
       return 'INTEGER';
@@ -178,8 +150,6 @@
       return 'Mixed data type';
     }
   };
-<<<<<<< HEAD
-=======
 
   const max_unique_value = () => {
     const arr: number[] = [];
@@ -260,7 +230,6 @@
     }
   };
 
->>>>>>> 5d573946
   return (
     <div className="p-4">
       <table className="mb-6 mt-4 w-full">
@@ -269,12 +238,6 @@
             <th className="border-b border-gray-100 text-left px-4 py-2">
               Name
             </th>
-<<<<<<< HEAD
-            <th className="border-b border-gray-100 text-left px-4 py-2">
-              Type
-            </th>
-=======
->>>>>>> 5d573946
             <th className="border-b border-gray-100 text-left px-4 py-2">
               Detected datatype
             </th>
@@ -319,14 +282,7 @@
                 >
                   {column.column_name}
                 </td>
-<<<<<<< HEAD
-                <td className="border-b border-gray-100 text-left px-4 py-2">
-                  {column.type_snapshot?.column_type}
-                </td>
-                <td className="border-b border-gray-100 text-right px-4 py-2">
-=======
                 <td className="border-b border-gray-100 px-4 py-2">
->>>>>>> 5d573946
                   {column?.statistics?.map((metric, index) =>
                     metric.collector === 'string_datatype_detect' ? (
                       <div key={index} className="truncate">
@@ -337,23 +293,6 @@
                     )
                   )}
                 </td>
-<<<<<<< HEAD
-                <td className="border-b border-gray-100 text-right px-4 py-2">
-                  <span className="float-right">
-                    {column.type_snapshot?.length}
-                  </span>
-                </td>
-                <td className="border-b border-gray-100 text-left px-4 py-2">
-                  <span className="float-right">
-                    {column.type_snapshot?.scale}
-                  </span>
-                </td>
-                <td className="border-b border-gray-100 text-left px-4 py-2">
-                  {column?.statistics?.map((metric, index) =>
-                    metric.collector === 'nulls_count' ? (
-                      <div key={index} className="text-right float-right">
-                        {metric.result ? renderValue(metric.result) : '0'}
-=======
                 <td className="border-b border-gray-100 text-left px-4 py-2">
                   {column.type_snapshot?.column_type}
                 </td>
@@ -374,24 +313,12 @@
                         {metric.result
                           ? cutString(renderValue(metric.result))
                           : '0'}
->>>>>>> 5d573946
                       </div>
                     ) : (
                       ''
                     )
                   )}
                 </td>
-<<<<<<< HEAD
-                <td className="border-b border-gray-100 text-right px-4 py-2">
-                  {column?.statistics?.map((metric, index) =>
-                    metric.collector === 'nulls_percent' ? (
-                      <div key={index} className="truncate float-right">
-                        {metric.result
-                          ? (renderValue(metric.result) === '0'
-                              ? '0%'
-                              : renderValue(metric.result)) + '%'
-                          : '0%'}
-=======
                 <td className="border-b border-gray-100 text-left px-4 py-2">
                   {column?.statistics?.map((metric, index) =>
                     metric.collector === 'nulls_count' ? (
@@ -399,20 +326,12 @@
                         {metric.result
                           ? formatNumber(Number(renderValue(metric.result)))
                           : '0'}
->>>>>>> 5d573946
                       </div>
                     ) : (
                       ''
                     )
                   )}
                 </td>
-<<<<<<< HEAD
-                <td className="border-b border-gray-100 text-left px-4 py-2">
-                  {column?.statistics?.map((metric, index) =>
-                    metric.collector === 'unique_count' ? (
-                      <div key={index} className="truncate float-right">
-                        {metric.result ? renderValue(metric.result) : ''}
-=======
                 <td className="border-b border-gray-100 text-right px-4 py-2">
                   {column?.statistics?.map((metric, index) =>
                     metric.collector === 'nulls_percent' ? (
@@ -441,28 +360,12 @@
                             }}
                           ></div>
                         </div>
->>>>>>> 5d573946
                       </div>
                     ) : (
                       ''
                     )
                   )}
                 </td>
-<<<<<<< HEAD
-
-                <td className="border-b border-gray-100 text-right px-4 py-2 ">
-                  <IconButton
-                    size="sm"
-                    className="group bg-teal-500 ml-1.5"
-                    onClick={() => collectStatistics(index)}
-                  >
-                    <SvgIcon name="boxplot" className="w-4 white" />
-                    <span className="hidden absolute right-3 bottom-3 p-2 bg-black text-white normal-case rounded-md group-hover:block whitespace-nowrap">
-                      Collect statistic
-                    </span>
-                  </IconButton>
-
-=======
                 <td className="border-b border-gray-100 text-right px-4 my-0 py-0">
                   {column?.statistics?.map((metric, index) =>
                     metric.collector === 'unique_count' ? (
@@ -500,7 +403,6 @@
                     </span>
                   </IconButton>
 
->>>>>>> 5d573946
                   <IconButton
                     size="sm"
                     className="group bg-teal-500 ml-3"

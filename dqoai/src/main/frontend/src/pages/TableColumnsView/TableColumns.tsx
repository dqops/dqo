--- conflicted
+++ resolved
@@ -38,15 +38,12 @@
     useState<Array<ColumnStatisticsModel>>();
   const [isOpen, setIsOpen] = useState(false);
   const [selectedColumn, setSelectedColumn] = useState<ColumnStatisticsModel>();
-<<<<<<< HEAD
   const [loadingJob, setLoadingJob] = useState(false);
   const [workingArr, setWorkingArr] = useState<any>([]);
   const [reverse, setReverse] = useState<boolean>(true);
   const [dataArray1, setDataArray1] = useState<MyData[]>();
   const [sortDirection, setSortDirection] = useState<'asc' | 'desc'>('asc');
 
-=======
->>>>>>> d3581e0a
   const dispatch = useDispatch();
   const {
     connection,
@@ -75,13 +72,10 @@
     }
   };
 
-<<<<<<< HEAD
   useEffect(() => {
     fetchColumns().then();
   }, [connectionName, schemaName, tableName]);
 
-=======
->>>>>>> d3581e0a
   const onRemoveColumn = (column: ColumnStatisticsModel) => {
     setIsOpen(true);
     setSelectedColumn(column);

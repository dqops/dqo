# yaml-language-server: $schema=https://cloud.dqops.com/dqo-yaml-schema/DashboardYaml-schema.json
apiVersion: dqo/v1
kind: dashboards
spec:
- folder_name: Profiling
  folders:
    - folder_name: Table profiling status
      dashboards:
        - dashboard_name: Table profiling status per data quality dimension
          url: https://lookerstudio.google.com/embed/reporting/b4c33286-a5d1-4948-a8f3-70b20612380e/page/c5B8C
          width: 1400
          height: 1400
          parameters:
            ds0.token: '%DQO_CLOUD_TOKEN%'
            ds0.p_check_type: profiling
            ds0.p_quality_dimension: all
            ds0.p_check_category: all
        - dashboard_name: Table profiling status per check category
          url: https://lookerstudio.google.com/embed/reporting/4ff08521-65d9-448d-9d78-fd3fe415a557/page/c5B8C
          width: 1400
          height: 1400
          parameters:
            ds0.token: '%DQO_CLOUD_TOKEN%'
            ds0.p_check_type: profiling
            ds0.p_quality_dimension: all
            ds0.p_check_category: all
        - dashboard_name: Column profiling status per data quality dimension
          url: https://lookerstudio.google.com/embed/reporting/2e72e940-3f39-4a82-ba31-6994a03dc005/page/c5B8C
          width: 1400
          height: 1760
          parameters:
            ds0.token: '%DQO_CLOUD_TOKEN%'
            ds0.p_check_type: profiling
            ds0.p_quality_dimension: all
            ds0.p_check_category: all
        - dashboard_name: Column profiling status per check category
          url: https://lookerstudio.google.com/embed/reporting/20c67e41-5830-4242-aac4-fe4131d2bb92/page/c5B8C
          width: 1400
          height: 1760
          parameters:
            ds0.token: '%DQO_CLOUD_TOKEN%'
            ds0.p_check_type: profiling
            ds0.p_quality_dimension: all
            ds0.p_check_category: all

    - folder_name: Data profiling issues count
      dashboards:
        - dashboard_name: Profiling issues count summary per check
          url: https://lookerstudio.google.com/embed/reporting/00ae6cbe-7a1d-48d7-b221-4d56d0207d3c/page/c5B8C
          width: 1400
          height: 1870
          parameters:
            ds0.token: '%DQO_CLOUD_TOKEN%'
            ds0.p_check_type: profiling
            ds0.p_quality_dimension: all
            ds0.p_check_category: all
        - dashboard_name: Profiling issues count per table
          url: https://lookerstudio.google.com/embed/reporting/f758e975-1f9b-4be1-a3b9-73fb0caf1fc1/page/c5B8C
          width: 1400
          height: 2500
          parameters:
            ds0.token: '%DQO_CLOUD_TOKEN%'
            ds0.p_check_type: profiling
            ds0.p_quality_dimension: all
            ds0.p_check_category: all
        - dashboard_name: Profiling issues count per check
          url: https://lookerstudio.google.com/embed/reporting/77fe746e-8e5f-4aae-93b7-0f3ee42dfa2a/page/c5B8C
          width: 1400
          height: 1800
          parameters:
            ds0.token: '%DQO_CLOUD_TOKEN%'
            ds0.p_check_type: profiling
            ds0.p_quality_dimension: all
            ds0.p_check_category: all
<<<<<<< HEAD
        - dashboard_name: Null count
          url: https://lookerstudio.google.com/embed/reporting/66165591-d5ed-43d3-a0d7-25f4acfb8b16/page/c5B8C
          width: 1400
          height: 1800
=======
        - dashboard_name: Issue details dashboard
          url: https://lookerstudio.google.com/embed/reporting/6668ceec-b8b3-4a33-add1-8f9887dae61f/page/c5B8C
          width: 1600
          height: 2100
>>>>>>> 44e5a2f6
          parameters:
            ds0.token: '%DQO_CLOUD_TOKEN%'
            ds0.p_check_type: profiling
        - dashboard_name: Issue details dashboard
          url: https://lookerstudio.google.com/embed/reporting/6668ceec-b8b3-4a33-add1-8f9887dae61f/page/c5B8C
          width: 1600
          height: 2100
          parameters:
            ds0.token: '%DQO_CLOUD_TOKEN%'
            ds0.p_check_type: profiling
            ds0.p_quality_dimension: all
            ds0.p_check_category: all

    - folder_name: Profiling data quality KPIs
      dashboards:
        - dashboard_name: Profiling KPIs scorecard - summary
          url: https://lookerstudio.google.com/embed/reporting/5f3d7f47-ea13-465c-95e6-5ab75948a0a4/page/c5B8C
          width: 1400
          height: 1550
          parameters:
            ds0.token: '%DQO_CLOUD_TOKEN%'
            ds0.p_check_type: profiling
            ds0.p_quality_dimension: all
            ds0.p_check_category: all
        - dashboard_name: Profiling KPIs per table - summary
          url: https://lookerstudio.google.com/embed/reporting/64146a51-d02b-498c-bc3d-e04786414575/page/c5B8C
          width: 1400
          height: 2150
          parameters:
            ds0.token: '%DQO_CLOUD_TOKEN%'
            ds0.p_check_type: profiling
            ds0.p_quality_dimension: all
            ds0.p_check_category: all
        - dashboard_name: Profiling KPIs per data quality dimensions - summary
          url: https://lookerstudio.google.com/embed/reporting/1e2459aa-adb2-40ff-b9b1-d1eddcb0afad/page/c5B8C
          width: 1400
          height: 1300
          parameters:
            ds0.token: '%DQO_CLOUD_TOKEN%'
            ds0.p_check_type: profiling
            ds0.p_quality_dimension: all
            ds0.p_check_category: all
        - dashboard_name: Profiling KPIs per check category - summary
          url: https://lookerstudio.google.com/embed/reporting/67fd31b1-f100-4a5c-94ba-b9bd227ecf5f/page/c5B8C
          width: 1400
          height: 1650
          parameters:
            ds0.token: '%DQO_CLOUD_TOKEN%'
            ds0.p_check_type: profiling
            ds0.p_quality_dimension: all
            ds0.p_check_category: all

    - folder_name: Completeness
      dashboards:
        - dashboard_name: Number of null values in the columns
          url: https://lookerstudio.google.com/embed/reporting/66165591-d5ed-43d3-a0d7-25f4acfb8b16/page/c5B8C
          width: 1400
          height: 1800
          parameters:
            ds0.token: '%DQO_CLOUD_TOKEN%'
            ds0.p_check_type: profiling

    - folder_name: Volume
      dashboards:
        - dashboard_name: Largest tables by number of rows
          url: https://lookerstudio.google.com/embed/reporting/58ba619a-5c39-43f2-996b-a22a60e25137/page/c5B8C
          width: 1400
          height: 1200
          parameters:
            ds0.token: '%DQO_CLOUD_TOKEN%'
            ds0.p_check_type: profiling
        - dashboard_name: Empty or too small tables
          url: https://lookerstudio.google.com/embed/reporting/263e1ff4-c620-498f-9618-c418708f24e8
          width: 1400
          height: 1800
          parameters:
            ds0.token: '%DQO_CLOUD_TOKEN%'
            ds0.p_check_type: profiling
    - folder_name: Availability
      dashboards:
        - dashboard_name: Table availability
          url: https://lookerstudio.google.com/embed/reporting/22de9488-a7bd-4b34-9d4e-131601cdc25b
          width: 1400
          height: 1820
          parameters:
            ds0.token: '%DQO_CLOUD_TOKEN%'
            ds0.p_check_type: profiling
        - dashboard_name: History of table availability issues
          url: https://lookerstudio.google.com/embed/reporting/85f323d9-422a-4b23-9f2c-b158502ddc7e
          width: 1400
          height: 1900
          parameters:
            ds0.token: '%DQO_CLOUD_TOKEN%'
<<<<<<< HEAD
            ds0.p_check_name: profile_table_availability
=======
            ds0.p_check_type: profiling
>>>>>>> 44e5a2f6
    - folder_name: PII
      dashboards:
        - dashboard_name: PII detected
          url: https://lookerstudio.google.com/embed/reporting/7c310fc6-7dd4-496c-99fb-c975062584ce/page/c5B8C
          width: 1400
          height: 1800
          parameters:
            ds0.token: '%DQO_CLOUD_TOKEN%'
            ds0.p_check_type: profiling
            ds0.p_quality_dimension: all
            ds0.p_check_category: all
    - folder_name: Schema changes
      dashboards:
        - dashboard_name: Schema changes - tables
          url: https://lookerstudio.google.com/embed/reporting/1549a291-a238-481a-867d-1c3017a8a2e4/page/c5B8C
          width: 1400
          height: 1800
          parameters:
            ds0.token: '%DQO_CLOUD_TOKEN%'
            ds0.p_check_type: profiling
<<<<<<< HEAD
            ds0.p_quality_dimension: all
            ds0.p_check_category: all
=======
>>>>>>> 44e5a2f6
        - dashboard_name: Schema changes - columns
          url: https://lookerstudio.google.com/embed/reporting/b5c48045-171a-4c1c-83c6-1e21b61d5ad5/page/c5B8C
          width: 1400
          height: 1800
          parameters:
            ds0.token: '%DQO_CLOUD_TOKEN%'
            ds0.p_check_type: profiling
<<<<<<< HEAD
            ds0.p_quality_dimension: all
            ds0.p_check_category: all
=======
>>>>>>> 44e5a2f6
        - dashboard_name: Wrong column count
          url: https://lookerstudio.google.com/embed/reporting/bd903d6c-0f44-442c-8ada-44637954a15a/page/c5B8C
          width: 1400
          height: 1800
          parameters:
            ds0.token: '%DQO_CLOUD_TOKEN%'
            ds0.p_check_type: profiling
        - dashboard_name: Column count changed
          url: https://lookerstudio.google.com/embed/reporting/934afc90-83a3-4be7-a375-009b502a5642/page/c5B8C
          width: 1400
          height: 1800
          parameters:
            ds0.token: '%DQO_CLOUD_TOKEN%'
            ds0.p_check_type: profiling
        - dashboard_name: Column list changed
          url: https://lookerstudio.google.com/embed/reporting/1832ea5b-21ff-44d4-9c41-06c763ab3c02/page/c5B8C
          width: 1400
          height: 1800
          parameters:
            ds0.token: '%DQO_CLOUD_TOKEN%'
            ds0.p_check_type: profiling
        - dashboard_name: Column list or order changed
          url: https://lookerstudio.google.com/embed/reporting/e7ee914a-b497-4af0-85f6-841c05fc8d0e/page/c5B8C
          width: 1400
          height: 1800
          parameters:
            ds0.token: '%DQO_CLOUD_TOKEN%'
            ds0.p_check_type: profiling
        - dashboard_name: Column types changed
          url: https://lookerstudio.google.com/embed/reporting/7fdf18bc-b98f-4374-bcc1-83d84091e98c/page/c5B8C
          width: 1400
          height: 1800
          parameters:
            ds0.token: '%DQO_CLOUD_TOKEN%'
            ds0.p_check_type: profiling
<<<<<<< HEAD
            ds0.p_quality_dimension: all
            ds0.p_check_category: all
=======
        - dashboard_name: Column exists
          url: https://lookerstudio.google.com/embed/reporting/5a85e34e-4baa-419e-ad6f-f88a5917b156/page/c5B8C
          width: 1400
          height: 1800
          parameters:
            ds0.token: '%DQO_CLOUD_TOKEN%'
            ds0.p_check_type: profiling
        - dashboard_name: Column type changed
          url: https://lookerstudio.google.com/embed/reporting/80f8376f-459b-4e2b-a029-1b37d867c386/page/c5B8C
          width: 1400
          height: 1800
          parameters:
            ds0.token: '%DQO_CLOUD_TOKEN%'
            ds0.p_check_type: profiling
>>>>>>> 44e5a2f6
    - folder_name: Timeliness
      dashboards:
        - dashboard_name: Table freshness - tables with the most current data
          url: https://lookerstudio.google.com/embed/reporting/19ab1796-a679-42ed-8a83-db6c56bdd0e6/page/c5B8C
          width: 1400
          height: 1800
          parameters:
            ds0.token: '%DQO_CLOUD_TOKEN%'
            ds0.p_check_type: profiling
        - dashboard_name: Table freshness - tables with the oldest data
          url: https://lookerstudio.google.com/embed/reporting/dbb9bfb4-639b-40df-bc9c-08bbcd59312a
          width: 1400
          height: 1800
          parameters:
            ds0.token: '%DQO_CLOUD_TOKEN%'
            ds0.p_check_type: profiling
        - dashboard_name: Table staleness - tables most recently loaded
          url: https://lookerstudio.google.com/embed/reporting/d8221aed-ce55-4a5b-8795-e212fe71433e/page/c5B8C
          width: 1400
          height: 1800
          parameters:
            ds0.token: '%DQO_CLOUD_TOKEN%'
            ds0.p_check_type: profiling
        - dashboard_name: Table staleness - tables no longer loaded
          url: https://lookerstudio.google.com/embed/reporting/deeecb83-7552-496a-b507-eeab47272116
          width: 1400
          height: 1800
          parameters:
            ds0.token: '%DQO_CLOUD_TOKEN%'
            ds0.p_check_type: profiling
        - dashboard_name: History of table freshness by day of the month
          url: https://lookerstudio.google.com/embed/reporting/25946a87-37e9-404f-a9e4-3497bb074590
          width: 1400
          height: 1800
          parameters:
            ds0.token: '%DQO_CLOUD_TOKEN%'
            ds0.p_check_type: profiling
        #- dashboard_name: Table ingestion delay
        #  url: https://lookerstudio.google.com/embed/reporting/85dc0bb8-e187-406b-b4f0-a343df5fb52a/page/c5B8C
        #  width: 1400
        #  height: 1900
        #  parameters:
        #    ds0.token: '%DQO_CLOUD_TOKEN%'
        #    ds0.p_check_type: profiling
        - dashboard_name: Min, max, avg timeliness
          url: https://lookerstudio.google.com/embed/reporting/e2097c01-04b3-451d-8b31-4579f3e468fb/page/c5B8C
          width: 1400
          height: 1400
          parameters:
            ds0.token: '%DQO_CLOUD_TOKEN%'
            ds0.p_check_type: profiling


- folder_name: Monitoring
  folders:
    - folder_name: Current table status
      dashboards:
        - dashboard_name: Current table status per check category
          url: https://lookerstudio.google.com/embed/reporting/4ff08521-65d9-448d-9d78-fd3fe415a557/page/c5B8C
          width: 1400
          height: 1400
          parameters:
            ds0.token: '%DQO_CLOUD_TOKEN%'
            ds0.p_check_type: monitoring
            ds0.p_quality_dimension: all
            ds0.p_check_category: all
        - dashboard_name: Current table status per data quality dimension
          url: https://lookerstudio.google.com/embed/reporting/b4c33286-a5d1-4948-a8f3-70b20612380e/page/c5B8C
          width: 1400
          height: 1400
          parameters:
            ds0.token: '%DQO_CLOUD_TOKEN%'
            ds0.p_check_type: monitoring
            ds0.p_quality_dimension: all
            ds0.p_check_category: all
        - dashboard_name: Current column status per check category
          url: https://lookerstudio.google.com/embed/reporting/20c67e41-5830-4242-aac4-fe4131d2bb92/page/c5B8C
          width: 1400
          height: 1760
          parameters:
            ds0.token: '%DQO_CLOUD_TOKEN%'
            ds0.p_check_type: monitoring
            ds0.p_quality_dimension: all
            ds0.p_check_category: all
        - dashboard_name: Current column status per data quality dimension
          url: https://lookerstudio.google.com/embed/reporting/2e72e940-3f39-4a82-ba31-6994a03dc005/page/c5B8C
          width: 1400
          height: 1760
          parameters:
            ds0.token: '%DQO_CLOUD_TOKEN%'
            ds0.p_check_type: monitoring
            ds0.p_quality_dimension: all
            ds0.p_check_category: all
    - folder_name: Highest issue severity per day
      dashboards:
        - dashboard_name: Highest issue severity per table and day
          url: https://lookerstudio.google.com/embed/reporting/4d624eb6-ba94-44b0-831c-cb3ff7be92df/page/c5B8C
          width: 1400
          height: 1600
          parameters:
            ds0.token: '%DQO_CLOUD_TOKEN%'
            ds0.p_check_type: monitoring
            ds0.p_quality_dimension: all
            ds0.p_check_category: all
        - dashboard_name: Highest issue severity per column and day
          url: https://lookerstudio.google.com/embed/reporting/474cb75b-e9f0-486b-bf12-e910d0330d8b/page/c5B8C
          width: 1400
          height: 1600
          parameters:
            ds0.token: '%DQO_CLOUD_TOKEN%'
            ds0.p_check_type: monitoring
            ds0.p_quality_dimension: all
            ds0.p_check_category: all
        - dashboard_name: Highest issue severity per data grouping and day
          url: https://lookerstudio.google.com/embed/reporting/df98d884-4a92-403b-ba39-4663b75c11a3/page/c5B8C
          width: 1400
          height: 1600
          parameters:
            ds0.token: '%DQO_CLOUD_TOKEN%'
            ds0.p_check_type: monitoring
            ds0.p_quality_dimension: all
            ds0.p_check_category: all
        - dashboard_name: Highest issue severity per check and day
          url: https://lookerstudio.google.com/embed/reporting/7f82b4aa-d61c-46d8-b704-2fd2b6df3d3f/page/c5B8C
          width: 1400
          height: 1600
          parameters:
            ds0.token: '%DQO_CLOUD_TOKEN%'
            ds0.p_check_type: monitoring
            ds0.p_quality_dimension: all
            ds0.p_check_category: all
    - folder_name: Data quality issues count
      dashboards:
        - dashboard_name: Data quality issues summary per check
          url: https://lookerstudio.google.com/embed/reporting/00ae6cbe-7a1d-48d7-b221-4d56d0207d3c/page/c5B8C
          width: 1400
          height: 1870
          parameters:
            ds0.token: '%DQO_CLOUD_TOKEN%'
            ds0.p_check_type: monitoring
            ds0.p_quality_dimension: all
            ds0.p_check_category: all
        - dashboard_name: Data quality issues per table
          url: https://lookerstudio.google.com/embed/reporting/f758e975-1f9b-4be1-a3b9-73fb0caf1fc1/page/c5B8C
          width: 1400
          height: 2500
          parameters:
            ds0.token: '%DQO_CLOUD_TOKEN%'
            ds0.p_check_type: monitoring
            ds0.p_quality_dimension: all
            ds0.p_check_category: all
        - dashboard_name: Data quality issues per table, data grouping and day
          url: https://lookerstudio.google.com/embed/reporting/ddf39a75-b3fa-413d-b41d-312b6ffb1b74/page/c5B8C
          width: 1400
          height: 1800
          parameters:
            ds0.token: '%DQO_CLOUD_TOKEN%'
            ds0.p_check_type: monitoring
            ds0.p_quality_dimension: all
            ds0.p_check_category: all
        - dashboard_name: Data quality issues per check
          url: https://lookerstudio.google.com/embed/reporting/77fe746e-8e5f-4aae-93b7-0f3ee42dfa2a/page/c5B8C
          width: 1400
          height: 1800
          parameters:
            ds0.token: '%DQO_CLOUD_TOKEN%'
            ds0.p_check_type: monitoring
            ds0.p_quality_dimension: all
            ds0.p_check_category: all
        - dashboard_name:
          url: https://lookerstudio.google.com/embed/reporting/66165591-d5ed-43d3-a0d7-25f4acfb8b16/page/c5B8C
          width: 1400
          height: 1800
          parameters:
            ds0.token: '%DQO_CLOUD_TOKEN%'
            ds0.p_check_type: monitoring
        - dashboard_name: Issue details dashboard
          url: https://lookerstudio.google.com/embed/reporting/6668ceec-b8b3-4a33-add1-8f9887dae61f/page/c5B8C
          width: 1600
          height: 2100
          parameters:
            ds0.token: '%DQO_CLOUD_TOKEN%'
            ds0.p_check_type: monitoring
            ds0.p_quality_dimension: all
            ds0.p_check_category: all

    - folder_name: Data quality KPIs
      dashboards:
        - dashboard_name: KPIs scorecard - summary
          url: https://lookerstudio.google.com/embed/reporting/5f3d7f47-ea13-465c-95e6-5ab75948a0a4/page/c5B8C
          width: 1400
          height: 1550
          parameters:
            ds0.token: '%DQO_CLOUD_TOKEN%'
            ds0.p_check_type: monitoring
            ds0.p_quality_dimension: all
            ds0.p_check_category: all
        - dashboard_name: KPIs per table - summary
          url: https://lookerstudio.google.com/embed/reporting/64146a51-d02b-498c-bc3d-e04786414575/page/c5B8C
          width: 1400
          height: 2210
          parameters:
            ds0.token: '%DQO_CLOUD_TOKEN%'
            ds0.p_check_type: monitoring
            ds0.p_quality_dimension: all
            ds0.p_check_category: all
        - dashboard_name: KPIs per data quality dimensions - summary
          url: https://lookerstudio.google.com/embed/reporting/1e2459aa-adb2-40ff-b9b1-d1eddcb0afad/page/c5B8C
          width: 1400
          height: 1300
          parameters:
            ds0.token: '%DQO_CLOUD_TOKEN%'
            ds0.p_check_type: monitoring
            ds0.p_quality_dimension: all
            ds0.p_check_category: all
        - dashboard_name: KPIs per check category - summary
          url: https://lookerstudio.google.com/embed/reporting/67fd31b1-f100-4a5c-94ba-b9bd227ecf5f/page/c5B8C
          width: 1400
          height: 1650
          parameters:
            ds0.token: '%DQO_CLOUD_TOKEN%'
            ds0.p_check_type: monitoring
            ds0.p_quality_dimension: all
            ds0.p_check_category: all
        - dashboard_name: KPI history
          url: https://lookerstudio.google.com/embed/reporting/cf08567c-cd0f-4059-a9be-53d9eb2997e9/page/c5B8C
          width: 1400
          height: 1700
          parameters:
            ds0.token: '%DQO_CLOUD_TOKEN%'
            ds0.p_check_type: monitoring
            ds0.p_quality_dimension: all
            ds0.p_check_category: all
        - dashboard_name: KPIs per table and day
          url: https://lookerstudio.google.com/embed/reporting/f7cf9d89-88be-4d45-9346-41478a39fb5e/page/c5B8C
          width: 1400
          height: 1600
          parameters:
            ds0.token: '%DQO_CLOUD_TOKEN%'
            ds0.p_check_type: monitoring
            ds0.p_quality_dimension: all
            ds0.p_check_category: all
        - dashboard_name: KPIs per column and day
          url: https://lookerstudio.google.com/embed/reporting/9c4baa39-8876-4cde-8906-7ecb4df81344/page/c5B8C
          width: 1400
          height: 1600
          parameters:
            ds0.token: '%DQO_CLOUD_TOKEN%'
            ds0.p_check_type: monitoring
            ds0.p_quality_dimension: all
            ds0.p_check_category: all
        - dashboard_name: KPIs per data grouping and day
          url: https://lookerstudio.google.com/embed/reporting/0b397977-89a3-4ffe-8c80-da96b240494b/page/c5B8C
          width: 1400
          height: 1600
          parameters:
            ds0.token: '%DQO_CLOUD_TOKEN%'
            ds0.p_check_type: monitoring
            ds0.p_quality_dimension: all
            ds0.p_check_category: all
        - dashboard_name: KPIs per check and day
          url: https://lookerstudio.google.com/embed/reporting/499b504b-037d-4831-a74a-e84e40550621/page/c5B8C
          width: 1400
          height: 1600
          parameters:
            ds0.token: '%DQO_CLOUD_TOKEN%'
            ds0.p_check_type: monitoring
            ds0.p_quality_dimension: all
            ds0.p_check_category: all
    - folder_name: Completeness
      dashboards:
      - dashboard_name: Number of null values in the columns
        url: https://lookerstudio.google.com/embed/reporting/66165591-d5ed-43d3-a0d7-25f4acfb8b16/page/c5B8C
        width: 1400
        height: 1800
        parameters:
          ds0.token: '%DQO_CLOUD_TOKEN%'
          ds0.p_check_type: monitoring

    - folder_name: Volume
      dashboards:
        - dashboard_name: Largest tables by number of rows
          url: https://lookerstudio.google.com/embed/reporting/2489ad1c-3651-4c5e-ace4-75d4ba0e43d2/page/c5B8C
          width: 1400
          height: 1700
          parameters:
            ds0.token: '%DQO_CLOUD_TOKEN%'
            ds0.p_check_type: monitoring
        - dashboard_name: Empty or too small tables
          url: https://lookerstudio.google.com/embed/reporting/263e1ff4-c620-498f-9618-c418708f24e8
          width: 1400
          height: 1800
          parameters:
            ds0.token: '%DQO_CLOUD_TOKEN%'
            ds0.p_check_type: monitoring
    - folder_name: Availability
      dashboards:
        - dashboard_name: Table availability
          url: https://lookerstudio.google.com/embed/reporting/22de9488-a7bd-4b34-9d4e-131601cdc25b
          width: 1400
          height: 1820
          parameters:
            ds0.token: '%DQO_CLOUD_TOKEN%'
            ds0.p_check_type: monitoring
        - dashboard_name: History of table availability issues
          url: https://lookerstudio.google.com/embed/reporting/85f323d9-422a-4b23-9f2c-b158502ddc7e
          width: 1400
          height: 1900
          parameters:
            ds0.token: '%DQO_CLOUD_TOKEN%'
<<<<<<< HEAD
            ds0.p_check_name: daily_table_availability
=======
            ds0.p_check_type: monitoring
>>>>>>> 44e5a2f6
    - folder_name: PII
      dashboards:
        - dashboard_name: PII detected
          url: https://lookerstudio.google.com/embed/reporting/7c310fc6-7dd4-496c-99fb-c975062584ce/page/c5B8C
          width: 1400
          height: 1800
          parameters:
            ds0.token: '%DQO_CLOUD_TOKEN%'
            ds0.p_check_type: monitoring
            ds0.p_quality_dimension: all
            ds0.p_check_category: all
    - folder_name: Schema changes
      dashboards:
        - dashboard_name: Schema changes - tables
          url: https://lookerstudio.google.com/embed/reporting/1549a291-a238-481a-867d-1c3017a8a2e4/page/c5B8C
          width: 1400
          height: 1800
          parameters:
            ds0.token: '%DQO_CLOUD_TOKEN%'
            ds0.p_check_type: monitoring
<<<<<<< HEAD
            ds0.p_quality_dimension: all
            ds0.p_check_category: all
=======
>>>>>>> 44e5a2f6
        - dashboard_name: Schema changes - columns
          url: https://lookerstudio.google.com/embed/reporting/b5c48045-171a-4c1c-83c6-1e21b61d5ad5/page/c5B8C
          width: 1400
          height: 1800
          parameters:
            ds0.token: '%DQO_CLOUD_TOKEN%'
            ds0.p_check_type: monitoring
<<<<<<< HEAD
            ds0.p_quality_dimension: all
            ds0.p_check_category: all
=======
>>>>>>> 44e5a2f6
        - dashboard_name: Wrong column count
          url: https://lookerstudio.google.com/embed/reporting/bd903d6c-0f44-442c-8ada-44637954a15a/page/c5B8C
          width: 1400
          height: 1800
          parameters:
            ds0.token: '%DQO_CLOUD_TOKEN%'
            ds0.p_check_type: monitoring
<<<<<<< HEAD
            ds0.p_quality_dimension: all
            ds0.p_check_category: all
=======
>>>>>>> 44e5a2f6
        - dashboard_name: Column count changed
          url: https://lookerstudio.google.com/embed/reporting/934afc90-83a3-4be7-a375-009b502a5642/page/c5B8C
          width: 1400
          height: 1800
          parameters:
            ds0.token: '%DQO_CLOUD_TOKEN%'
            ds0.p_check_type: monitoring
<<<<<<< HEAD
            ds0.p_quality_dimension: all
            ds0.p_check_category: all
        - dashboard_name: Column list changed
          url: https://lookerstudio.google.com/embed/reporting/f8b63c5a-b163-4f6e-bb81-f84d52dd87c4/page/p_9xvdtzxu0c
=======
        - dashboard_name: Column list changed
          url: https://lookerstudio.google.com/embed/reporting/1832ea5b-21ff-44d4-9c41-06c763ab3c02/page/c5B8C
>>>>>>> 44e5a2f6
          width: 1400
          height: 1800
          parameters:
            ds0.token: '%DQO_CLOUD_TOKEN%'
            ds0.p_check_type: monitoring
<<<<<<< HEAD
            ds0.p_quality_dimension: all
            ds0.p_check_category: all
        - dashboard_name: Column list or order changed
          url: https://lookerstudio.google.com/embed/reporting/21938bd2-c4e5-4ab6-b125-e62f8cf22ac9/page/p_9xvdtzxu0c
=======
        - dashboard_name: Column list or order changed
          url: https://lookerstudio.google.com/embed/reporting/e7ee914a-b497-4af0-85f6-841c05fc8d0e/page/c5B8C
>>>>>>> 44e5a2f6
          width: 1400
          height: 1800
          parameters:
            ds0.token: '%DQO_CLOUD_TOKEN%'
            ds0.p_check_type: monitoring
<<<<<<< HEAD
            ds0.p_quality_dimension: all
            ds0.p_check_category: all
        - dashboard_name: Column types changed
          url: https://lookerstudio.google.com/embed/reporting/fe8ad129-2039-4a53-98f3-b6c767172736/page/c5B8C
=======
        - dashboard_name: Column types changed
          url: https://lookerstudio.google.com/embed/reporting/7fdf18bc-b98f-4374-bcc1-83d84091e98c/page/c5B8C
          width: 1400
          height: 1800
          parameters:
            ds0.token: '%DQO_CLOUD_TOKEN%'
            ds0.p_check_type: monitoring
        - dashboard_name: Column exists
          url: https://lookerstudio.google.com/embed/reporting/5a85e34e-4baa-419e-ad6f-f88a5917b156/page/c5B8C
          width: 1400
          height: 1800
          parameters:
            ds0.token: '%DQO_CLOUD_TOKEN%'
            ds0.p_check_type: monitoring
        - dashboard_name: Column type changed
          url: https://lookerstudio.google.com/embed/reporting/80f8376f-459b-4e2b-a029-1b37d867c386/page/c5B8C
>>>>>>> 44e5a2f6
          width: 1400
          height: 1800
          parameters:
            ds0.token: '%DQO_CLOUD_TOKEN%'
            ds0.p_check_type: monitoring
<<<<<<< HEAD
            ds0.p_quality_dimension: all
            ds0.p_check_category: all
=======
>>>>>>> 44e5a2f6
    - folder_name: Timeliness
      dashboards:
        - dashboard_name: Table freshness - tables with the most current data
          url: https://lookerstudio.google.com/embed/reporting/19ab1796-a679-42ed-8a83-db6c56bdd0e6/page/c5B8C
          width: 1400
          height: 1800
          parameters:
            ds0.token: '%DQO_CLOUD_TOKEN%'
            ds0.p_check_type: monitoring
        - dashboard_name: Table freshness - tables with the oldest data
          url: https://lookerstudio.google.com/embed/reporting/dbb9bfb4-639b-40df-bc9c-08bbcd59312a
          width: 1400
          height: 1800
          parameters:
            ds0.token: '%DQO_CLOUD_TOKEN%'
            ds0.p_check_type: monitoring
        - dashboard_name: Table staleness - tables most recently loaded
          url: https://lookerstudio.google.com/embed/reporting/d8221aed-ce55-4a5b-8795-e212fe71433e/page/c5B8C
          width: 1400
          height: 1800
          parameters:
            ds0.token: '%DQO_CLOUD_TOKEN%'
            ds0.p_check_type: monitoring
        - dashboard_name: Table staleness - tables no longer loaded
          url: https://lookerstudio.google.com/embed/reporting/deeecb83-7552-496a-b507-eeab47272116
          width: 1400
          height: 1800
          parameters:
            ds0.token: '%DQO_CLOUD_TOKEN%'
            ds0.p_check_type: monitoring
        - dashboard_name: History of table freshness by day of the month
          url: https://lookerstudio.google.com/embed/reporting/25946a87-37e9-404f-a9e4-3497bb074590
          width: 1400
          height: 1800
          parameters:
            ds0.token: '%DQO_CLOUD_TOKEN%'
            ds0.p_check_type: monitoring
        #- dashboard_name: Table ingestion delay
        #  url: https://lookerstudio.google.com/embed/reporting/85dc0bb8-e187-406b-b4f0-a343df5fb52a/page/c5B8C
        #  width: 1400
        #  height: 1900
        #  parameters:
        #    ds0.token: '%DQO_CLOUD_TOKEN%'
        #    ds0.p_check_type: monitoring
        - dashboard_name: Min, max, avg timeliness
          url: https://lookerstudio.google.com/embed/reporting/e2097c01-04b3-451d-8b31-4579f3e468fb/page/c5B8C
          width: 1400
          height: 1400
          parameters:
            ds0.token: '%DQO_CLOUD_TOKEN%'
            ds0.p_check_type: monitoring

- folder_name: Partitions
  folders:
    - folder_name: Current status
      dashboards:
        - dashboard_name: Current table partition status per check category
          url: https://lookerstudio.google.com/embed/reporting/6c58d29c-7de3-4051-8b27-396981f5e8f2
          width: 1400
          height: 1400
          parameters:
            ds0.token: '%DQO_CLOUD_TOKEN%'
            ds0.p_check_type: partitioned
            ds0.p_quality_dimension: all
            ds0.p_check_category: all
        - dashboard_name: Current table partition status per data quality dimension
          url: https://lookerstudio.google.com/embed/reporting/9d9802a4-775b-4e39-8b09-d5b1e9ae6893
          width: 1400
          height: 1400
          parameters:
            ds0.token: '%DQO_CLOUD_TOKEN%'
            ds0.p_check_type: partitioned
            ds0.p_quality_dimension: all
            ds0.p_check_category: all
        - dashboard_name: Current column partition status per check category
          url: https://lookerstudio.google.com/embed/reporting/2921e451-adef-4769-a96b-2497daed58db/page/c5B8C
          width: 1400
          height: 1800
          parameters:
            ds0.token: '%DQO_CLOUD_TOKEN%'
            ds0.p_check_type: partitioned
            ds0.p_quality_dimension: all
            ds0.p_check_category: all
        - dashboard_name: Current column partition status per data quality dimension
          url: https://lookerstudio.google.com/embed/reporting/738d9b7e-9240-458c-9bc0-211f8be55798
          width: 1400
          height: 1800
          parameters:
            ds0.token: '%DQO_CLOUD_TOKEN%'
            ds0.p_check_type: partitioned
            ds0.p_quality_dimension: all
            ds0.p_check_category: all
        - dashboard_name: Issue severity status per table and daily partition
          url: https://lookerstudio.google.com/embed/reporting/4d624eb6-ba94-44b0-831c-cb3ff7be92df/page/c5B8C
          width: 1400
          height: 1600
          parameters:
            ds0.token: '%DQO_CLOUD_TOKEN%'
            ds0.p_check_type: partitioned
            ds0.p_quality_dimension: all
            ds0.p_check_category: all
        - dashboard_name: Issue severity status per column and daily partition
          url: https://lookerstudio.google.com/embed/reporting/474cb75b-e9f0-486b-bf12-e910d0330d8b/page/c5B8C
          width: 1400
          height: 1600
          parameters:
            ds0.token: '%DQO_CLOUD_TOKEN%'
            ds0.p_check_type: partitioned
            ds0.p_quality_dimension: all
            ds0.p_check_category: all
        - dashboard_name: Issue severity status per data grouping and daily partition
          url: https://lookerstudio.google.com/embed/reporting/df98d884-4a92-403b-ba39-4663b75c11a3/page/c5B8C
          width: 1400
          height: 1600
          parameters:
            ds0.token: '%DQO_CLOUD_TOKEN%'
            ds0.p_check_type: partitioned
            ds0.p_quality_dimension: all
            ds0.p_check_category: all
        - dashboard_name: Issue severity status per check and daily partition
          url: https://lookerstudio.google.com/embed/reporting/7f82b4aa-d61c-46d8-b704-2fd2b6df3d3f/page/c5B8C
          width: 1400
          height: 1600
          parameters:
            ds0.token: '%DQO_CLOUD_TOKEN%'
            ds0.p_check_type: partitioned
            ds0.p_quality_dimension: all
            ds0.p_check_category: all

    - folder_name: Data quality issues count
      dashboards:
        - dashboard_name: Count summary per check
          url: https://lookerstudio.google.com/embed/reporting/00ae6cbe-7a1d-48d7-b221-4d56d0207d3c/page/c5B8C
          width: 1400
          height: 1870
          parameters:
            ds0.token: '%DQO_CLOUD_TOKEN%'
            ds0.p_check_type: partitioned
            ds0.p_quality_dimension: all
            ds0.p_check_category: all
        - dashboard_name: Count per table
          url: https://lookerstudio.google.com/embed/reporting/f758e975-1f9b-4be1-a3b9-73fb0caf1fc1/page/c5B8C
          width: 1400
          height: 2500
          parameters:
            ds0.token: '%DQO_CLOUD_TOKEN%'
            ds0.p_check_type: partitioned
            ds0.p_quality_dimension: all
            ds0.p_check_category: all
        - dashboard_name: Count per table, data grouping and daily partition
          url: https://lookerstudio.google.com/embed/reporting/ddf39a75-b3fa-413d-b41d-312b6ffb1b74/page/c5B8C
          width: 1400
          height: 1800
          parameters:
            ds0.token: '%DQO_CLOUD_TOKEN%'
            ds0.p_check_type: partitioned
            ds0.p_quality_dimension: all
            ds0.p_check_category: all
        - dashboard_name: Count per check
          url: https://lookerstudio.google.com/embed/reporting/77fe746e-8e5f-4aae-93b7-0f3ee42dfa2a/page/c5B8C
          width: 1400
          height: 1800
          parameters:
            ds0.token: '%DQO_CLOUD_TOKEN%'
            ds0.p_check_type: partitioned
            ds0.p_quality_dimension: all
            ds0.p_check_category: all
        - dashboard_name: Issue details dashboard
          url: https://lookerstudio.google.com/embed/reporting/6668ceec-b8b3-4a33-add1-8f9887dae61f/page/c5B8C
          width: 1600
          height: 2100
          parameters:
            ds0.token: '%DQO_CLOUD_TOKEN%'
            ds0.p_check_type: partitioned
            ds0.p_quality_dimension: all
            ds0.p_check_category: all

    - folder_name: Data quality KPIs
      dashboards:
        - dashboard_name: KPIs scorecard - summary
          url: https://lookerstudio.google.com/embed/reporting/5f3d7f47-ea13-465c-95e6-5ab75948a0a4/page/c5B8C
          width: 1400
          height: 1550
          parameters:
            ds0.token: '%DQO_CLOUD_TOKEN%'
            ds0.p_check_type: partitioned
            ds0.p_quality_dimension: all
            ds0.p_check_category: all
        - dashboard_name: KPIs per table - summary
          url: https://lookerstudio.google.com/embed/reporting/64146a51-d02b-498c-bc3d-e04786414575/page/c5B8C
          width: 1400
          height: 2150
          parameters:
            ds0.token: '%DQO_CLOUD_TOKEN%'
            ds0.p_check_type: partitioned
            ds0.p_quality_dimension: all
            ds0.p_check_category: all
        - dashboard_name: KPIs per data quality dimensions - summary
          url: https://lookerstudio.google.com/embed/reporting/1e2459aa-adb2-40ff-b9b1-d1eddcb0afad/page/c5B8C
          width: 1400
          height: 1300
          parameters:
            ds0.token: '%DQO_CLOUD_TOKEN%'
            ds0.p_check_type: partitioned
            ds0.p_quality_dimension: all
            ds0.p_check_category: all
        - dashboard_name: KPIs per check category - summary
          url: https://lookerstudio.google.com/embed/reporting/67fd31b1-f100-4a5c-94ba-b9bd227ecf5f/page/c5B8C
          width: 1400
          height: 1650
          parameters:
            ds0.token: '%DQO_CLOUD_TOKEN%'
            ds0.p_check_type: partitioned
            ds0.p_quality_dimension: all
            ds0.p_check_category: all
        - dashboard_name: KPI history for daily partitions
          url: https://lookerstudio.google.com/embed/reporting/cf08567c-cd0f-4059-a9be-53d9eb2997e9/page/c5B8C
          width: 1400
          height: 1700
          parameters:
            ds0.token: '%DQO_CLOUD_TOKEN%'
            ds0.p_check_type: partitioned
            ds0.p_quality_dimension: all
            ds0.p_check_category: all
        - dashboard_name: KPIs per table and daily partition
          url: https://lookerstudio.google.com/embed/reporting/f7cf9d89-88be-4d45-9346-41478a39fb5e/page/c5B8C
          width: 1400
          height: 1600
          parameters:
            ds0.token: '%DQO_CLOUD_TOKEN%'
            ds0.p_check_type: partitioned
            ds0.p_quality_dimension: all
            ds0.p_check_category: all
        - dashboard_name: KPIs per column and daily partition
          url: https://lookerstudio.google.com/embed/reporting/9c4baa39-8876-4cde-8906-7ecb4df81344/page/c5B8C
          width: 1400
          height: 1600
          parameters:
            ds0.token: '%DQO_CLOUD_TOKEN%'
            ds0.p_check_type: partitioned
            ds0.p_quality_dimension: all
            ds0.p_check_category: all
        - dashboard_name: KPIs per data grouping and daily partition
          url: https://lookerstudio.google.com/embed/reporting/0b397977-89a3-4ffe-8c80-da96b240494b/page/c5B8C
          width: 1400
          height: 1600
          parameters:
            ds0.token: '%DQO_CLOUD_TOKEN%'
            ds0.p_check_type: partitioned
            ds0.p_quality_dimension: all
            ds0.p_check_category: all
        - dashboard_name: KPIs per check and daily partition
          url: https://lookerstudio.google.com/embed/reporting/499b504b-037d-4831-a74a-e84e40550621/page/c5B8C
          width: 1400
          height: 1600
          parameters:
            ds0.token: '%DQO_CLOUD_TOKEN%'
            ds0.p_check_type: partitioned
            ds0.p_quality_dimension: all
            ds0.p_check_category: all
    - folder_name: Completeness
      dashboards:
        - dashboard_name: Number of null values in the columns
          url: https://lookerstudio.google.com/embed/reporting/66165591-d5ed-43d3-a0d7-25f4acfb8b16/page/c5B8C
          width: 1400
          height: 1800
          parameters:
            ds0.token: '%DQO_CLOUD_TOKEN%'
            ds0.p_check_type: partitioned

    - folder_name: Partition volume statistics
      dashboards:
        - dashboard_name: Number of rows in partitions per day
          url: https://lookerstudio.google.com/embed/reporting/e66f82cf-efea-4e79-8190-2396d1218b2e/page/c5B8C
          width: 1400
          height: 2000
          parameters:
            ds0.token: '%DQO_CLOUD_TOKEN%'
        - dashboard_name: Too small partitions
          url: https://lookerstudio.google.com/embed/reporting/44394e69-6f83-4e16-a903-404418b2eddb
          width: 1400
          height: 2500
          parameters:
            ds0.token: '%DQO_CLOUD_TOKEN%'

- folder_name: Statistics of data sources
  folders:
    - folder_name: Completeness
      dashboards:
        - dashboard_name: Null checks - summary
          url: https://lookerstudio.google.com/embed/reporting/ba36e1a3-11a4-442b-841c-9a5d54b6f211/page/c5B8C
          width: 1400
          height: 1800
          parameters:
            ds0.token: '%DQO_CLOUD_TOKEN%'
        - dashboard_name: Maximum accepted nulls failed
          url: https://lookerstudio.google.com/embed/reporting/f593cfa7-4818-42a4-a5ea-3191bea54765/page/c5B8C
          width: 1400
          height: 1800
          parameters:
            ds0.token: '%DQO_CLOUD_TOKEN%'
        - dashboard_name: Maximum accepted count of null not met issues
          url: https://lookerstudio.google.com/u/0/embed/reporting/181d7f96-f991-44a4-94d0-3880377333cf/page/c5B8C
          width: 1400
          height: 1800
          parameters:
            ds0.token: '%DQO_CLOUD_TOKEN%'
        - dashboard_name: Maximum accepted percent of null not met issues
          url: https://lookerstudio.google.com/u/0/embed/reporting/b03a8216-712a-491c-b46f-340290d46eed/page/c5B8C
          width: 1400
          height: 1800
          parameters:
            ds0.token: '%DQO_CLOUD_TOKEN%'

      #- dashboard_name: Most incomplete columns - percent completeness
      #  url: https://lookerstudio.google.com/embed/reporting/e7165c33-e937-4573-a6b1-4f60fbb908ca/page/p_fbueszx31c
      #  width: 1400
      #  height: 1300
      #  parameters:
      #    ds0.token: '%DQO_CLOUD_TOKEN%'
      #    ds0.p_check_type: monitoring
      #    ds0.p_quality_dimension: all
      #    ds0.p_check_category: all
- folder_name: DQOps usage
  folders:
    - folder_name: Statistics of executed checks
      dashboards:
        - dashboard_name: Executed daily checks per table
          url: https://lookerstudio.google.com/embed/reporting/398e125f-980f-44e0-9236-caf2d29d1dc8/page/c5B8C
          width: 1400
          height: 1600
          parameters:
            ds0.token: '%DQO_CLOUD_TOKEN%'
            ds0.p_check_type: all
            ds0.p_quality_dimension: all
            ds0.p_check_category: all
        - dashboard_name: Executed daily checks per column
          url: https://lookerstudio.google.com/embed/reporting/ae29db78-ab0a-42b8-9efd-29d18a7f951e/page/c5B8C
          width: 1400
          height: 1600
          parameters:
            ds0.token: '%DQO_CLOUD_TOKEN%'
            ds0.p_check_type: all
            ds0.p_quality_dimension: all
            ds0.p_check_category: all
        - dashboard_name: Executed daily checks per data grouping
          url: https://lookerstudio.google.com/embed/reporting/93ab5017-f7a6-4ee4-8c51-6d0a24880cf6/page/c5B8C
          width: 1400
          height: 1600
          parameters:
            ds0.token: '%DQO_CLOUD_TOKEN%'
            ds0.p_check_type: all
            ds0.p_quality_dimension: all
            ds0.p_check_category: all
        - dashboard_name: Executed daily checks per check
          url: https://lookerstudio.google.com/embed/reporting/381695bc-3b42-4611-ba57-3945f322be04/page/c5B8C
          width: 1400
          height: 1600
          parameters:
            ds0.token: '%DQO_CLOUD_TOKEN%'
            ds0.p_check_type: all
            ds0.p_quality_dimension: all
            ds0.p_check_category: all
    - folder_name: Checks no longer in use
      dashboards:
        - dashboard_name: Checks no longer in use - summary tables
          url: https://lookerstudio.google.com/embed/reporting/f639b221-d6db-461a-b6ab-e67ab9d5e2a9/page/c5B8C
          width: 1400
          height: 2100
          parameters:
            ds0.token: '%DQO_CLOUD_TOKEN%'
        - dashboard_name: Checks no longer in use - summary charts
          url: https://lookerstudio.google.com/embed/reporting/b0d9c982-827b-448b-8da6-68e97793d10e/page/c5B8C
          width: 1400
          height: 1100
          parameters:
            ds0.token: '%DQO_CLOUD_TOKEN%'


- folder_name: Aggregated results for all check types
  folders:
  - folder_name: Current status
    dashboards:
      - dashboard_name: Issue severity status per table and day
        url: https://lookerstudio.google.com/embed/reporting/4d624eb6-ba94-44b0-831c-cb3ff7be92df/page/c5B8C
        width: 1400
        height: 1600
        parameters:
          ds0.token: '%DQO_CLOUD_TOKEN%'
          ds0.p_check_type: all
          ds0.p_quality_dimension: all
          ds0.p_check_category: all
      - dashboard_name: Issue severity status per column and day
        url: https://lookerstudio.google.com/embed/reporting/474cb75b-e9f0-486b-bf12-e910d0330d8b/page/c5B8C
        width: 1400
        height: 1600
        parameters:
          ds0.token: '%DQO_CLOUD_TOKEN%'
          ds0.p_check_type: all
          ds0.p_quality_dimension: all
          ds0.p_check_category: all
      - dashboard_name: Issue severity status per data grouping and day
        url: https://lookerstudio.google.com/embed/reporting/df98d884-4a92-403b-ba39-4663b75c11a3/page/c5B8C
        width: 1400
        height: 1600
        parameters:
          ds0.token: '%DQO_CLOUD_TOKEN%'
          ds0.p_check_type: all
          ds0.p_quality_dimension: all
          ds0.p_check_category: all
      - dashboard_name: Issue severity status per check and day
        url: https://lookerstudio.google.com/embed/reporting/7f82b4aa-d61c-46d8-b704-2fd2b6df3d3f/page/c5B8C
        width: 1400
        height: 1600
        parameters:
          ds0.token: '%DQO_CLOUD_TOKEN%'
          ds0.p_check_type: all
          ds0.p_quality_dimension: all
          ds0.p_check_category: all
  - folder_name: Data quality issues count
    dashboards:
      - dashboard_name: Count summary per check
        url: https://lookerstudio.google.com/embed/reporting/00ae6cbe-7a1d-48d7-b221-4d56d0207d3c/page/c5B8C
        width: 1400
        height: 1870
        parameters:
          ds0.token: '%DQO_CLOUD_TOKEN%'
          ds0.p_check_type: all
          ds0.p_quality_dimension: all
          ds0.p_check_category: all
      - dashboard_name: Count per table
        url: https://lookerstudio.google.com/embed/reporting/f758e975-1f9b-4be1-a3b9-73fb0caf1fc1/page/c5B8C
        width: 1400
        height: 2500
        parameters:
          ds0.token: '%DQO_CLOUD_TOKEN%'
          ds0.p_check_type: all
          ds0.p_quality_dimension: all
          ds0.p_check_category: all
      - dashboard_name: Count per table, data grouping and day
        url: https://lookerstudio.google.com/embed/reporting/ddf39a75-b3fa-413d-b41d-312b6ffb1b74/page/c5B8C
        width: 1400
        height: 1800
        parameters:
          ds0.token: '%DQO_CLOUD_TOKEN%'
          ds0.p_check_type: all
          ds0.p_quality_dimension: all
          ds0.p_check_category: all
      - dashboard_name: Count per check
        url: https://lookerstudio.google.com/embed/reporting/77fe746e-8e5f-4aae-93b7-0f3ee42dfa2a/page/c5B8C
        width: 1400
        height: 1800
        parameters:
          ds0.token: '%DQO_CLOUD_TOKEN%'
          ds0.p_check_type: all
          ds0.p_quality_dimension: all
          ds0.p_check_category: all
      - dashboard_name: Count per table, check, data grouping and day
        url: https://lookerstudio.google.com/embed/reporting/6668ceec-b8b3-4a33-add1-8f9887dae61f/page/c5B8C
        width: 1400
        height: 2100
        parameters:
          ds0.token: '%DQO_CLOUD_TOKEN%'
          ds0.p_check_type: all
          ds0.p_quality_dimension: all
          ds0.p_check_category: all
  - folder_name: Data quality KPIs
    dashboards:
      - dashboard_name: KPIs scorecard - summary
        url: https://lookerstudio.google.com/embed/reporting/5f3d7f47-ea13-465c-95e6-5ab75948a0a4/page/c5B8C
        width: 1400
        height: 1550
        parameters:
          ds0.token: '%DQO_CLOUD_TOKEN%'
          ds0.p_check_type: all
          ds0.p_quality_dimension: all
          ds0.p_check_category: all
      - dashboard_name: KPIs per table - summary
        url: https://lookerstudio.google.com/embed/reporting/64146a51-d02b-498c-bc3d-e04786414575/page/c5B8C
        width: 1400
        height: 2150
        parameters:
          ds0.token: '%DQO_CLOUD_TOKEN%'
          ds0.p_check_type: all
          ds0.p_quality_dimension: all
          ds0.p_check_category: all
      - dashboard_name: KPIs per check type - summary
        url: https://lookerstudio.google.com/embed/reporting/2e5a8add-14da-40f1-8b52-f5e469a4fda9/page/c5B8C
        width: 1400
        height: 1000
        parameters:
          ds0.token: '%DQO_CLOUD_TOKEN%'
          ds0.p_check_type: all
          ds0.p_quality_dimension: all
          ds0.p_check_category: all
      - dashboard_name: KPIs per data quality dimensions - summary
        url: https://lookerstudio.google.com/embed/reporting/1e2459aa-adb2-40ff-b9b1-d1eddcb0afad/page/c5B8C
        width: 1400
        height: 1300
        parameters:
          ds0.token: '%DQO_CLOUD_TOKEN%'
          ds0.p_check_type: all
          ds0.p_quality_dimension: all
          ds0.p_check_category: all
      - dashboard_name: KPIs per check category - summary
        url: https://lookerstudio.google.com/embed/reporting/67fd31b1-f100-4a5c-94ba-b9bd227ecf5f/page/c5B8C
        width: 1400
        height: 1650
        parameters:
          ds0.token: '%DQO_CLOUD_TOKEN%'
          ds0.p_check_type: all
          ds0.p_quality_dimension: all
          ds0.p_check_category: all
      - dashboard_name: KPI history
        url: https://lookerstudio.google.com/embed/reporting/cf08567c-cd0f-4059-a9be-53d9eb2997e9/page/c5B8C
        width: 1400
        height: 1700
        parameters:
          ds0.token: '%DQO_CLOUD_TOKEN%'
          ds0.p_check_type: all
          ds0.p_quality_dimension: all
          ds0.p_check_category: all
      - dashboard_name: KPIs per table and day
        url: https://lookerstudio.google.com/embed/reporting/f7cf9d89-88be-4d45-9346-41478a39fb5e/page/c5B8C
        width: 1400
        height: 1600
        parameters:
          ds0.token: '%DQO_CLOUD_TOKEN%'
          ds0.p_check_type: all
          ds0.p_quality_dimension: all
          ds0.p_check_category: all
      - dashboard_name: KPIs per column and day
        url: https://lookerstudio.google.com/embed/reporting/9c4baa39-8876-4cde-8906-7ecb4df81344/page/c5B8C
        width: 1400
        height: 1600
        parameters:
          ds0.token: '%DQO_CLOUD_TOKEN%'
          ds0.p_check_type: all
          ds0.p_quality_dimension: all
          ds0.p_check_category: all
      - dashboard_name: KPIs per data grouping and day
        url: https://lookerstudio.google.com/embed/reporting/0b397977-89a3-4ffe-8c80-da96b240494b/page/c5B8C
        width: 1400
        height: 1600
        parameters:
          ds0.token: '%DQO_CLOUD_TOKEN%'
          ds0.p_check_type: all
          ds0.p_quality_dimension: all
          ds0.p_check_category: all
      - dashboard_name: KPIs per check and day
        url: https://lookerstudio.google.com/embed/reporting/499b504b-037d-4831-a74a-e84e40550621/page/c5B8C
        width: 1400
        height: 1600
        parameters:
          ds0.token: '%DQO_CLOUD_TOKEN%'
          ds0.p_check_type: all
          ds0.p_quality_dimension: all
          ds0.p_check_category: all<|MERGE_RESOLUTION|>--- conflicted
+++ resolved
@@ -72,24 +72,10 @@
             ds0.p_check_type: profiling
             ds0.p_quality_dimension: all
             ds0.p_check_category: all
-<<<<<<< HEAD
-        - dashboard_name: Null count
-          url: https://lookerstudio.google.com/embed/reporting/66165591-d5ed-43d3-a0d7-25f4acfb8b16/page/c5B8C
-          width: 1400
-          height: 1800
-=======
         - dashboard_name: Issue details dashboard
           url: https://lookerstudio.google.com/embed/reporting/6668ceec-b8b3-4a33-add1-8f9887dae61f/page/c5B8C
           width: 1600
           height: 2100
->>>>>>> 44e5a2f6
-          parameters:
-            ds0.token: '%DQO_CLOUD_TOKEN%'
-            ds0.p_check_type: profiling
-        - dashboard_name: Issue details dashboard
-          url: https://lookerstudio.google.com/embed/reporting/6668ceec-b8b3-4a33-add1-8f9887dae61f/page/c5B8C
-          width: 1600
-          height: 2100
           parameters:
             ds0.token: '%DQO_CLOUD_TOKEN%'
             ds0.p_check_type: profiling
@@ -176,11 +162,7 @@
           height: 1900
           parameters:
             ds0.token: '%DQO_CLOUD_TOKEN%'
-<<<<<<< HEAD
-            ds0.p_check_name: profile_table_availability
-=======
-            ds0.p_check_type: profiling
->>>>>>> 44e5a2f6
+            ds0.p_check_type: profiling
     - folder_name: PII
       dashboards:
         - dashboard_name: PII detected
@@ -201,11 +183,6 @@
           parameters:
             ds0.token: '%DQO_CLOUD_TOKEN%'
             ds0.p_check_type: profiling
-<<<<<<< HEAD
-            ds0.p_quality_dimension: all
-            ds0.p_check_category: all
-=======
->>>>>>> 44e5a2f6
         - dashboard_name: Schema changes - columns
           url: https://lookerstudio.google.com/embed/reporting/b5c48045-171a-4c1c-83c6-1e21b61d5ad5/page/c5B8C
           width: 1400
@@ -213,11 +190,6 @@
           parameters:
             ds0.token: '%DQO_CLOUD_TOKEN%'
             ds0.p_check_type: profiling
-<<<<<<< HEAD
-            ds0.p_quality_dimension: all
-            ds0.p_check_category: all
-=======
->>>>>>> 44e5a2f6
         - dashboard_name: Wrong column count
           url: https://lookerstudio.google.com/embed/reporting/bd903d6c-0f44-442c-8ada-44637954a15a/page/c5B8C
           width: 1400
@@ -253,10 +225,6 @@
           parameters:
             ds0.token: '%DQO_CLOUD_TOKEN%'
             ds0.p_check_type: profiling
-<<<<<<< HEAD
-            ds0.p_quality_dimension: all
-            ds0.p_check_category: all
-=======
         - dashboard_name: Column exists
           url: https://lookerstudio.google.com/embed/reporting/5a85e34e-4baa-419e-ad6f-f88a5917b156/page/c5B8C
           width: 1400
@@ -271,7 +239,6 @@
           parameters:
             ds0.token: '%DQO_CLOUD_TOKEN%'
             ds0.p_check_type: profiling
->>>>>>> 44e5a2f6
     - folder_name: Timeliness
       dashboards:
         - dashboard_name: Table freshness - tables with the most current data
@@ -582,11 +549,7 @@
           height: 1900
           parameters:
             ds0.token: '%DQO_CLOUD_TOKEN%'
-<<<<<<< HEAD
-            ds0.p_check_name: daily_table_availability
-=======
-            ds0.p_check_type: monitoring
->>>>>>> 44e5a2f6
+            ds0.p_check_type: monitoring
     - folder_name: PII
       dashboards:
         - dashboard_name: PII detected
@@ -607,11 +570,6 @@
           parameters:
             ds0.token: '%DQO_CLOUD_TOKEN%'
             ds0.p_check_type: monitoring
-<<<<<<< HEAD
-            ds0.p_quality_dimension: all
-            ds0.p_check_category: all
-=======
->>>>>>> 44e5a2f6
         - dashboard_name: Schema changes - columns
           url: https://lookerstudio.google.com/embed/reporting/b5c48045-171a-4c1c-83c6-1e21b61d5ad5/page/c5B8C
           width: 1400
@@ -619,11 +577,6 @@
           parameters:
             ds0.token: '%DQO_CLOUD_TOKEN%'
             ds0.p_check_type: monitoring
-<<<<<<< HEAD
-            ds0.p_quality_dimension: all
-            ds0.p_check_category: all
-=======
->>>>>>> 44e5a2f6
         - dashboard_name: Wrong column count
           url: https://lookerstudio.google.com/embed/reporting/bd903d6c-0f44-442c-8ada-44637954a15a/page/c5B8C
           width: 1400
@@ -631,11 +584,6 @@
           parameters:
             ds0.token: '%DQO_CLOUD_TOKEN%'
             ds0.p_check_type: monitoring
-<<<<<<< HEAD
-            ds0.p_quality_dimension: all
-            ds0.p_check_category: all
-=======
->>>>>>> 44e5a2f6
         - dashboard_name: Column count changed
           url: https://lookerstudio.google.com/embed/reporting/934afc90-83a3-4be7-a375-009b502a5642/page/c5B8C
           width: 1400
@@ -643,40 +591,20 @@
           parameters:
             ds0.token: '%DQO_CLOUD_TOKEN%'
             ds0.p_check_type: monitoring
-<<<<<<< HEAD
-            ds0.p_quality_dimension: all
-            ds0.p_check_category: all
-        - dashboard_name: Column list changed
-          url: https://lookerstudio.google.com/embed/reporting/f8b63c5a-b163-4f6e-bb81-f84d52dd87c4/page/p_9xvdtzxu0c
-=======
         - dashboard_name: Column list changed
           url: https://lookerstudio.google.com/embed/reporting/1832ea5b-21ff-44d4-9c41-06c763ab3c02/page/c5B8C
->>>>>>> 44e5a2f6
-          width: 1400
-          height: 1800
-          parameters:
-            ds0.token: '%DQO_CLOUD_TOKEN%'
-            ds0.p_check_type: monitoring
-<<<<<<< HEAD
-            ds0.p_quality_dimension: all
-            ds0.p_check_category: all
-        - dashboard_name: Column list or order changed
-          url: https://lookerstudio.google.com/embed/reporting/21938bd2-c4e5-4ab6-b125-e62f8cf22ac9/page/p_9xvdtzxu0c
-=======
+          width: 1400
+          height: 1800
+          parameters:
+            ds0.token: '%DQO_CLOUD_TOKEN%'
+            ds0.p_check_type: monitoring
         - dashboard_name: Column list or order changed
           url: https://lookerstudio.google.com/embed/reporting/e7ee914a-b497-4af0-85f6-841c05fc8d0e/page/c5B8C
->>>>>>> 44e5a2f6
-          width: 1400
-          height: 1800
-          parameters:
-            ds0.token: '%DQO_CLOUD_TOKEN%'
-            ds0.p_check_type: monitoring
-<<<<<<< HEAD
-            ds0.p_quality_dimension: all
-            ds0.p_check_category: all
-        - dashboard_name: Column types changed
-          url: https://lookerstudio.google.com/embed/reporting/fe8ad129-2039-4a53-98f3-b6c767172736/page/c5B8C
-=======
+          width: 1400
+          height: 1800
+          parameters:
+            ds0.token: '%DQO_CLOUD_TOKEN%'
+            ds0.p_check_type: monitoring
         - dashboard_name: Column types changed
           url: https://lookerstudio.google.com/embed/reporting/7fdf18bc-b98f-4374-bcc1-83d84091e98c/page/c5B8C
           width: 1400
@@ -693,17 +621,11 @@
             ds0.p_check_type: monitoring
         - dashboard_name: Column type changed
           url: https://lookerstudio.google.com/embed/reporting/80f8376f-459b-4e2b-a029-1b37d867c386/page/c5B8C
->>>>>>> 44e5a2f6
-          width: 1400
-          height: 1800
-          parameters:
-            ds0.token: '%DQO_CLOUD_TOKEN%'
-            ds0.p_check_type: monitoring
-<<<<<<< HEAD
-            ds0.p_quality_dimension: all
-            ds0.p_check_category: all
-=======
->>>>>>> 44e5a2f6
+          width: 1400
+          height: 1800
+          parameters:
+            ds0.token: '%DQO_CLOUD_TOKEN%'
+            ds0.p_check_type: monitoring
     - folder_name: Timeliness
       dashboards:
         - dashboard_name: Table freshness - tables with the most current data

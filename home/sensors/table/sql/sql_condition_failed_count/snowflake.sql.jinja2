{% import '/dialects/snowflake.sql.jinja2' as lib with context -%}


SELECT
    SUM(
        CASE
            WHEN NOT ({{ parameters.sql_condition |
<<<<<<< HEAD
                        replace('{table}', lib.render_target_table()) }})
=======
                         replace('{table}', lib.render_target_table()) | replace('{alias}', 'analyzed_table') }})
>>>>>>> c32204c0
                 THEN 1
            ELSE 0
        END
    ) AS actual_value
    {{- lib.render_data_stream_projections('analyzed_table') }}
    {{- lib.render_time_dimension_projection('analyzed_table') }}
FROM {{ lib.render_target_table() }} AS analyzed_table
{{- lib.render_where_clause() -}}
{{- lib.render_group_by() -}}
{{- lib.render_order_by() -}}<|MERGE_RESOLUTION|>--- conflicted
+++ resolved
@@ -1,15 +1,9 @@
 {% import '/dialects/snowflake.sql.jinja2' as lib with context -%}
-
-
 SELECT
     SUM(
         CASE
             WHEN NOT ({{ parameters.sql_condition |
-<<<<<<< HEAD
-                        replace('{table}', lib.render_target_table()) }})
-=======
                          replace('{table}', lib.render_target_table()) | replace('{alias}', 'analyzed_table') }})
->>>>>>> c32204c0
                  THEN 1
             ELSE 0
         END

{% import '/dialects/snowflake.sql.jinja2' as lib with context -%}
SELECT
    CASE
        WHEN COUNT (*) = 0 THEN 100.0
        ELSE 100.0 * SUM(
                         CASE
                             WHEN NOT ({{ parameters.sql_condition |
<<<<<<< HEAD
                                     replace('{table}', lib.render_target_table()) }})
=======
                                          replace('{table}', lib.render_target_table()) | replace('{alias}', 'analyzed_table') }})
>>>>>>> c32204c0
                                  THEN 1
                             ELSE 0
                         END) / COUNT(*)
    END AS actual_value
    {{- lib.render_data_stream_projections('analyzed_table') }}
    {{- lib.render_time_dimension_projection('analyzed_table') }}
FROM {{ lib.render_target_table() }} AS analyzed_table
{{- lib.render_where_clause() -}}
{{- lib.render_group_by() -}}
{{- lib.render_order_by() -}}<|MERGE_RESOLUTION|>--- conflicted
+++ resolved
@@ -5,11 +5,7 @@
         ELSE 100.0 * SUM(
                          CASE
                              WHEN NOT ({{ parameters.sql_condition |
-<<<<<<< HEAD
-                                     replace('{table}', lib.render_target_table()) }})
-=======
                                           replace('{table}', lib.render_target_table()) | replace('{alias}', 'analyzed_table') }})
->>>>>>> c32204c0
                                   THEN 1
                              ELSE 0
                          END) / COUNT(*)

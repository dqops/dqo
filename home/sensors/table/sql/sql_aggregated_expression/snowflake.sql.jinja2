{% import '/dialects/snowflake.sql.jinja2' as lib with context -%}
SELECT
    ({{ parameters.sql_expression |
<<<<<<< HEAD
       replace('{table}', lib.render_target_table()) }}) AS actual_value
=======
        replace('{table}', lib.render_target_table()) | replace('{alias}', 'analyzed_table') }}) AS actual_value
>>>>>>> c32204c0
    {{- lib.render_data_stream_projections('analyzed_table') }}
    {{- lib.render_time_dimension_projection('analyzed_table') }}
FROM {{ lib.render_target_table() }} AS analyzed_table
{{- lib.render_where_clause() -}}
{{- lib.render_group_by() -}}
{{- lib.render_order_by() -}}<|MERGE_RESOLUTION|>--- conflicted
+++ resolved
@@ -1,11 +1,7 @@
 {% import '/dialects/snowflake.sql.jinja2' as lib with context -%}
 SELECT
     ({{ parameters.sql_expression |
-<<<<<<< HEAD
-       replace('{table}', lib.render_target_table()) }}) AS actual_value
-=======
         replace('{table}', lib.render_target_table()) | replace('{alias}', 'analyzed_table') }}) AS actual_value
->>>>>>> c32204c0
     {{- lib.render_data_stream_projections('analyzed_table') }}
     {{- lib.render_time_dimension_projection('analyzed_table') }}
 FROM {{ lib.render_target_table() }} AS analyzed_table

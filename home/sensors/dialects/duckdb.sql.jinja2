--- conflicted
+++ resolved
@@ -383,13 +383,8 @@
     {%- endif -%}
 {% endmacro %}
 
-<<<<<<< HEAD
-{% macro render_error_sampler(wrap_condition = '', render_null_check = true) %}
-    {%- if data_groupings is not none and (data_groupings | length() > 0)  -%}
-=======
 {% macro render_error_sampler(wrap_condition = '', render_null_check = true, override_samples_limit = none) %}
     {%- if (data_groupings is not none and (data_groupings | length()) > 0)  -%}
->>>>>>> 43238d99
 WITH error_samples AS (
     SELECT
         {{ render_target_column('analyzed_table') }} AS sample_value

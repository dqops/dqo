{% import '/dialects/snowflake.sql.jinja2' as lib with context -%}

<<<<<<< HEAD
{% macro render_date_range(lower_bound, upper_bound, include_lower_bound = true, include_upper_bound = true) %}
    {%- if include_lower_bound and include_upper_bound -%}
 {{ render_date_format_cast() }} >= {{ lib.make_text_constant(lower_bound) }} AND {{ render_date_format_cast() }} <= {{ lib.make_text_constant(upper_bound) }}
    {%- elif not include_lower_bound and include_upper_bound -%}
{{ render_date_format_cast() }} > {{ lib.make_text_constant(lower_bound) }} AND {{ render_date_format_cast() }} <= {{ lib.make_text_constant(upper_bound) }}
    {%- elif include_lower_bound and not include_upper_bound -%}
{{ render_date_format_cast() }} >= {{ lib.make_text_constant(lower_bound) }} AND {{ render_date_format_cast() }} < {{ lib.make_text_constant(upper_bound) }}
    {%- else -%}
{{ render_date_format_cast() }} > {{ lib.make_text_constant(lower_bound) }} AND {{ render_date_format_cast() }} < {{ lib.make_text_constant(upper_bound) }}
    {%- endif -%}
{% endmacro %}

{% macro render_date_format_cast()%}
    {%- if lib.target_column_data_type == 'DATE' -%}
{{ render_target_column('analyzed_table') }}
    {%- elif lib.target_column_data_type == 'DATETIME' or lib.target_column_data_type == 'TIMESTAMP' or lib.target_column_data_type == 'STRING'-%}
CAST({{ lib.render_target_column('analyzed_table') }} AS DATE)
    {%- else -%}
<INVALID DATA TYPE: {{lib.target_column_data_type}}>
=======
{% macro render_date_format_cast()%}
    {%- if target_column_data_type == 'DATE' -%}
{{ render_target_column('analyzed_table') }}
    {%- elif target_column_data_type == 'DATETIME' or target_column_data_type == 'TIMESTAMP' or target_column_data_type == 'STRING'-%}
SAFE_CAST({{ render_target_column('analyzed_table') }} AS DATE)
    {%- else -%}
<INVALID DATA TYPE: {{target_column_data_type}}/>
    {%- endif -%}
{% endmacro %}

{% macro render_date_range(lower_bound, upper_bound, include_lower_bound = true, include_upper_bound = true) %}
    {%- if include_lower_bound and include_upper_bound -%}
 {{ render_date_format_cast() }} >= {{ make_text_constant(lower_bound) }} AND {{ render_date_format_cast() }} <= {{ make_text_constant(upper_bound) }}
    {%- elif not include_lower_bound and include_upper_bound -%}
{{ render_date_format_cast() }} > {{ make_text_constant(lower_bound) }} AND {{ render_date_format_cast() }} <= {{ make_text_constant(upper_bound) }}
    {%- elif include_lower_bound and not include_upper_bound -%}
{{ render_date_format_cast() }} >= {{ make_text_constant(lower_bound) }} AND {{ render_date_format_cast() }} < {{ make_text_constant(upper_bound) }}
    {%- else -%}
{{ render_date_format_cast() }} > {{ make_text_constant(lower_bound) }} AND {{ render_date_format_cast() }} < {{ make_text_constant(upper_bound) }}
>>>>>>> 68756dcc
    {%- endif -%}
{% endmacro %}

SELECT
    100.0 * SUM(
        CASE
            WHEN {{ render_date_range(parameters.min_value, parameters.max_value, parameters.include_min_value, parameters.include_max_value) }} THEN 1
            ELSE 0
        END
    ) / COUNT(*) AS actual_value
    {{- lib.render_data_stream_projections('analyzed_table') }}
    {{- lib.render_time_dimension_projection('analyzed_table') }}
FROM {{ lib.render_target_table() }} AS analyzed_table
{{- lib.render_where_clause() -}}
{{- lib.render_group_by() -}}
{{- lib.render_order_by() -}}<|MERGE_RESOLUTION|>--- conflicted
+++ resolved
@@ -1,26 +1,5 @@
 {% import '/dialects/snowflake.sql.jinja2' as lib with context -%}
 
-<<<<<<< HEAD
-{% macro render_date_range(lower_bound, upper_bound, include_lower_bound = true, include_upper_bound = true) %}
-    {%- if include_lower_bound and include_upper_bound -%}
- {{ render_date_format_cast() }} >= {{ lib.make_text_constant(lower_bound) }} AND {{ render_date_format_cast() }} <= {{ lib.make_text_constant(upper_bound) }}
-    {%- elif not include_lower_bound and include_upper_bound -%}
-{{ render_date_format_cast() }} > {{ lib.make_text_constant(lower_bound) }} AND {{ render_date_format_cast() }} <= {{ lib.make_text_constant(upper_bound) }}
-    {%- elif include_lower_bound and not include_upper_bound -%}
-{{ render_date_format_cast() }} >= {{ lib.make_text_constant(lower_bound) }} AND {{ render_date_format_cast() }} < {{ lib.make_text_constant(upper_bound) }}
-    {%- else -%}
-{{ render_date_format_cast() }} > {{ lib.make_text_constant(lower_bound) }} AND {{ render_date_format_cast() }} < {{ lib.make_text_constant(upper_bound) }}
-    {%- endif -%}
-{% endmacro %}
-
-{% macro render_date_format_cast()%}
-    {%- if lib.target_column_data_type == 'DATE' -%}
-{{ render_target_column('analyzed_table') }}
-    {%- elif lib.target_column_data_type == 'DATETIME' or lib.target_column_data_type == 'TIMESTAMP' or lib.target_column_data_type == 'STRING'-%}
-CAST({{ lib.render_target_column('analyzed_table') }} AS DATE)
-    {%- else -%}
-<INVALID DATA TYPE: {{lib.target_column_data_type}}>
-=======
 {% macro render_date_format_cast()%}
     {%- if target_column_data_type == 'DATE' -%}
 {{ render_target_column('analyzed_table') }}
@@ -40,7 +19,6 @@
 {{ render_date_format_cast() }} >= {{ make_text_constant(lower_bound) }} AND {{ render_date_format_cast() }} < {{ make_text_constant(upper_bound) }}
     {%- else -%}
 {{ render_date_format_cast() }} > {{ make_text_constant(lower_bound) }} AND {{ render_date_format_cast() }} < {{ make_text_constant(upper_bound) }}
->>>>>>> 68756dcc
     {%- endif -%}
 {% endmacro %}
 

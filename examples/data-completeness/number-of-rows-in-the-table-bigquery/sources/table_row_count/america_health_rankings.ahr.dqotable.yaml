--- conflicted
+++ resolved
@@ -6,22 +6,19 @@
     daily_partitioning_recent_days: 7
     monthly_partitioning_recent_months: 1
   profiling_checks:
-    volume:
+    standard:
       row_count:
-<<<<<<< HEAD
-=======
         comments:
           - date: 2023-07-27T13:08:53.189+00:00
             comment_by: user
             comment: "In this example, we verify if the number of rows in a table does\
             \ not exceed the minimum accepted count."
->>>>>>> 24a52634
         warning:
+          min_count: 692
+        error:
+          min_count: 381
+        fatal:
           min_count: 150
-        error:
-          min_count: 100
-        fatal:
-          min_count: 50
   columns:
     edition:
       type_snapshot:

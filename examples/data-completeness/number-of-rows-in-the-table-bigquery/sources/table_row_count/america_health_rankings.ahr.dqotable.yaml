--- conflicted
+++ resolved
@@ -6,13 +6,8 @@
     daily_partitioning_recent_days: 7
     monthly_partitioning_recent_months: 1
   profiling_checks:
-<<<<<<< HEAD
-    standard:
-      row_count:
-=======
     volume:
       profile_row_count:
->>>>>>> 283eb1ed
         comments:
           - date: 2023-07-27T13:08:53.189+00:00
             comment_by: user
